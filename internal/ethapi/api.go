--- conflicted
+++ resolved
@@ -36,6 +36,7 @@
 	"github.com/ethereum/go-ethereum/consensus/clique"
 	"github.com/ethereum/go-ethereum/consensus/ethash"
 	"github.com/ethereum/go-ethereum/core"
+	"github.com/ethereum/go-ethereum/core/rawdb"
 	"github.com/ethereum/go-ethereum/core/types"
 	"github.com/ethereum/go-ethereum/core/vm"
 	"github.com/ethereum/go-ethereum/crypto"
@@ -680,16 +681,12 @@
 func (s *PublicBlockChainAPI) GetBlockByHash(ctx context.Context, hash common.Hash, fullTx bool) (map[string]interface{}, error) {
 	block, err := s.b.BlockByHash(ctx, hash)
 	if block != nil {
-<<<<<<< HEAD
-		response, err := s.rpcMarshalBlock(block, true, fullTx)
+		response, err := s.rpcMarshalBlock(ctx, block, true, fullTx)
 		// append marshalled bor transaction
 		if err == nil && response != nil {
 			return s.appendRPCMarshalBorTransaction(ctx, block, response, fullTx), err
 		}
 		return response, err
-=======
-		return s.rpcMarshalBlock(ctx, block, true, fullTx)
->>>>>>> 3de21108
 	}
 	return nil, err
 }
@@ -1438,18 +1435,12 @@
 
 // GetTransactionReceipt returns the transaction receipt for the given transaction hash.
 func (s *PublicTransactionPoolAPI) GetTransactionReceipt(ctx context.Context, hash common.Hash) (map[string]interface{}, error) {
-<<<<<<< HEAD
 	borTx := false
 
 	tx, blockHash, blockNumber, index := rawdb.ReadTransaction(s.b.ChainDb(), hash)
 	if tx == nil {
 		tx, blockHash, blockNumber, index = rawdb.ReadBorTransaction(s.b.ChainDb(), hash)
 		borTx = true
-=======
-	tx, blockHash, blockNumber, index, err := s.b.GetTransaction(ctx, hash)
-	if err != nil {
-		return nil, nil
->>>>>>> 3de21108
 	}
 
 	if tx == nil {
