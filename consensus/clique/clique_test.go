// Copyright 2019 The go-ethereum Authors
// This file is part of the go-ethereum library.
//
// The go-ethereum library is free software: you can redistribute it and/or modify
// it under the terms of the GNU Lesser General Public License as published by
// the Free Software Foundation, either version 3 of the License, or
// (at your option) any later version.
//
// The go-ethereum library is distributed in the hope that it will be useful,
// but WITHOUT ANY WARRANTY; without even the implied warranty of
// MERCHANTABILITY or FITNESS FOR A PARTICULAR PURPOSE. See the
// GNU Lesser General Public License for more details.
//
// You should have received a copy of the GNU Lesser General Public License
// along with the go-ethereum library. If not, see <http://www.gnu.org/licenses/>.

package clique

import (
	"math/big"
	"testing"

	"github.com/ethereum/go-ethereum/common"
	"github.com/ethereum/go-ethereum/core"
	"github.com/ethereum/go-ethereum/core/rawdb"
	"github.com/ethereum/go-ethereum/core/types"
	"github.com/ethereum/go-ethereum/core/vm"
	"github.com/ethereum/go-ethereum/crypto"
	"github.com/ethereum/go-ethereum/params"
)

// This test case is a repro of an annoying bug that took us forever to catch.
// In Clique PoA networks (Rinkeby, Görli, etc), consecutive blocks might have
// the same state root (no block subsidy, empty block). If a node crashes, the
// chain ends up losing the recent state and needs to regenerate it from blocks
// already in the database. The bug was that processing the block *prior* to an
// empty one **also completes** the empty one, ending up in a known-block error.
func TestReimportMirroredState(t *testing.T) {
	// Initialize a Clique chain with a single signer
	var (
		db     = rawdb.NewMemoryDatabase()
		key, _ = crypto.HexToECDSA("b71c71a67e1177ad4e901695e1b4b9ee17ae16c6668d313eac2f96dbcda3f291")
		addr   = crypto.PubkeyToAddress(key.PublicKey)
		engine = New(params.AllCliqueProtocolChanges.Clique, db)
		signer = new(types.HomesteadSigner)
	)
	genspec := &core.Genesis{
		Config:    params.AllCliqueProtocolChanges,
		ExtraData: make([]byte, extraVanity+common.AddressLength+extraSeal),
		Alloc: map[common.Address]core.GenesisAccount{
			addr: {Balance: big.NewInt(10000000000000000)},
		},
		BaseFee: big.NewInt(params.InitialBaseFee),
	}
	copy(genspec.ExtraData[extraVanity:], addr[:])

	// Generate a batch of blocks, each properly signed
<<<<<<< HEAD
	chain, _ := core.NewBlockChain(db, nil, params.AllCliqueProtocolChanges, engine, vm.Config{}, nil, nil, nil)
=======
	chain, _ := core.NewBlockChain(rawdb.NewMemoryDatabase(), nil, genspec, nil, engine, vm.Config{}, nil, nil)
>>>>>>> ea9e62ca
	defer chain.Stop()

	_, blocks, _ := core.GenerateChainWithGenesis(genspec, engine, 3, func(i int, block *core.BlockGen) {
		// The chain maker doesn't have access to a chain, so the difficulty will be
		// lets unset (nil). Set it here to the correct value.
		block.SetDifficulty(diffInTurn)

		// We want to simulate an empty middle block, having the same state as the
		// first one. The last is needs a state change again to force a reorg.
		if i != 1 {
			tx, err := types.SignTx(types.NewTransaction(block.TxNonce(addr), common.Address{0x00}, new(big.Int), params.TxGas, block.BaseFee(), nil), signer, key)
			if err != nil {
				panic(err)
			}
			block.AddTxWithChain(chain, tx)
		}
	})
	for i, block := range blocks {
		header := block.Header()
		if i > 0 {
			header.ParentHash = blocks[i-1].Hash()
		}
		header.Extra = make([]byte, extraVanity+extraSeal)
		header.Difficulty = diffInTurn

		sig, _ := crypto.Sign(SealHash(header).Bytes(), key)
		copy(header.Extra[len(header.Extra)-extraSeal:], sig)
		blocks[i] = block.WithSeal(header)
	}
	// Insert the first two blocks and make sure the chain is valid
	db = rawdb.NewMemoryDatabase()
<<<<<<< HEAD
	genspec.MustCommit(db)

	chain, _ = core.NewBlockChain(db, nil, params.AllCliqueProtocolChanges, engine, vm.Config{}, nil, nil, nil)
=======
	chain, _ = core.NewBlockChain(db, nil, genspec, nil, engine, vm.Config{}, nil, nil)
>>>>>>> ea9e62ca
	defer chain.Stop()

	if _, err := chain.InsertChain(blocks[:2]); err != nil {
		t.Fatalf("failed to insert initial blocks: %v", err)
	}
	if head := chain.CurrentBlock().Number.Uint64(); head != 2 {
		t.Fatalf("chain head mismatch: have %d, want %d", head, 2)
	}

	// Simulate a crash by creating a new chain on top of the database, without
	// flushing the dirty states out. Insert the last block, triggering a sidechain
	// reimport.
<<<<<<< HEAD
	chain, _ = core.NewBlockChain(db, nil, params.AllCliqueProtocolChanges, engine, vm.Config{}, nil, nil, nil)
=======
	chain, _ = core.NewBlockChain(db, nil, genspec, nil, engine, vm.Config{}, nil, nil)
>>>>>>> ea9e62ca
	defer chain.Stop()

	if _, err := chain.InsertChain(blocks[2:]); err != nil {
		t.Fatalf("failed to insert final block: %v", err)
	}
	if head := chain.CurrentBlock().Number.Uint64(); head != 3 {
		t.Fatalf("chain head mismatch: have %d, want %d", head, 3)
	}
}

func TestSealHash(t *testing.T) {
	have := SealHash(&types.Header{
		Difficulty: new(big.Int),
		Number:     new(big.Int),
		Extra:      make([]byte, 32+65),
		BaseFee:    new(big.Int),
	})
	want := common.HexToHash("0xbd3d1fa43fbc4c5bfcc91b179ec92e2861df3654de60468beb908ff805359e8f")
	if have != want {
		t.Errorf("have %x, want %x", have, want)
	}
}<|MERGE_RESOLUTION|>--- conflicted
+++ resolved
@@ -55,11 +55,7 @@
 	copy(genspec.ExtraData[extraVanity:], addr[:])
 
 	// Generate a batch of blocks, each properly signed
-<<<<<<< HEAD
-	chain, _ := core.NewBlockChain(db, nil, params.AllCliqueProtocolChanges, engine, vm.Config{}, nil, nil, nil)
-=======
-	chain, _ := core.NewBlockChain(rawdb.NewMemoryDatabase(), nil, genspec, nil, engine, vm.Config{}, nil, nil)
->>>>>>> ea9e62ca
+	chain, _ := core.NewBlockChain(rawdb.NewMemoryDatabase(), nil, genspec, nil, engine, vm.Config{}, nil, nil, nil)
 	defer chain.Stop()
 
 	_, blocks, _ := core.GenerateChainWithGenesis(genspec, engine, 3, func(i int, block *core.BlockGen) {
@@ -91,13 +87,7 @@
 	}
 	// Insert the first two blocks and make sure the chain is valid
 	db = rawdb.NewMemoryDatabase()
-<<<<<<< HEAD
-	genspec.MustCommit(db)
-
-	chain, _ = core.NewBlockChain(db, nil, params.AllCliqueProtocolChanges, engine, vm.Config{}, nil, nil, nil)
-=======
-	chain, _ = core.NewBlockChain(db, nil, genspec, nil, engine, vm.Config{}, nil, nil)
->>>>>>> ea9e62ca
+	chain, _ = core.NewBlockChain(db, nil, genspec, nil, engine, vm.Config{}, nil, nil, nil)
 	defer chain.Stop()
 
 	if _, err := chain.InsertChain(blocks[:2]); err != nil {
@@ -110,11 +100,7 @@
 	// Simulate a crash by creating a new chain on top of the database, without
 	// flushing the dirty states out. Insert the last block, triggering a sidechain
 	// reimport.
-<<<<<<< HEAD
-	chain, _ = core.NewBlockChain(db, nil, params.AllCliqueProtocolChanges, engine, vm.Config{}, nil, nil, nil)
-=======
-	chain, _ = core.NewBlockChain(db, nil, genspec, nil, engine, vm.Config{}, nil, nil)
->>>>>>> ea9e62ca
+	chain, _ = core.NewBlockChain(db, nil, genspec, nil, engine, vm.Config{}, nil, nil, nil)
 	defer chain.Stop()
 
 	if _, err := chain.InsertChain(blocks[2:]); err != nil {
