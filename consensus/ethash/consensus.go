// Copyright 2017 The go-ethereum Authors
// This file is part of the go-ethereum library.
//
// The go-ethereum library is free software: you can redistribute it and/or modify
// it under the terms of the GNU Lesser General Public License as published by
// the Free Software Foundation, either version 3 of the License, or
// (at your option) any later version.
//
// The go-ethereum library is distributed in the hope that it will be useful,
// but WITHOUT ANY WARRANTY; without even the implied warranty of
// MERCHANTABILITY or FITNESS FOR A PARTICULAR PURPOSE. See the
// GNU Lesser General Public License for more details.
//
// You should have received a copy of the GNU Lesser General Public License
// along with the go-ethereum library. If not, see <http://www.gnu.org/licenses/>.

package ethash

import (
	"context"
	"errors"
	"fmt"
	"math/big"
	"time"

	mapset "github.com/deckarep/golang-set/v2"
	"github.com/ethereum/go-ethereum/common"
	"github.com/ethereum/go-ethereum/common/math"
	"github.com/ethereum/go-ethereum/consensus"
	"github.com/ethereum/go-ethereum/consensus/misc"
	"github.com/ethereum/go-ethereum/consensus/misc/eip1559"
	"github.com/ethereum/go-ethereum/core/state"
	"github.com/ethereum/go-ethereum/core/types"
	"github.com/ethereum/go-ethereum/params"
	"github.com/ethereum/go-ethereum/rlp"
	"github.com/ethereum/go-ethereum/trie"
	"golang.org/x/crypto/sha3"
)

// Ethash proof-of-work protocol constants.
var (
	FrontierBlockReward           = big.NewInt(5e+18) // Block reward in wei for successfully mining a block
	ByzantiumBlockReward          = big.NewInt(3e+18) // Block reward in wei for successfully mining a block upward from Byzantium
	ConstantinopleBlockReward     = big.NewInt(2e+18) // Block reward in wei for successfully mining a block upward from Constantinople
	maxUncles                     = 2                 // Maximum number of uncles allowed in a single block
	allowedFutureBlockTimeSeconds = int64(15)         // Max seconds from current time allowed for blocks, before they're considered future blocks

	// calcDifficultyEip5133 is the difficulty adjustment algorithm as specified by EIP 5133.
	// It offsets the bomb a total of 11.4M blocks.
	// Specification EIP-5133: https://eips.ethereum.org/EIPS/eip-5133
	calcDifficultyEip5133 = makeDifficultyCalculator(big.NewInt(11_400_000))

	// calcDifficultyEip4345 is the difficulty adjustment algorithm as specified by EIP 4345.
	// It offsets the bomb a total of 10.7M blocks.
	// Specification EIP-4345: https://eips.ethereum.org/EIPS/eip-4345
	calcDifficultyEip4345 = makeDifficultyCalculator(big.NewInt(10_700_000))

	// calcDifficultyEip3554 is the difficulty adjustment algorithm as specified by EIP 3554.
	// It offsets the bomb a total of 9.7M blocks.
	// Specification EIP-3554: https://eips.ethereum.org/EIPS/eip-3554
	calcDifficultyEip3554 = makeDifficultyCalculator(big.NewInt(9700000))

	// calcDifficultyEip2384 is the difficulty adjustment algorithm as specified by EIP 2384.
	// It offsets the bomb 4M blocks from Constantinople, so in total 9M blocks.
	// Specification EIP-2384: https://eips.ethereum.org/EIPS/eip-2384
	calcDifficultyEip2384 = makeDifficultyCalculator(big.NewInt(9000000))

	// calcDifficultyConstantinople is the difficulty adjustment algorithm for Constantinople.
	// It returns the difficulty that a new block should have when created at time given the
	// parent block's time and difficulty. The calculation uses the Byzantium rules, but with
	// bomb offset 5M.
	// Specification EIP-1234: https://eips.ethereum.org/EIPS/eip-1234
	calcDifficultyConstantinople = makeDifficultyCalculator(big.NewInt(5000000))

	// calcDifficultyByzantium is the difficulty adjustment algorithm. It returns
	// the difficulty that a new block should have when created at time given the
	// parent block's time and difficulty. The calculation uses the Byzantium rules.
	// Specification EIP-649: https://eips.ethereum.org/EIPS/eip-649
	calcDifficultyByzantium = makeDifficultyCalculator(big.NewInt(3000000))
)

// Various error messages to mark blocks invalid. These should be private to
// prevent engine specific errors from being referenced in the remainder of the
// codebase, inherently breaking if the engine is swapped out. Please put common
// error types into the consensus package.
var (
	errOlderBlockTime  = errors.New("timestamp older than parent")
	errTooManyUncles   = errors.New("too many uncles")
	errDuplicateUncle  = errors.New("duplicate uncle")
	errUncleIsAncestor = errors.New("uncle is ancestor")
	errDanglingUncle   = errors.New("uncle's parent is not ancestor")
)

// Author implements consensus.Engine, returning the header's coinbase as the
// proof-of-work verified author of the block.
func (ethash *Ethash) Author(header *types.Header) (common.Address, error) {
	return header.Coinbase, nil
}

// VerifyHeader checks whether a header conforms to the consensus rules of the
// stock Ethereum ethash engine.
func (ethash *Ethash) VerifyHeader(chain consensus.ChainHeaderReader, header *types.Header) error {
	// Short circuit if the header is known, or its parent not
	number := header.Number.Uint64()
	if chain.GetHeader(header.Hash(), number) != nil {
		return nil
	}
	parent := chain.GetHeader(header.ParentHash, number-1)
	if parent == nil {
		return consensus.ErrUnknownAncestor
	}
	// Sanity checks passed, do a proper verification
	return ethash.verifyHeader(chain, header, parent, false, time.Now().Unix())
}

// VerifyHeaders is similar to VerifyHeader, but verifies a batch of headers
// concurrently. The method returns a quit channel to abort the operations and
// a results channel to retrieve the async verifications.
func (ethash *Ethash) VerifyHeaders(chain consensus.ChainHeaderReader, headers []*types.Header) (chan<- struct{}, <-chan error) {
	// If we're running a full engine faking, accept any input as valid
	if ethash.fakeFull || len(headers) == 0 {
		abort, results := make(chan struct{}), make(chan error, len(headers))
		for i := 0; i < len(headers); i++ {
			results <- nil
		}
		return abort, results
	}
	abort := make(chan struct{})
	results := make(chan error, len(headers))
	unixNow := time.Now().Unix()

	go func() {
		for i, header := range headers {
			var parent *types.Header
			if i == 0 {
				parent = chain.GetHeader(headers[0].ParentHash, headers[0].Number.Uint64()-1)
			} else if headers[i-1].Hash() == headers[i].ParentHash {
				parent = headers[i-1]
			}
			var err error
			if parent == nil {
				err = consensus.ErrUnknownAncestor
			} else {
				err = ethash.verifyHeader(chain, header, parent, false, unixNow)
			}
			select {
			case <-abort:
				return
			case results <- err:
			}
		}
	}()
	return abort, results
}

// VerifyUncles verifies that the given block's uncles conform to the consensus
// rules of the stock Ethereum ethash engine.
func (ethash *Ethash) VerifyUncles(chain consensus.ChainReader, block *types.Block) error {
	// If we're running a full engine faking, accept any input as valid
	if ethash.fakeFull {
		return nil
	}
	// Verify that there are at most 2 uncles included in this block
	if len(block.Uncles()) > maxUncles {
		return errTooManyUncles
	}
	if len(block.Uncles()) == 0 {
		return nil
	}
	// Gather the set of past uncles and ancestors
	uncles, ancestors := mapset.NewSet[common.Hash](), make(map[common.Hash]*types.Header)

	number, parent := block.NumberU64()-1, block.ParentHash()
	for i := 0; i < 7; i++ {
		ancestorHeader := chain.GetHeader(parent, number)
		if ancestorHeader == nil {
			break
		}
		ancestors[parent] = ancestorHeader
		// If the ancestor doesn't have any uncles, we don't have to iterate them
		if ancestorHeader.UncleHash != types.EmptyUncleHash {
			// Need to add those uncles to the banned list too
			ancestor := chain.GetBlock(parent, number)
			if ancestor == nil {
				break
			}
			for _, uncle := range ancestor.Uncles() {
				uncles.Add(uncle.Hash())
			}
		}
		parent, number = ancestorHeader.ParentHash, number-1
	}
	ancestors[block.Hash()] = block.Header()
	uncles.Add(block.Hash())

	// Verify each of the uncles that it's recent, but not an ancestor
	for _, uncle := range block.Uncles() {
		// Make sure every uncle is rewarded only once
		hash := uncle.Hash()
		if uncles.Contains(hash) {
			return errDuplicateUncle
		}
		uncles.Add(hash)

		// Make sure the uncle has a valid ancestry
		if ancestors[hash] != nil {
			return errUncleIsAncestor
		}
		if ancestors[uncle.ParentHash] == nil || uncle.ParentHash == block.ParentHash() {
			return errDanglingUncle
		}
		if err := ethash.verifyHeader(chain, uncle, ancestors[uncle.ParentHash], true, time.Now().Unix()); err != nil {
			return err
		}
	}
	return nil
}

// verifyHeader checks whether a header conforms to the consensus rules of the
// stock Ethereum ethash engine.
// See YP section 4.3.4. "Block Header Validity"
func (ethash *Ethash) verifyHeader(chain consensus.ChainHeaderReader, header, parent *types.Header, uncle bool, unixNow int64) error {
	// Ensure that the header's extra-data section is of a reasonable size
	if uint64(len(header.Extra)) > params.MaximumExtraDataSize {
		return fmt.Errorf("extra-data too long: %d > %d", len(header.Extra), params.MaximumExtraDataSize)
	}
	// Verify the header's timestamp
	if !uncle {
		if header.Time > uint64(unixNow+allowedFutureBlockTimeSeconds) {
			return consensus.ErrFutureBlock
		}
	}
	if header.Time <= parent.Time {
		return errOlderBlockTime
	}
	// Verify the block's difficulty based on its timestamp and parent's difficulty
	expected := ethash.CalcDifficulty(chain, header.Time, parent)

	if expected.Cmp(header.Difficulty) != 0 {
		return fmt.Errorf("invalid difficulty: have %v, want %v", header.Difficulty, expected)
	}
	// Verify that the gas limit is <= 2^63-1
	if header.GasLimit > params.MaxGasLimit {
		return fmt.Errorf("invalid gasLimit: have %v, max %v", header.GasLimit, params.MaxGasLimit)
	}
	// Verify that the gasUsed is <= gasLimit
	if header.GasUsed > header.GasLimit {
		return fmt.Errorf("invalid gasUsed: have %d, gasLimit %d", header.GasUsed, header.GasLimit)
	}
	// Verify the block's gas usage and (if applicable) verify the base fee.
	if !chain.Config().IsLondon(header.Number) {
		// Verify BaseFee not present before EIP-1559 fork.
		if header.BaseFee != nil {
			return fmt.Errorf("invalid baseFee before fork: have %d, expected 'nil'", header.BaseFee)
		}
		if err := misc.VerifyGaslimit(parent.GasLimit, header.GasLimit); err != nil {
			return err
		}
	} else if err := eip1559.VerifyEIP1559Header(chain.Config(), parent, header); err != nil {
		// Verify the header's EIP-1559 attributes.
		return err
	}
	// Verify that the block number is parent's +1
	if diff := new(big.Int).Sub(header.Number, parent.Number); diff.Cmp(big.NewInt(1)) != 0 {
		return consensus.ErrInvalidNumber
	}
<<<<<<< HEAD
	if chain.Config().IsShanghai(header.Number, header.Time) {
		return errors.New("ethash does not support shanghai fork")
	}
	if chain.Config().IsCancun(header.Number, header.Time) {
		return errors.New("ethash does not support cancun fork")
=======

	if chain.Config().IsShanghai(header.Number) {
		return fmt.Errorf("ethash does not support shanghai fork")
	}

	if chain.Config().IsCancun(header.Number) {
		return fmt.Errorf("ethash does not support cancun fork")
>>>>>>> 808c41d7
	}
	// Add some fake checks for tests
	if ethash.fakeDelay != nil {
		time.Sleep(*ethash.fakeDelay)
	}
	if ethash.fakeFail != nil && *ethash.fakeFail == header.Number.Uint64() {
		return errors.New("invalid tester pow")
	}
	// If all checks passed, validate any special fields for hard forks
	if err := misc.VerifyDAOHeaderExtraData(chain.Config(), header); err != nil {
		return err
	}
	return nil
}

// CalcDifficulty is the difficulty adjustment algorithm. It returns
// the difficulty that a new block should have when created at time
// given the parent block's time and difficulty.
func (ethash *Ethash) CalcDifficulty(chain consensus.ChainHeaderReader, time uint64, parent *types.Header) *big.Int {
	return CalcDifficulty(chain.Config(), time, parent)
}

// CalcDifficulty is the difficulty adjustment algorithm. It returns
// the difficulty that a new block should have when created at time
// given the parent block's time and difficulty.
func CalcDifficulty(config *params.ChainConfig, time uint64, parent *types.Header) *big.Int {
	next := new(big.Int).Add(parent.Number, big1)
	switch {
	case config.IsGrayGlacier(next):
		return calcDifficultyEip5133(time, parent)
	case config.IsArrowGlacier(next):
		return calcDifficultyEip4345(time, parent)
	case config.IsLondon(next):
		return calcDifficultyEip3554(time, parent)
	case config.IsMuirGlacier(next):
		return calcDifficultyEip2384(time, parent)
	case config.IsConstantinople(next):
		return calcDifficultyConstantinople(time, parent)
	case config.IsByzantium(next):
		return calcDifficultyByzantium(time, parent)
	case config.IsHomestead(next):
		return calcDifficultyHomestead(time, parent)
	default:
		return calcDifficultyFrontier(time, parent)
	}
}

// Some weird constants to avoid constant memory allocs for them.
var (
	expDiffPeriod = big.NewInt(100000)
	big1          = big.NewInt(1)
	big2          = big.NewInt(2)
	big9          = big.NewInt(9)
	big10         = big.NewInt(10)
	bigMinus99    = big.NewInt(-99)
)

// makeDifficultyCalculator creates a difficultyCalculator with the given bomb-delay.
// the difficulty is calculated with Byzantium rules, which differs from Homestead in
// how uncles affect the calculation
func makeDifficultyCalculator(bombDelay *big.Int) func(time uint64, parent *types.Header) *big.Int {
	// Note, the calculations below looks at the parent number, which is 1 below
	// the block number. Thus we remove one from the delay given
	bombDelayFromParent := new(big.Int).Sub(bombDelay, big1)
	return func(time uint64, parent *types.Header) *big.Int {
		// https://github.com/ethereum/EIPs/issues/100.
		// algorithm:
		// diff = (parent_diff +
		//         (parent_diff / 2048 * max((2 if len(parent.uncles) else 1) - ((timestamp - parent.timestamp) // 9), -99))
		//        ) + 2^(periodCount - 2)

		bigTime := new(big.Int).SetUint64(time)
		bigParentTime := new(big.Int).SetUint64(parent.Time)

		// holds intermediate values to make the algo easier to read & audit
		x := new(big.Int)
		y := new(big.Int)

		// (2 if len(parent_uncles) else 1) - (block_timestamp - parent_timestamp) // 9
		x.Sub(bigTime, bigParentTime)
		x.Div(x, big9)
		if parent.UncleHash == types.EmptyUncleHash {
			x.Sub(big1, x)
		} else {
			x.Sub(big2, x)
		}
		// max((2 if len(parent_uncles) else 1) - (block_timestamp - parent_timestamp) // 9, -99)
		if x.Cmp(bigMinus99) < 0 {
			x.Set(bigMinus99)
		}
		// parent_diff + (parent_diff / 2048 * max((2 if len(parent.uncles) else 1) - ((timestamp - parent.timestamp) // 9), -99))
		y.Div(parent.Difficulty, params.DifficultyBoundDivisor)
		x.Mul(y, x)
		x.Add(parent.Difficulty, x)

		// minimum difficulty can ever be (before exponential factor)
		if x.Cmp(params.MinimumDifficulty) < 0 {
			x.Set(params.MinimumDifficulty)
		}
		// calculate a fake block number for the ice-age delay
		// Specification: https://eips.ethereum.org/EIPS/eip-1234
		fakeBlockNumber := new(big.Int)
		if parent.Number.Cmp(bombDelayFromParent) >= 0 {
			fakeBlockNumber = fakeBlockNumber.Sub(parent.Number, bombDelayFromParent)
		}
		// for the exponential factor
		periodCount := fakeBlockNumber
		periodCount.Div(periodCount, expDiffPeriod)

		// the exponential factor, commonly referred to as "the bomb"
		// diff = diff + 2^(periodCount - 2)
		if periodCount.Cmp(big1) > 0 {
			y.Sub(periodCount, big2)
			y.Exp(big2, y, nil)
			x.Add(x, y)
		}
		return x
	}
}

// calcDifficultyHomestead is the difficulty adjustment algorithm. It returns
// the difficulty that a new block should have when created at time given the
// parent block's time and difficulty. The calculation uses the Homestead rules.
func calcDifficultyHomestead(time uint64, parent *types.Header) *big.Int {
	// https://github.com/ethereum/EIPs/blob/master/EIPS/eip-2.md
	// algorithm:
	// diff = (parent_diff +
	//         (parent_diff / 2048 * max(1 - (block_timestamp - parent_timestamp) // 10, -99))
	//        ) + 2^(periodCount - 2)

	bigTime := new(big.Int).SetUint64(time)
	bigParentTime := new(big.Int).SetUint64(parent.Time)

	// holds intermediate values to make the algo easier to read & audit
	x := new(big.Int)
	y := new(big.Int)

	// 1 - (block_timestamp - parent_timestamp) // 10
	x.Sub(bigTime, bigParentTime)
	x.Div(x, big10)
	x.Sub(big1, x)

	// max(1 - (block_timestamp - parent_timestamp) // 10, -99)
	if x.Cmp(bigMinus99) < 0 {
		x.Set(bigMinus99)
	}
	// (parent_diff + parent_diff // 2048 * max(1 - (block_timestamp - parent_timestamp) // 10, -99))
	y.Div(parent.Difficulty, params.DifficultyBoundDivisor)
	x.Mul(y, x)
	x.Add(parent.Difficulty, x)

	// minimum difficulty can ever be (before exponential factor)
	if x.Cmp(params.MinimumDifficulty) < 0 {
		x.Set(params.MinimumDifficulty)
	}
	// for the exponential factor
	periodCount := new(big.Int).Add(parent.Number, big1)
	periodCount.Div(periodCount, expDiffPeriod)

	// the exponential factor, commonly referred to as "the bomb"
	// diff = diff + 2^(periodCount - 2)
	if periodCount.Cmp(big1) > 0 {
		y.Sub(periodCount, big2)
		y.Exp(big2, y, nil)
		x.Add(x, y)
	}
	return x
}

// calcDifficultyFrontier is the difficulty adjustment algorithm. It returns the
// difficulty that a new block should have when created at time given the parent
// block's time and difficulty. The calculation uses the Frontier rules.
func calcDifficultyFrontier(time uint64, parent *types.Header) *big.Int {
	diff := new(big.Int)
	adjust := new(big.Int).Div(parent.Difficulty, params.DifficultyBoundDivisor)
	bigTime := new(big.Int)
	bigParentTime := new(big.Int)

	bigTime.SetUint64(time)
	bigParentTime.SetUint64(parent.Time)

	if bigTime.Sub(bigTime, bigParentTime).Cmp(params.DurationLimit) < 0 {
		diff.Add(parent.Difficulty, adjust)
	} else {
		diff.Sub(parent.Difficulty, adjust)
	}
	if diff.Cmp(params.MinimumDifficulty) < 0 {
		diff.Set(params.MinimumDifficulty)
	}

	periodCount := new(big.Int).Add(parent.Number, big1)
	periodCount.Div(periodCount, expDiffPeriod)
	if periodCount.Cmp(big1) > 0 {
		// diff = diff + 2^(periodCount - 2)
		expDiff := periodCount.Sub(periodCount, big2)
		expDiff.Exp(big2, expDiff, nil)
		diff.Add(diff, expDiff)
		diff = math.BigMax(diff, params.MinimumDifficulty)
	}
	return diff
}

// Exported for fuzzing
var FrontierDifficultyCalculator = calcDifficultyFrontier
var HomesteadDifficultyCalculator = calcDifficultyHomestead
var DynamicDifficultyCalculator = makeDifficultyCalculator

// Prepare implements consensus.Engine, initializing the difficulty field of a
// header to conform to the ethash protocol. The changes are done inline.
func (ethash *Ethash) Prepare(chain consensus.ChainHeaderReader, header *types.Header) error {
	parent := chain.GetHeader(header.ParentHash, header.Number.Uint64()-1)
	if parent == nil {
		return consensus.ErrUnknownAncestor
	}
	header.Difficulty = ethash.CalcDifficulty(chain, header.Time, parent)
	return nil
}

// Finalize implements consensus.Engine, accumulating the block and uncle rewards.
func (ethash *Ethash) Finalize(chain consensus.ChainHeaderReader, header *types.Header, state *state.StateDB, txs []*types.Transaction, uncles []*types.Header, withdrawals []*types.Withdrawal) {
	// Accumulate any block and uncle rewards
	accumulateRewards(chain.Config(), state, header, uncles)
}

// FinalizeAndAssemble implements consensus.Engine, accumulating the block and
// uncle rewards, setting the final state and assembling the block.
func (ethash *Ethash) FinalizeAndAssemble(ctx context.Context, chain consensus.ChainHeaderReader, header *types.Header, state *state.StateDB, txs []*types.Transaction, uncles []*types.Header, receipts []*types.Receipt, withdrawals []*types.Withdrawal) (*types.Block, error) {
	if len(withdrawals) > 0 {
		return nil, errors.New("ethash does not support withdrawals")
	}
	// Finalize block
	ethash.Finalize(chain, header, state, txs, uncles, nil)

	// Assign the final state root to header.
	header.Root = state.IntermediateRoot(chain.Config().IsEIP158(header.Number))

	// Header seems complete, assemble into a block and return
	return types.NewBlock(header, txs, uncles, receipts, trie.NewStackTrie(nil)), nil
}

// SealHash returns the hash of a block prior to it being sealed.
func (ethash *Ethash) SealHash(header *types.Header) (hash common.Hash) {
	hasher := sha3.NewLegacyKeccak256()

	enc := []interface{}{
		header.ParentHash,
		header.UncleHash,
		header.Coinbase,
		header.Root,
		header.TxHash,
		header.ReceiptHash,
		header.Bloom,
		header.Difficulty,
		header.Number,
		header.GasLimit,
		header.GasUsed,
		header.Time,
		header.Extra,
	}
	if header.BaseFee != nil {
		enc = append(enc, header.BaseFee)
	}
	if header.WithdrawalsHash != nil {
		panic("withdrawal hash set on ethash")
	}
	rlp.Encode(hasher, enc)
	hasher.Sum(hash[:0])
	return hash
}

// Some weird constants to avoid constant memory allocs for them.
var (
	big8  = big.NewInt(8)
	big32 = big.NewInt(32)
)

// AccumulateRewards credits the coinbase of the given block with the mining
// reward. The total reward consists of the static block reward and rewards for
// included uncles. The coinbase of each uncle block is also rewarded.
func accumulateRewards(config *params.ChainConfig, state *state.StateDB, header *types.Header, uncles []*types.Header) {
	// Select the correct block reward based on chain progression
	blockReward := FrontierBlockReward
	if config.IsByzantium(header.Number) {
		blockReward = ByzantiumBlockReward
	}
	if config.IsConstantinople(header.Number) {
		blockReward = ConstantinopleBlockReward
	}
	// Accumulate the rewards for the miner and any included uncles
	reward := new(big.Int).Set(blockReward)
	r := new(big.Int)
	for _, uncle := range uncles {
		r.Add(uncle.Number, big8)
		r.Sub(r, header.Number)
		r.Mul(r, blockReward)
		r.Div(r, big8)
		state.AddBalance(uncle.Coinbase, r)

		r.Div(blockReward, big32)
		reward.Add(reward, r)
	}
	state.AddBalance(header.Coinbase, reward)
}<|MERGE_RESOLUTION|>--- conflicted
+++ resolved
@@ -264,21 +264,13 @@
 	if diff := new(big.Int).Sub(header.Number, parent.Number); diff.Cmp(big.NewInt(1)) != 0 {
 		return consensus.ErrInvalidNumber
 	}
-<<<<<<< HEAD
-	if chain.Config().IsShanghai(header.Number, header.Time) {
+
+	if chain.Config().IsShanghai(header.Number) {
 		return errors.New("ethash does not support shanghai fork")
 	}
-	if chain.Config().IsCancun(header.Number, header.Time) {
+
+	if chain.Config().IsCancun(header.Number) {
 		return errors.New("ethash does not support cancun fork")
-=======
-
-	if chain.Config().IsShanghai(header.Number) {
-		return fmt.Errorf("ethash does not support shanghai fork")
-	}
-
-	if chain.Config().IsCancun(header.Number) {
-		return fmt.Errorf("ethash does not support cancun fork")
->>>>>>> 808c41d7
 	}
 	// Add some fake checks for tests
 	if ethash.fakeDelay != nil {
