--- conflicted
+++ resolved
@@ -17,9 +17,9 @@
 package eth
 
 import (
-	"context"
 	"errors"
 	"math/big"
+	"sync/atomic"
 	"time"
 
 	"github.com/ethereum/go-ethereum/common"
@@ -36,33 +36,6 @@
 
 // syncTransactions starts sending all currently pending transactions to the given peer.
 func (h *handler) syncTransactions(p *eth.Peer) {
-<<<<<<< HEAD
-	// Assemble the set of transaction to broadcast or announce to the remote
-	// peer. Fun fact, this is quite an expensive operation as it needs to sort
-	// the transactions if the sorting is not cached yet. However, with a random
-	// order, insertions could overflow the non-executable queues and get dropped.
-	//
-	// TODO(karalabe): Figure out if we could get away with random order somehow
-	var txs types.Transactions
-
-	pending := h.txpool.Pending(context.Background(), false)
-	for _, batch := range pending {
-		txs = append(txs, batch...)
-	}
-
-	if len(txs) == 0 {
-		return
-	}
-	// The eth/65 protocol introduces proper transaction announcements, so instead
-	// of dripping transactions across multiple peers, just send the entire list as
-	// an announcement and let the remote side decide what they need (likely nothing).
-
-	hashes := make([]common.Hash, len(txs))
-	for i, tx := range txs {
-		hashes[i] = tx.Hash()
-	}
-
-=======
 	var hashes []common.Hash
 	for _, batch := range h.txpool.Pending(false) {
 		for _, tx := range batch {
@@ -72,7 +45,6 @@
 	if len(hashes) == 0 {
 		return
 	}
->>>>>>> bed84606
 	p.AsyncSendPooledTransactionHashes(hashes)
 }
 
@@ -229,12 +201,6 @@
 }
 
 func (cs *chainSyncer) modeAndLocalHead() (downloader.SyncMode, *big.Int) {
-<<<<<<< HEAD
-	// Note: Ideally this should never happen with bor, but to be extra
-	// preventive we won't allow it to roll over to snap sync until
-	// we have it working
-	// Handle full sync mode only
-=======
 	// If we're in snap sync mode, return that directly
 	if cs.handler.snapSync.Load() {
 		block := cs.handler.chain.CurrentSnapBlock()
@@ -251,7 +217,6 @@
 		}
 	}
 	// Nope, we're really full syncing
->>>>>>> bed84606
 	head := cs.handler.chain.CurrentBlock()
 	td := cs.handler.chain.GetTd(head.Hash(), head.Number.Uint64())
 
@@ -313,12 +278,7 @@
 	if err != nil {
 		return err
 	}
-<<<<<<< HEAD
-
-	if atomic.LoadUint32(&h.snapSync) == 1 {
-=======
 	if h.snapSync.Load() {
->>>>>>> bed84606
 		log.Info("Snap sync complete, auto disabling")
 		h.snapSync.Store(false)
 	}
@@ -327,7 +287,6 @@
 	h.acceptTxs.Store(true)
 
 	head := h.chain.CurrentBlock()
-<<<<<<< HEAD
 	if head.Number.Uint64() >= h.checkpointNumber {
 		// Checkpoint passed, sanity check the timestamp to have a fallback mechanism
 		// for non-checkpointed (number = 0) private networks.
@@ -336,8 +295,6 @@
 		}
 	}
 
-=======
->>>>>>> bed84606
 	if head.Number.Uint64() > 0 {
 		// We've completed a sync cycle, notify all peers of new state. This path is
 		// essential in star-topology networks where a gateway node needs to notify
