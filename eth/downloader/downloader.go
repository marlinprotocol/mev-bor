// Copyright 2015 The go-ethereum Authors
// This file is part of the go-ethereum library.
//
// The go-ethereum library is free software: you can redistribute it and/or modify
// it under the terms of the GNU Lesser General Public License as published by
// the Free Software Foundation, either version 3 of the License, or
// (at your option) any later version.
//
// The go-ethereum library is distributed in the hope that it will be useful,
// but WITHOUT ANY WARRANTY; without even the implied warranty of
// MERCHANTABILITY or FITNESS FOR A PARTICULAR PURPOSE. See the
// GNU Lesser General Public License for more details.
//
// You should have received a copy of the GNU Lesser General Public License
// along with the go-ethereum library. If not, see <http://www.gnu.org/licenses/>.

// Package downloader contains the manual full chain synchronisation.
package downloader

import (
	"errors"
	"fmt"
	"math/big"
	"sync"
	"sync/atomic"
	"time"

	"github.com/ethereum/go-ethereum"
	"github.com/ethereum/go-ethereum/common"
	"github.com/ethereum/go-ethereum/core/rawdb"
	"github.com/ethereum/go-ethereum/core/state/snapshot"
	"github.com/ethereum/go-ethereum/core/types"
	"github.com/ethereum/go-ethereum/eth/downloader/whitelist"
	"github.com/ethereum/go-ethereum/eth/protocols/snap"
	"github.com/ethereum/go-ethereum/ethdb"
	"github.com/ethereum/go-ethereum/event"
	"github.com/ethereum/go-ethereum/log"
	"github.com/ethereum/go-ethereum/params"
	"github.com/ethereum/go-ethereum/trie"
)

var (
	MaxBlockFetch   = 128 // Amount of blocks to be fetched per retrieval request
	MaxHeaderFetch  = 192 // Amount of block headers to be fetched per retrieval request
	MaxSkeletonSize = 128 // Number of header fetches to need for a skeleton assembly
	MaxReceiptFetch = 256 // Amount of transaction receipts to allow fetching per request

	maxQueuedHeaders            = 32 * 1024                         // [eth/62] Maximum number of headers to queue for import (DOS protection)
	maxHeadersProcess           = 2048                              // Number of header download results to import at once into the chain
	maxResultsProcess           = 2048                              // Number of content download results to import at once into the chain
	fullMaxForkAncestry  uint64 = params.FullImmutabilityThreshold  // Maximum chain reorganisation (locally redeclared so tests can reduce it)
	lightMaxForkAncestry uint64 = params.LightImmutabilityThreshold // Maximum chain reorganisation (locally redeclared so tests can reduce it)

	reorgProtThreshold   = 48 // Threshold number of recent blocks to disable mini reorg protection
	reorgProtHeaderDelay = 2  // Number of headers to delay delivering to cover mini reorgs

	fsHeaderSafetyNet = 2048            // Number of headers to discard in case a chain violation is detected
	fsHeaderContCheck = 3 * time.Second // Time interval to check for header continuations during state download
	fsMinFullBlocks   = 64              // Number of blocks to retrieve fully even in snap sync
)

var (
	errBusy                    = errors.New("busy")
	errUnknownPeer             = errors.New("peer is unknown or unhealthy")
	errBadPeer                 = errors.New("action from bad peer ignored")
	errStallingPeer            = errors.New("peer is stalling")
	errUnsyncedPeer            = errors.New("unsynced peer")
	errNoPeers                 = errors.New("no peers to keep download active")
	errTimeout                 = errors.New("timeout")
	errEmptyHeaderSet          = errors.New("empty header set by peer")
	errPeersUnavailable        = errors.New("no peers available or all tried for download")
	errInvalidAncestor         = errors.New("retrieved ancestor is invalid")
	errInvalidChain            = errors.New("retrieved hash chain is invalid")
	errInvalidBody             = errors.New("retrieved block body is invalid")
	errInvalidReceipt          = errors.New("retrieved receipt is invalid")
	errCancelStateFetch        = errors.New("state data download canceled (requested)")
	errCancelContentProcessing = errors.New("content processing canceled (requested)")
	errCanceled                = errors.New("syncing canceled (requested)")
	errTooOld                  = errors.New("peer's protocol version too old")
	errNoAncestorFound         = errors.New("no common ancestor found")
	errNoPivotHeader           = errors.New("pivot header is not found")
	ErrMergeTransition         = errors.New("legacy sync reached the merge")
)

// peerDropFn is a callback type for dropping a peer detected as malicious.
type peerDropFn func(id string)

// badBlockFn is a callback for the async beacon sync to notify the caller that
// the origin header requested to sync to, produced a chain with a bad block.
type badBlockFn func(invalid *types.Header, origin *types.Header)

// headerTask is a set of downloaded headers to queue along with their precomputed
// hashes to avoid constant rehashing.
type headerTask struct {
	headers []*types.Header
	hashes  []common.Hash
}

type Downloader struct {
	mode atomic.Uint32  // Synchronisation mode defining the strategy used (per sync cycle), use d.getMode() to get the SyncMode
	mux  *event.TypeMux // Event multiplexer to announce sync operation events

	genesis uint64   // Genesis block number to limit sync to (e.g. light client CHT)
	queue   *queue   // Scheduler for selecting the hashes to download
	peers   *peerSet // Set of active peers from which download can proceed

	stateDB ethdb.Database // Database to state sync into (and deduplicate via)

	// Statistics
	syncStatsChainOrigin uint64       // Origin block number where syncing started at
	syncStatsChainHeight uint64       // Highest block number known when syncing started
	syncStatsLock        sync.RWMutex // Lock protecting the sync stats fields

	lightchain LightChain
	blockchain BlockChain

	// Callbacks
	dropPeer peerDropFn // Drops a peer for misbehaving
	badBlock badBlockFn // Reports a block as rejected by the chain

	// Status
	synchroniseMock func(id string, hash common.Hash) error // Replacement for synchronise during testing
	synchronising   atomic.Bool
	notified        atomic.Bool
	committed       atomic.Bool
	ancientLimit    uint64 // The maximum block number which can be regarded as ancient data.

	// Channels
	headerProcCh chan *headerTask // Channel to feed the header processor new tasks

	// Skeleton sync
	skeleton *skeleton // Header skeleton to backfill the chain with (eth2 mode)

	// State sync
	pivotHeader *types.Header // Pivot block header to dynamically push the syncing state root
	pivotLock   sync.RWMutex  // Lock protecting pivot header reads from updates

	SnapSyncer     *snap.Syncer // TODO(karalabe): make private! hack for now
	stateSyncStart chan *stateSync

	// Cancellation and termination
	cancelPeer string         // Identifier of the peer currently being used as the master (cancel on drop)
	cancelCh   chan struct{}  // Channel to cancel mid-flight syncs
	cancelLock sync.RWMutex   // Lock to protect the cancel channel and peer in delivers
	cancelWg   sync.WaitGroup // Make sure all fetcher goroutines have exited.

	quitCh   chan struct{} // Quit channel to signal termination
	quitLock sync.Mutex    // Lock to prevent double closes

	ethereum.ChainValidator

	// Testing hooks
	syncInitHook     func(uint64, uint64)  // Method to call upon initiating a new sync run
	bodyFetchHook    func([]*types.Header) // Method to call upon starting a block body fetch
	receiptFetchHook func([]*types.Header) // Method to call upon starting a receipt fetch
	chainInsertHook  func([]*fetchResult)  // Method to call upon inserting a chain of blocks (possibly in multiple invocations)

	// Progress reporting metrics
	syncStartBlock uint64    // Head snap block when Geth was started
	syncStartTime  time.Time // Time instance when chain sync started
	syncLogTime    time.Time // Time instance when status was last reported
}

// LightChain encapsulates functions required to synchronise a light chain.
type LightChain interface {
	// HasHeader verifies a header's presence in the local chain.
	HasHeader(common.Hash, uint64) bool

	// GetHeaderByHash retrieves a header from the local chain.
	GetHeaderByHash(common.Hash) *types.Header

	// CurrentHeader retrieves the head header from the local chain.
	CurrentHeader() *types.Header

	// GetTd returns the total difficulty of a local block.
	GetTd(common.Hash, uint64) *big.Int

	// InsertHeaderChain inserts a batch of headers into the local chain.
	InsertHeaderChain([]*types.Header) (int, error)

	// SetHead rewinds the local chain to a new head.
	SetHead(uint64) error
}

// BlockChain encapsulates functions required to sync a (full or snap) blockchain.
type BlockChain interface {
	LightChain

	// HasBlock verifies a block's presence in the local chain.
	HasBlock(common.Hash, uint64) bool

	// HasFastBlock verifies a snap block's presence in the local chain.
	HasFastBlock(common.Hash, uint64) bool

	// GetBlockByHash retrieves a block from the local chain.
	GetBlockByHash(common.Hash) *types.Block

	// CurrentBlock retrieves the head block from the local chain.
	CurrentBlock() *types.Header

	// CurrentSnapBlock retrieves the head snap block from the local chain.
	CurrentSnapBlock() *types.Header

	// SnapSyncCommitHead directly commits the head block to a certain entity.
	SnapSyncCommitHead(common.Hash) error

	// InsertChain inserts a batch of blocks into the local chain.
	InsertChain(types.Blocks) (int, error)

	// InsertReceiptChain inserts a batch of receipts into the local chain.
	InsertReceiptChain(types.Blocks, []types.Receipts, uint64) (int, error)

	// Snapshots returns the blockchain snapshot tree to paused it during sync.
	Snapshots() *snapshot.Tree

	// TrieDB retrieves the low level trie database used for interacting
	// with trie nodes.
	TrieDB() *trie.Database
}

// New creates a new downloader to fetch hashes and blocks from remote peers.
<<<<<<< HEAD
// nolint: staticcheck
func New(checkpoint uint64, stateDb ethdb.Database, mux *event.TypeMux, chain BlockChain, lightchain LightChain, dropPeer peerDropFn, success func(), whitelistService ethereum.ChainValidator) *Downloader {
=======
func New(stateDb ethdb.Database, mux *event.TypeMux, chain BlockChain, lightchain LightChain, dropPeer peerDropFn, success func()) *Downloader {
>>>>>>> bed84606
	if lightchain == nil {
		lightchain = chain
	}

	dl := &Downloader{
		stateDB:        stateDb,
		mux:            mux,
		queue:          newQueue(blockCacheMaxItems, blockCacheInitialItems),
		peers:          newPeerSet(),
		blockchain:     chain,
		lightchain:     lightchain,
		dropPeer:       dropPeer,
		headerProcCh:   make(chan *headerTask, 1),
		quitCh:         make(chan struct{}),
		SnapSyncer:     snap.NewSyncer(stateDb, chain.TrieDB().Scheme()),
		stateSyncStart: make(chan *stateSync),
		syncStartBlock: chain.CurrentSnapBlock().Number.Uint64(),
		ChainValidator: whitelistService,
	}
	// Create the post-merge skeleton syncer and start the process
	dl.skeleton = newSkeleton(stateDb, dl.peers, dropPeer, newBeaconBackfiller(dl, success))

	go dl.stateFetcher()

	return dl
}

// Progress retrieves the synchronisation boundaries, specifically the origin
// block where synchronisation started at (may have failed/suspended); the block
// or header sync is currently at; and the latest known block which the sync targets.
//
// In addition, during the state download phase of snap synchronisation the number
// of processed and the total number of known states are also returned. Otherwise
// these are zero.
func (d *Downloader) Progress() ethereum.SyncProgress {
	// Lock the current stats and return the progress
	d.syncStatsLock.RLock()
	defer d.syncStatsLock.RUnlock()

	current := uint64(0)
	mode := d.getMode()

	switch {
	case d.blockchain != nil && mode == FullSync:
		current = d.blockchain.CurrentBlock().Number.Uint64()
	case d.blockchain != nil && mode == SnapSync:
		current = d.blockchain.CurrentSnapBlock().Number.Uint64()
	case d.lightchain != nil:
		current = d.lightchain.CurrentHeader().Number.Uint64()
	default:
		log.Error("Unknown downloader chain/mode combo", "light", d.lightchain != nil, "full", d.blockchain != nil, "mode", mode)
	}

	progress, pending := d.SnapSyncer.Progress()

	return ethereum.SyncProgress{
		StartingBlock:       d.syncStatsChainOrigin,
		CurrentBlock:        current,
		HighestBlock:        d.syncStatsChainHeight,
		SyncedAccounts:      progress.AccountSynced,
		SyncedAccountBytes:  uint64(progress.AccountBytes),
		SyncedBytecodes:     progress.BytecodeSynced,
		SyncedBytecodeBytes: uint64(progress.BytecodeBytes),
		SyncedStorage:       progress.StorageSynced,
		SyncedStorageBytes:  uint64(progress.StorageBytes),
		HealedTrienodes:     progress.TrienodeHealSynced,
		HealedTrienodeBytes: uint64(progress.TrienodeHealBytes),
		HealedBytecodes:     progress.BytecodeHealSynced,
		HealedBytecodeBytes: uint64(progress.BytecodeHealBytes),
		HealingTrienodes:    pending.TrienodeHeal,
		HealingBytecode:     pending.BytecodeHeal,
	}
}

// Synchronising returns whether the downloader is currently retrieving blocks.
func (d *Downloader) Synchronising() bool {
	return d.synchronising.Load()
}

// RegisterPeer injects a new download peer into the set of block source to be
// used for fetching hashes and blocks from.
func (d *Downloader) RegisterPeer(id string, version uint, peer Peer) error {
	var logger log.Logger
	if len(id) < 16 {
		// Tests use short IDs, don't choke on them
		logger = log.New("peer", id)
	} else {
		logger = log.New("peer", id[:8])
	}

	logger.Trace("Registering sync peer")

	if err := d.peers.Register(newPeerConnection(id, version, peer, logger)); err != nil {
		logger.Error("Failed to register sync peer", "err", err)
		return err
	}

	return nil
}

// RegisterLightPeer injects a light client peer, wrapping it so it appears as a regular peer.
func (d *Downloader) RegisterLightPeer(id string, version uint, peer LightPeer) error {
	return d.RegisterPeer(id, version, &lightPeerWrapper{peer})
}

// UnregisterPeer remove a peer from the known list, preventing any action from
// the specified peer. An effort is also made to return any pending fetches into
// the queue.
func (d *Downloader) UnregisterPeer(id string) error {
	// Unregister the peer from the active peer set and revoke any fetch tasks
	var logger log.Logger
	if len(id) < 16 {
		// Tests use short IDs, don't choke on them
		logger = log.New("peer", id)
	} else {
		logger = log.New("peer", id[:8])
	}

	logger.Trace("Unregistering sync peer")

	if err := d.peers.Unregister(id); err != nil {
		logger.Error("Failed to unregister sync peer", "err", err)
		return err
	}

	d.queue.Revoke(id)

	return nil
}

// LegacySync tries to sync up our local block chain with a remote peer, both
// adding various sanity checks as well as wrapping it with various log entries.
func (d *Downloader) LegacySync(id string, head common.Hash, td, ttd *big.Int, mode SyncMode) error {
	err := d.synchronise(id, head, td, ttd, mode, false, nil)

	switch err {
	case nil, errBusy, errCanceled:
		return err
	}

	if errors.Is(err, errInvalidChain) || errors.Is(err, errBadPeer) || errors.Is(err, errTimeout) ||
		errors.Is(err, errStallingPeer) || errors.Is(err, errUnsyncedPeer) || errors.Is(err, errEmptyHeaderSet) ||
		errors.Is(err, errPeersUnavailable) || errors.Is(err, errTooOld) || errors.Is(err, errInvalidAncestor) ||
		errors.Is(err, whitelist.ErrCheckpointMismatch) {
		log.Warn("Synchronisation failed, dropping peer", "peer", id, "err", err)

		if d.dropPeer == nil {
			// The dropPeer method is nil when `--copydb` is used for a local copy.
			// Timeouts can occur if e.g. compaction hits at the wrong time, and can be ignored
			log.Warn("Downloader wants to drop peer, but peerdrop-function is not set", "peer", id)
		} else {
			d.dropPeer(id)
		}

		return err
	}

	if errors.Is(err, ErrMergeTransition) {
		return err // This is an expected fault, don't keep printing it in a spin-loop
	}

	log.Warn("Synchronisation failed, retrying", "err", err)

	return err
}

// synchronise will select the peer and use it for synchronising. If an empty string is given
// it will use the best peer possible and synchronize if its TD is higher than our own. If any of the
// checks fail an error will be returned. This method is synchronous
func (d *Downloader) synchronise(id string, hash common.Hash, td, ttd *big.Int, mode SyncMode, beaconMode bool, beaconPing chan struct{}) error {
	// The beacon header syncer is async. It will start this synchronization and
	// will continue doing other tasks. However, if synchronization needs to be
	// cancelled, the syncer needs to know if we reached the startup point (and
	// inited the cancel channel) or not yet. Make sure that we'll signal even in
	// case of a failure.
	if beaconPing != nil {
		defer func() {
			select {
			case <-beaconPing: // already notified
			default:
				close(beaconPing) // weird exit condition, notify that it's safe to cancel (the nothing)
			}
		}()
	}
	// Mock out the synchronisation if testing
	if d.synchroniseMock != nil {
		return d.synchroniseMock(id, hash)
	}
	// Make sure only one goroutine is ever allowed past this point at once
	if !d.synchronising.CompareAndSwap(false, true) {
		return errBusy
	}
	defer d.synchronising.Store(false)

	// Post a user notification of the sync (only once per session)
	if d.notified.CompareAndSwap(false, true) {
		log.Info("Block synchronisation started")
	}

	if mode == SnapSync {
		// Snap sync uses the snapshot namespace to store potentially flakey data until
		// sync completely heals and finishes. Pause snapshot maintenance in the mean-
		// time to prevent access.
		if snapshots := d.blockchain.Snapshots(); snapshots != nil { // Only nil in tests
			snapshots.Disable()
		}
	}
	// Reset the queue, peer set and wake channels to clean any internal leftover state
	d.queue.Reset(blockCacheMaxItems, blockCacheInitialItems)
	d.peers.Reset()

	for _, ch := range []chan bool{d.queue.blockWakeCh, d.queue.receiptWakeCh} {
		select {
		case <-ch:
		default:
		}
	}

	for empty := false; !empty; {
		select {
		case <-d.headerProcCh:
		default:
			empty = true
		}
	}
	// Create cancel channel for aborting mid-flight and mark the master peer
	d.cancelLock.Lock()
	d.cancelCh = make(chan struct{})
	d.cancelPeer = id
	d.cancelLock.Unlock()

	defer d.Cancel() // No matter what, we can't leave the cancel channel open

	// Atomically set the requested sync mode
	d.mode.Store(uint32(mode))

	// Retrieve the origin peer and initiate the downloading process
	var p *peerConnection
	if !beaconMode { // Beacon mode doesn't need a peer to sync from
		p = d.peers.Peer(id)
		if p == nil {
			return errUnknownPeer
		}
	}

	if beaconPing != nil {
		close(beaconPing)
	}

	return d.syncWithPeer(p, hash, td, ttd, beaconMode)
}

func (d *Downloader) getMode() SyncMode {
	return SyncMode(d.mode.Load())
}

// syncWithPeer starts a block synchronization based on the hash chain from the
// specified peer and head hash.
func (d *Downloader) syncWithPeer(p *peerConnection, hash common.Hash, td, ttd *big.Int, beaconMode bool) (err error) {
	d.mux.Post(StartEvent{})

	defer func() {
		// reset on error
		if err != nil {
			d.mux.Post(FailedEvent{err})
		} else {
			latest := d.lightchain.CurrentHeader()
			d.mux.Post(DoneEvent{latest})
		}
	}()

	mode := d.getMode()

	if !beaconMode {
		log.Debug("Synchronising with the network", "peer", p.id, "eth", p.version, "head", hash, "td", td, "mode", mode)
	} else {
		log.Debug("Backfilling with the network", "mode", mode)
	}

	defer func(start time.Time) {
		log.Debug("Synchronisation terminated", "elapsed", common.PrettyDuration(time.Since(start)))
	}(time.Now())

	// Look up the sync boundaries: the common ancestor and the target block
	var latest, pivot, final *types.Header
	if !beaconMode {
		// In legacy mode, use the master peer to retrieve the headers from
		latest, pivot, err = d.fetchHead(p)
		if err != nil {
			return err
		}
	} else {
		// In beacon mode, use the skeleton chain to retrieve the headers from
		latest, _, final, err = d.skeleton.Bounds()
		if err != nil {
			return err
		}

		if latest.Number.Uint64() > uint64(fsMinFullBlocks) {
			number := latest.Number.Uint64() - uint64(fsMinFullBlocks)

			// Retrieve the pivot header from the skeleton chain segment but
			// fallback to local chain if it's not found in skeleton space.
			if pivot = d.skeleton.Header(number); pivot == nil {
				_, oldest, _, _ := d.skeleton.Bounds() // error is already checked
				if number < oldest.Number.Uint64() {
					count := int(oldest.Number.Uint64() - number) // it's capped by fsMinFullBlocks
					headers := d.readHeaderRange(oldest, count)

					if len(headers) == count {
						pivot = headers[len(headers)-1]
						log.Warn("Retrieved pivot header from local", "number", pivot.Number, "hash", pivot.Hash(), "latest", latest.Number, "oldest", oldest.Number)
					}
				}
			}
			// Print an error log and return directly in case the pivot header
			// is still not found. It means the skeleton chain is not linked
			// correctly with local chain.
			if pivot == nil {
				log.Error("Pivot header is not found", "number", number)
				return errNoPivotHeader
			}
		}
	}
	// If no pivot block was returned, the head is below the min full block
	// threshold (i.e. new chain). In that case we won't really fast sync
	// anyway, but still need a valid pivot block to avoid some code hitting
	// nil panics on access.
	if mode == SnapSync && pivot == nil {
		pivot = d.blockchain.CurrentBlock()
	}

	height := latest.Number.Uint64()

	var origin uint64
	if !beaconMode {
		// In legacy mode, reach out to the network and find the ancestor
		origin, err = d.findAncestor(p, latest)
		if err != nil {
			return err
		}
	} else {
		// In beacon mode, use the skeleton chain for the ancestor lookup
		origin, err = d.findBeaconAncestor()
		if err != nil {
			return err
		}
	}

	d.syncStatsLock.Lock()
	if d.syncStatsChainHeight <= origin || d.syncStatsChainOrigin > origin {
		d.syncStatsChainOrigin = origin
	}

	d.syncStatsChainHeight = height
	d.syncStatsLock.Unlock()

	// Ensure our origin point is below any snap sync pivot point
	if mode == SnapSync {
		if height <= uint64(fsMinFullBlocks) {
			origin = 0
		} else {
			pivotNumber := pivot.Number.Uint64()
			if pivotNumber <= origin {
				origin = pivotNumber - 1
			}
			// Write out the pivot into the database so a rollback beyond it will
			// reenable snap sync
			rawdb.WriteLastPivotNumber(d.stateDB, pivotNumber)
		}
	}

	d.committed.Store(true)

	if mode == SnapSync && pivot.Number.Uint64() != 0 {
		d.committed.Store(false)
	}

	if mode == SnapSync {
		// Set the ancient data limitation. If we are running snap sync, all block
		// data older than ancientLimit will be written to the ancient store. More
		// recent data will be written to the active database and will wait for the
		// freezer to migrate.
		//
		// If the network is post-merge, use either the last announced finalized
		// block as the ancient limit, or if we haven't yet received one, the head-
		// a max fork ancestry limit. One quirky case if we've already passed the
		// finalized block, in which case the skeleton.Bounds will return nil and
		// we'll revert to head - 90K. That's fine, we're finishing sync anyway.
		//
		// For non-merged networks, if there is a checkpoint available, then calculate
		// the ancientLimit through that. Otherwise calculate the ancient limit through
		// the advertised height of the remote peer. This most is mostly a fallback for
		// legacy networks, but should eventually be droppped. TODO(karalabe).
		if beaconMode {
			// Beacon sync, use the latest finalized block as the ancient limit
			// or a reasonable height if no finalized block is yet announced.
			if final != nil {
				d.ancientLimit = final.Number.Uint64()
			} else if height > fullMaxForkAncestry+1 {
				d.ancientLimit = height - fullMaxForkAncestry - 1
			} else {
				d.ancientLimit = 0
			}
		} else {
			// Legacy sync, use the best announcement we have from the remote peer.
			// TODO(karalabe): Drop this pathway.
			if height > fullMaxForkAncestry+1 {
				d.ancientLimit = height - fullMaxForkAncestry - 1
			} else {
				d.ancientLimit = 0
			}
		}

		frozen, _ := d.stateDB.Ancients() // Ignore the error here since light client can also hit here.

		// If a part of blockchain data has already been written into active store,
		// disable the ancient style insertion explicitly.
		if origin >= frozen && frozen != 0 {
			d.ancientLimit = 0

			log.Info("Disabling direct-ancient mode", "origin", origin, "ancient", frozen-1)
		} else if d.ancientLimit > 0 {
			log.Debug("Enabling direct-ancient mode", "ancient", d.ancientLimit)
		}
		// Rewind the ancient store and blockchain if reorg happens.
		if origin+1 < frozen {
			if err := d.lightchain.SetHead(origin); err != nil {
				return err
			}
		}
	}
	// Initiate the sync using a concurrent header and content retrieval algorithm
	d.queue.Prepare(origin+1, mode)

	if d.syncInitHook != nil {
		d.syncInitHook(origin, height)
	}

	var headerFetcher func() error
	if !beaconMode {
		// In legacy mode, headers are retrieved from the network
		headerFetcher = func() error { return d.fetchHeaders(p, origin+1, latest.Number.Uint64()) }
	} else {
		// In beacon mode, headers are served by the skeleton syncer
		headerFetcher = func() error { return d.fetchBeaconHeaders(origin + 1) }
	}

	fetchers := []func() error{
		headerFetcher, // Headers are always retrieved
		func() error { return d.fetchBodies(origin+1, beaconMode) },   // Bodies are retrieved during normal and snap sync
		func() error { return d.fetchReceipts(origin+1, beaconMode) }, // Receipts are retrieved during snap sync
		func() error { return d.processHeaders(origin+1, td, ttd, beaconMode) },
	}

	if mode == SnapSync {
		d.pivotLock.Lock()
		d.pivotHeader = pivot
		d.pivotLock.Unlock()

		fetchers = append(fetchers, func() error { return d.processSnapSyncContent() })
	} else if mode == FullSync {
		fetchers = append(fetchers, func() error { return d.processFullSyncContent(ttd, beaconMode) })
	}

	return d.spawnSync(fetchers)
}

// spawnSync runs d.process and all given fetcher functions to completion in
// separate goroutines, returning the first error that appears.
func (d *Downloader) spawnSync(fetchers []func() error) error {
	errc := make(chan error, len(fetchers))
	d.cancelWg.Add(len(fetchers))

	for _, fn := range fetchers {
		fn := fn

		go func() { defer d.cancelWg.Done(); errc <- fn() }()
	}
	// Wait for the first error, then terminate the others.
	var err error

	for i := 0; i < len(fetchers); i++ {
		if i == len(fetchers)-1 {
			// Close the queue when all fetchers have exited.
			// This will cause the block processor to end when
			// it has processed the queue.
			d.queue.Close()
		}
<<<<<<< HEAD

		if err = <-errc; err != nil && err != errCanceled {
			break
=======
		if got := <-errc; got != nil {
			err = got
			if got != errCanceled {
				break // receive a meaningful error, bubble it up
			}
>>>>>>> bed84606
		}
	}
	d.queue.Close()
	d.Cancel()

	return err
}

// cancel aborts all of the operations and resets the queue. However, cancel does
// not wait for the running download goroutines to finish. This method should be
// used when cancelling the downloads from inside the downloader.
func (d *Downloader) cancel() {
	// Close the current cancel channel
	d.cancelLock.Lock()
	defer d.cancelLock.Unlock()

	if d.cancelCh != nil {
		select {
		case <-d.cancelCh:
			// Channel was already closed
		default:
			close(d.cancelCh)
		}
	}
}

// Cancel aborts all of the operations and waits for all download goroutines to
// finish before returning.
func (d *Downloader) Cancel() {
	d.cancel()
	d.cancelWg.Wait()
}

// Terminate interrupts the downloader, canceling all pending operations.
// The downloader cannot be reused after calling Terminate.
func (d *Downloader) Terminate() {
	// Close the termination channel (make sure double close is allowed)
	d.quitLock.Lock()
	select {
	case <-d.quitCh:
	default:
		close(d.quitCh)

		// Terminate the internal beacon syncer
		d.skeleton.Terminate()
	}
	d.quitLock.Unlock()

	// Cancel any pending download requests
	d.Cancel()
}

// fetchHead retrieves the head header and prior pivot block (if available) from
// a remote peer.
func (d *Downloader) fetchHead(p *peerConnection) (head *types.Header, pivot *types.Header, err error) {
	p.log.Debug("Retrieving remote chain head")

	mode := d.getMode()

	// Request the advertised remote head block and wait for the response
	latest, _ := p.peer.Head()

	fetch := 1
	if mode == SnapSync {
		fetch = 2 // head + pivot headers
	}

	headers, hashes, err := d.fetchHeadersByHash(p, latest, fetch, fsMinFullBlocks-1, true)
	if err != nil {
		return nil, nil, err
	}
	// Make sure the peer gave us at least one and at most the requested headers
	if len(headers) == 0 || len(headers) > fetch {
		return nil, nil, fmt.Errorf("%w: returned headers %d != requested %d", errBadPeer, len(headers), fetch)
	}
	// The first header needs to be the head, validate against the request. If
	// only 1 header was returned, make sure there's no pivot or there was not
	// one requested.
	head = headers[0]
<<<<<<< HEAD
	if (mode == SnapSync || mode == LightSync) && head.Number.Uint64() < d.checkpoint {
		return nil, nil, fmt.Errorf("%w: remote head %d below checkpoint %d", errUnsyncedPeer, head.Number, d.checkpoint)
	}

=======
>>>>>>> bed84606
	if len(headers) == 1 {
		if mode == SnapSync && head.Number.Uint64() > uint64(fsMinFullBlocks) {
			return nil, nil, fmt.Errorf("%w: no pivot included along head header", errBadPeer)
		}

		p.log.Debug("Remote head identified, no pivot", "number", head.Number, "hash", hashes[0])

		return head, nil, nil
	}
	// At this point we have 2 headers in total and the first is the
	// validated head of the chain. Check the pivot number and return,
	pivot = headers[1]
	if pivot.Number.Uint64() != head.Number.Uint64()-uint64(fsMinFullBlocks) {
		return nil, nil, fmt.Errorf("%w: remote pivot %d != requested %d", errInvalidChain, pivot.Number, head.Number.Uint64()-uint64(fsMinFullBlocks))
	}

	return head, pivot, nil
}

// calculateRequestSpan calculates what headers to request from a peer when trying to determine the
// common ancestor.
// It returns parameters to be used for peer.RequestHeadersByNumber:
//
//	from  - starting block number
//	count - number of headers to request
//	skip  - number of headers to skip
//
// and also returns 'max', the last block which is expected to be returned by the remote peers,
// given the (from,count,skip)
func calculateRequestSpan(remoteHeight, localHeight uint64) (int64, int, int, uint64) {
	var (
		from     int
		count    int
		MaxCount = MaxHeaderFetch / 16
	)
	// requestHead is the highest block that we will ask for. If requestHead is not offset,
	// the highest block that we will get is 16 blocks back from head, which means we
	// will fetch 14 or 15 blocks unnecessarily in the case the height difference
	// between us and the peer is 1-2 blocks, which is most common
	requestHead := int(remoteHeight) - 1
	if requestHead < 0 {
		requestHead = 0
	}
	// requestBottom is the lowest block we want included in the query
	// Ideally, we want to include the one just below our own head
	requestBottom := int(localHeight - 1)
	if requestBottom < 0 {
		requestBottom = 0
	}

	totalSpan := requestHead - requestBottom

	span := 1 + totalSpan/MaxCount
	if span < 2 {
		span = 2
	}

	if span > 16 {
		span = 16
	}

	count = 1 + totalSpan/span
	if count > MaxCount {
		count = MaxCount
	}

	if count < 2 {
		count = 2
	}

	from = requestHead - (count-1)*span
	if from < 0 {
		from = 0
	}

	max := from + (count-1)*span

	return int64(from), count, span - 1, uint64(max)
}

// curried fetchHeadersByNumber
func (d *Downloader) getFetchHeadersByNumber(p *peerConnection) func(number uint64, amount int, skip int, reverse bool) ([]*types.Header, []common.Hash, error) {
	return func(number uint64, amount int, skip int, reverse bool) ([]*types.Header, []common.Hash, error) {
		return d.fetchHeadersByNumber(p, number, amount, skip, reverse)
	}
}

// findAncestor tries to locate the common ancestor link of the local chain and
// a remote peers blockchain. In the general case when our node was in sync and
// on the correct chain, checking the top N links should already get us a match.
// In the rare scenario when we ended up on a long reorganisation (i.e. none of
// the head links match), we do a binary search to find the common ancestor.
func (d *Downloader) findAncestor(p *peerConnection, remoteHeader *types.Header) (uint64, error) {
	// Check the validity of peer from which the chain is to be downloaded
	if d.ChainValidator != nil {
		if _, err := d.IsValidPeer(remoteHeader, d.getFetchHeadersByNumber(p)); err != nil {
			return 0, err
		}
	}

	// Figure out the valid ancestor range to prevent rewrite attacks
	var (
		floor        = int64(-1)
		localHeight  uint64
		remoteHeight = remoteHeader.Number.Uint64()
	)

	mode := d.getMode()
	switch mode {
	case FullSync:
		localHeight = d.blockchain.CurrentBlock().Number.Uint64()
	case SnapSync:
		localHeight = d.blockchain.CurrentSnapBlock().Number.Uint64()
	default:
		localHeight = d.lightchain.CurrentHeader().Number.Uint64()
	}

	p.log.Debug("Looking for common ancestor", "local", localHeight, "remote", remoteHeight)

	// Recap floor value for binary search
	maxForkAncestry := fullMaxForkAncestry
	if d.getMode() == LightSync {
		maxForkAncestry = lightMaxForkAncestry
	}

	if localHeight >= maxForkAncestry {
		// We're above the max reorg threshold, find the earliest fork point
		floor = int64(localHeight - maxForkAncestry)
	}
	// If we're doing a light sync, ensure the floor doesn't go below the CHT, as
	// all headers before that point will be missing.
	if mode == LightSync {
		// If we don't know the current CHT position, find it
		if d.genesis == 0 {
			header := d.lightchain.CurrentHeader()
			for header != nil {
				d.genesis = header.Number.Uint64()
				if floor >= int64(d.genesis)-1 {
					break
				}

				header = d.lightchain.GetHeaderByHash(header.ParentHash)
			}
		}
		// We already know the "genesis" block number, cap floor to that
		if floor < int64(d.genesis)-1 {
			floor = int64(d.genesis) - 1
		}
	}

	ancestor, err := d.findAncestorSpanSearch(p, mode, remoteHeight, localHeight, floor)
	if err == nil {
		return ancestor, nil
	}
	// The returned error was not nil.
	// If the error returned does not reflect that a common ancestor was not found, return it.
	// If the error reflects that a common ancestor was not found, continue to binary search,
	// where the error value will be reassigned.
	if !errors.Is(err, errNoAncestorFound) {
		return 0, err
	}

	ancestor, err = d.findAncestorBinarySearch(p, mode, localHeight+1, floor)
	if err != nil {
		return 0, err
	}

	return ancestor, nil
}

func (d *Downloader) findAncestorSpanSearch(p *peerConnection, mode SyncMode, remoteHeight, localHeight uint64, floor int64) (uint64, error) {
	from, count, skip, max := calculateRequestSpan(remoteHeight, localHeight)

	p.log.Trace("Span searching for common ancestor", "count", count, "from", from, "skip", skip)

	headers, hashes, err := d.fetchHeadersByNumber(p, uint64(from), count, skip, false)
	if err != nil {
		return 0, err
	}
	// Wait for the remote response to the head fetch
	number, hash := uint64(0), common.Hash{}

	// Make sure the peer actually gave something valid
	if len(headers) == 0 {
		p.log.Warn("Empty head header set")
		return 0, errEmptyHeaderSet
	}
	// Make sure the peer's reply conforms to the request
	for i, header := range headers {
		expectNumber := from + int64(i)*int64(skip+1)
		if number := header.Number.Int64(); number != expectNumber {
			p.log.Warn("Head headers broke chain ordering", "index", i, "requested", expectNumber, "received", number)
			return 0, fmt.Errorf("%w: %v", errInvalidChain, errors.New("head headers broke chain ordering"))
		}
	}
	// Check if a common ancestor was found
	for i := len(headers) - 1; i >= 0; i-- {
		// Skip any headers that underflow/overflow our requested set
		if headers[i].Number.Int64() < from || headers[i].Number.Uint64() > max {
			continue
		}
		// Otherwise check if we already know the header or not
		h := hashes[i]
		n := headers[i].Number.Uint64()

		var known bool

		switch mode {
		case FullSync:
			known = d.blockchain.HasBlock(h, n)
		case SnapSync:
			known = d.blockchain.HasFastBlock(h, n)
		default:
			known = d.lightchain.HasHeader(h, n)
		}

		if known {
			number, hash = n, h
			break
		}
	}
	// If the head fetch already found an ancestor, return
	if hash != (common.Hash{}) {
		if int64(number) <= floor {
			p.log.Warn("Ancestor below allowance", "number", number, "hash", hash, "allowance", floor)
			return 0, errInvalidAncestor
		}

		p.log.Debug("Found common ancestor", "number", number, "hash", hash)

		return number, nil
	}

	return 0, errNoAncestorFound
}

func (d *Downloader) findAncestorBinarySearch(p *peerConnection, mode SyncMode, remoteHeight uint64, floor int64) (uint64, error) {
	hash := common.Hash{}

	// Ancestor not found, we need to binary search over our chain
	start, end := uint64(0), remoteHeight
	if floor > 0 {
		start = uint64(floor)
	}

	p.log.Trace("Binary searching for common ancestor", "start", start, "end", end)

	for start+1 < end {
		// Split our chain interval in two, and request the hash to cross check
		check := (start + end) / 2

		headers, hashes, err := d.fetchHeadersByNumber(p, check, 1, 0, false)
		if err != nil {
			return 0, err
		}
		// Make sure the peer actually gave something valid
		if len(headers) != 1 {
			p.log.Warn("Multiple headers for single request", "headers", len(headers))
			return 0, fmt.Errorf("%w: multiple headers (%d) for single request", errBadPeer, len(headers))
		}
		// Modify the search interval based on the response
		h := hashes[0]
		n := headers[0].Number.Uint64()

		var known bool

		switch mode {
		case FullSync:
			known = d.blockchain.HasBlock(h, n)
		case SnapSync:
			known = d.blockchain.HasFastBlock(h, n)
		default:
			known = d.lightchain.HasHeader(h, n)
		}

		if !known {
			end = check
			continue
		}

		header := d.lightchain.GetHeaderByHash(h) // Independent of sync mode, header surely exists
		if header.Number.Uint64() != check {
			p.log.Warn("Received non requested header", "number", header.Number, "hash", header.Hash(), "request", check)
			return 0, fmt.Errorf("%w: non-requested header (%d)", errBadPeer, header.Number)
		}

		start = check
		hash = h
	}
	// Ensure valid ancestry and return
	if int64(start) <= floor {
		p.log.Warn("Ancestor below allowance", "number", start, "hash", hash, "allowance", floor)
		return 0, errInvalidAncestor
	}

	p.log.Debug("Found common ancestor", "number", start, "hash", hash)

	return start, nil
}

// fetchHeaders keeps retrieving headers concurrently from the number
// requested, until no more are returned, potentially throttling on the way. To
// facilitate concurrency but still protect against malicious nodes sending bad
// headers, we construct a header chain skeleton using the "origin" peer we are
// syncing with, and fill in the missing headers using anyone else. Headers from
// other peers are only accepted if they map cleanly to the skeleton. If no one
// can fill in the skeleton - not even the origin peer - it's assumed invalid and
// the origin is dropped.
func (d *Downloader) fetchHeaders(p *peerConnection, from uint64, head uint64) error {
	p.log.Debug("Directing header downloads", "origin", from)
	defer p.log.Debug("Header download terminated")

	// Start pulling the header chain skeleton until all is done
	var (
		skeleton = true  // Skeleton assembly phase or finishing up
		pivoting = false // Whether the next request is pivot verification
		ancestor = from
		mode     = d.getMode()
	)

	for {
		// Pull the next batch of headers, it either:
		//   - Pivot check to see if the chain moved too far
		//   - Skeleton retrieval to permit concurrent header fetches
		//   - Full header retrieval if we're near the chain head
		var (
			headers []*types.Header
			hashes  []common.Hash
			err     error
		)

		switch {
		case pivoting:
			d.pivotLock.RLock()
			pivot := d.pivotHeader.Number.Uint64()
			d.pivotLock.RUnlock()

			p.log.Trace("Fetching next pivot header", "number", pivot+uint64(fsMinFullBlocks))
			headers, hashes, err = d.fetchHeadersByNumber(p, pivot+uint64(fsMinFullBlocks), 2, fsMinFullBlocks-9, false) // move +64 when it's 2x64-8 deep

		case skeleton:
			p.log.Trace("Fetching skeleton headers", "count", MaxHeaderFetch, "from", from)
			headers, hashes, err = d.fetchHeadersByNumber(p, from+uint64(MaxHeaderFetch)-1, MaxSkeletonSize, MaxHeaderFetch-1, false)

		default:
			p.log.Trace("Fetching full headers", "count", MaxHeaderFetch, "from", from)
			headers, hashes, err = d.fetchHeadersByNumber(p, from, MaxHeaderFetch, 0, false)
		}

		switch err {
		case nil:
			// Headers retrieved, continue with processing

		case errCanceled:
			// Sync cancelled, no issue, propagate up
			return err

		default:
			// Header retrieval either timed out, or the peer failed in some strange way
			// (e.g. disconnect). Consider the master peer bad and drop
			d.dropPeer(p.id)

			// Finish the sync gracefully instead of dumping the gathered data though
			for _, ch := range []chan bool{d.queue.blockWakeCh, d.queue.receiptWakeCh} {
				select {
				case ch <- false:
				case <-d.cancelCh:
				}
			}
			select {
			case d.headerProcCh <- nil:
			case <-d.cancelCh:
			}

			return fmt.Errorf("%w: header request failed: %v", errBadPeer, err)
		}
		// If the pivot is being checked, move if it became stale and run the real retrieval
		var pivot uint64

		d.pivotLock.RLock()
		if d.pivotHeader != nil {
			pivot = d.pivotHeader.Number.Uint64()
		}
		d.pivotLock.RUnlock()

		if pivoting {
			if len(headers) == 2 {
				if have, want := headers[0].Number.Uint64(), pivot+uint64(fsMinFullBlocks); have != want {
					log.Warn("Peer sent invalid next pivot", "have", have, "want", want)
					return fmt.Errorf("%w: next pivot number %d != requested %d", errInvalidChain, have, want)
				}

				if have, want := headers[1].Number.Uint64(), pivot+2*uint64(fsMinFullBlocks)-8; have != want {
					log.Warn("Peer sent invalid pivot confirmer", "have", have, "want", want)
					return fmt.Errorf("%w: next pivot confirmer number %d != requested %d", errInvalidChain, have, want)
				}

				log.Warn("Pivot seemingly stale, moving", "old", pivot, "new", headers[0].Number)
				pivot = headers[0].Number.Uint64()

				d.pivotLock.Lock()
				d.pivotHeader = headers[0]
				d.pivotLock.Unlock()

				// Write out the pivot into the database so a rollback beyond
				// it will reenable snap sync and update the state root that
				// the state syncer will be downloading.
				rawdb.WriteLastPivotNumber(d.stateDB, pivot)
			}
			// Disable the pivot check and fetch the next batch of headers
			pivoting = false

			continue
		}
		// If the skeleton's finished, pull any remaining head headers directly from the origin
		if skeleton && len(headers) == 0 {
			// A malicious node might withhold advertised headers indefinitely
			if from+uint64(MaxHeaderFetch)-1 <= head {
				p.log.Warn("Peer withheld skeleton headers", "advertised", head, "withheld", from+uint64(MaxHeaderFetch)-1)
				return fmt.Errorf("%w: withheld skeleton headers: advertised %d, withheld #%d", errStallingPeer, head, from+uint64(MaxHeaderFetch)-1)
			}

			p.log.Debug("No skeleton, fetching headers directly")

			skeleton = false

			continue
		}
		// If no more headers are inbound, notify the content fetchers and return
		if len(headers) == 0 {
			// Don't abort header fetches while the pivot is downloading
			if !d.committed.Load() && pivot <= from {
				p.log.Debug("No headers, waiting for pivot commit")
				select {
				case <-time.After(fsHeaderContCheck):
					continue
				case <-d.cancelCh:
					return errCanceled
				}
			}
			// Pivot done (or not in snap sync) and no more headers, terminate the process
			p.log.Debug("No more headers available")
			select {
			case d.headerProcCh <- nil:
				return nil
			case <-d.cancelCh:
				return errCanceled
			}
		}
		// If we received a skeleton batch, resolve internals concurrently
		var progressed bool

		if skeleton {
			filled, hashset, proced, err := d.fillHeaderSkeleton(from, headers)
			if err != nil {
				p.log.Debug("Skeleton chain invalid", "err", err)
				return fmt.Errorf("%w: %v", errInvalidChain, err)
			}

			headers = filled[proced:]
			hashes = hashset[proced:]

			progressed = proced > 0
			from += uint64(proced)
		} else {
			// A malicious node might withhold advertised headers indefinitely
			if n := len(headers); n < MaxHeaderFetch && headers[n-1].Number.Uint64() < head {
				p.log.Warn("Peer withheld headers", "advertised", head, "delivered", headers[n-1].Number.Uint64())
				return fmt.Errorf("%w: withheld headers: advertised %d, delivered %d", errStallingPeer, head, headers[n-1].Number.Uint64())
			}
			// If we're closing in on the chain head, but haven't yet reached it, delay
			// the last few headers so mini reorgs on the head don't cause invalid hash
			// chain errors.
			if n := len(headers); n > 0 {
				// Retrieve the current head we're at
				var head uint64
				if mode == LightSync {
					head = d.lightchain.CurrentHeader().Number.Uint64()
				} else {
					head = d.blockchain.CurrentSnapBlock().Number.Uint64()
					if full := d.blockchain.CurrentBlock().Number.Uint64(); head < full {
						head = full
					}
				}
				// If the head is below the common ancestor, we're actually deduplicating
				// already existing chain segments, so use the ancestor as the fake head.
				// Otherwise, we might end up delaying header deliveries pointlessly.
				if head < ancestor {
					head = ancestor
				}
				// If the head is way older than this batch, delay the last few headers
				if head+uint64(reorgProtThreshold) < headers[n-1].Number.Uint64() {
					delay := reorgProtHeaderDelay
					if delay > n {
						delay = n
					}

					headers = headers[:n-delay]
					hashes = hashes[:n-delay]
				}
			}
		}
		// If no headers have been delivered, or all of them have been delayed,
		// sleep a bit and retry. Take care with headers already consumed during
		// skeleton filling
		if len(headers) == 0 && !progressed {
			p.log.Trace("All headers delayed, waiting")
			select {
			case <-time.After(fsHeaderContCheck):
				continue
			case <-d.cancelCh:
				return errCanceled
			}
		}
		// Insert any remaining new headers and fetch the next batch
		if len(headers) > 0 {
			p.log.Trace("Scheduling new headers", "count", len(headers), "from", from)
			select {
			case d.headerProcCh <- &headerTask{
				headers: headers,
				hashes:  hashes,
			}:
			case <-d.cancelCh:
				return errCanceled
			}

			from += uint64(len(headers))
		}
		// If we're still skeleton filling snap sync, check pivot staleness
		// before continuing to the next skeleton filling
		if skeleton && pivot > 0 {
			pivoting = true
		}
	}
}

// fillHeaderSkeleton concurrently retrieves headers from all our available peers
// and maps them to the provided skeleton header chain.
//
// Any partial results from the beginning of the skeleton is (if possible) forwarded
// immediately to the header processor to keep the rest of the pipeline full even
// in the case of header stalls.
//
// The method returns the entire filled skeleton and also the number of headers
// already forwarded for processing.
func (d *Downloader) fillHeaderSkeleton(from uint64, skeleton []*types.Header) ([]*types.Header, []common.Hash, int, error) {
	log.Debug("Filling up skeleton", "from", from)
	d.queue.ScheduleSkeleton(from, skeleton)

	err := d.concurrentFetch((*headerQueue)(d), false)
	if err != nil {
		log.Debug("Skeleton fill failed", "err", err)
	}

	filled, hashes, proced := d.queue.RetrieveHeaders()
	if err == nil {
		log.Debug("Skeleton fill succeeded", "filled", len(filled), "processed", proced)
	}

	return filled, hashes, proced, err
}

// fetchBodies iteratively downloads the scheduled block bodies, taking any
// available peers, reserving a chunk of blocks for each, waiting for delivery
// and also periodically checking for timeouts.
func (d *Downloader) fetchBodies(from uint64, beaconMode bool) error {
	log.Debug("Downloading block bodies", "origin", from)

	err := d.concurrentFetch((*bodyQueue)(d), beaconMode)

	log.Debug("Block body download terminated", "err", err)

	return err
}

// fetchReceipts iteratively downloads the scheduled block receipts, taking any
// available peers, reserving a chunk of receipts for each, waiting for delivery
// and also periodically checking for timeouts.
func (d *Downloader) fetchReceipts(from uint64, beaconMode bool) error {
	log.Debug("Downloading receipts", "origin", from)

	err := d.concurrentFetch((*receiptQueue)(d), beaconMode)

	log.Debug("Receipt download terminated", "err", err)

	return err
}

// processHeaders takes batches of retrieved headers from an input channel and
// keeps processing and scheduling them into the header chain and downloader's
// queue until the stream ends or a failure occurs.
func (d *Downloader) processHeaders(origin uint64, td, ttd *big.Int, beaconMode bool) error {
	// Keep a count of uncertain headers to roll back
	var (
		rollback    uint64 // Zero means no rollback (fine as you can't unroll the genesis)
		rollbackErr error
		mode        = d.getMode()
	)

	defer func() {
		if rollback > 0 {
			lastHeader, lastFastBlock, lastBlock := d.lightchain.CurrentHeader().Number, common.Big0, common.Big0
			if mode != LightSync {
				lastFastBlock = d.blockchain.CurrentSnapBlock().Number
				lastBlock = d.blockchain.CurrentBlock().Number
			}

			if err := d.lightchain.SetHead(rollback - 1); err != nil { // -1 to target the parent of the first uncertain block
				// We're already unwinding the stack, only print the error to make it more visible
				log.Error("Failed to roll back chain segment", "head", rollback-1, "err", err)
			}

			curFastBlock, curBlock := common.Big0, common.Big0
			if mode != LightSync {
				curFastBlock = d.blockchain.CurrentSnapBlock().Number
				curBlock = d.blockchain.CurrentBlock().Number
			}

			log.Warn("Rolled back chain segment",
				"header", fmt.Sprintf("%d->%d", lastHeader, d.lightchain.CurrentHeader().Number),
				"snap", fmt.Sprintf("%d->%d", lastFastBlock, curFastBlock),
				"block", fmt.Sprintf("%d->%d", lastBlock, curBlock), "reason", rollbackErr)
		}
	}()
	// Wait for batches of headers to process
	gotHeaders := false

	for {
		select {
		case <-d.cancelCh:
			rollbackErr = errCanceled
			return errCanceled

		case task := <-d.headerProcCh:
			// Terminate header processing if we synced up
			if task == nil || len(task.headers) == 0 {
				// Notify everyone that headers are fully processed
				for _, ch := range []chan bool{d.queue.blockWakeCh, d.queue.receiptWakeCh} {
					select {
					case ch <- false:
					case <-d.cancelCh:
					}
				}
				// If we're in legacy sync mode, we need to check total difficulty
				// violations from malicious peers. That is not needed in beacon
				// mode and we can skip to terminating sync.
				if !beaconMode {
					// If no headers were retrieved at all, the peer violated its TD promise that it had a
					// better chain compared to ours. The only exception is if its promised blocks were
					// already imported by other means (e.g. fetcher):
					//
					// R <remote peer>, L <local node>: Both at block 10
					// R: Mine block 11, and propagate it to L
					// L: Queue block 11 for import
					// L: Notice that R's head and TD increased compared to ours, start sync
					// L: Import of block 11 finishes
					// L: Sync begins, and finds common ancestor at 11
					// L: Request new headers up from 11 (R's TD was higher, it must have something)
					// R: Nothing to give
					if mode != LightSync {
						head := d.blockchain.CurrentBlock()
						if !gotHeaders && td.Cmp(d.blockchain.GetTd(head.Hash(), head.Number.Uint64())) > 0 {
							return errStallingPeer
						}
					}
					// If snap or light syncing, ensure promised headers are indeed delivered. This is
					// needed to detect scenarios where an attacker feeds a bad pivot and then bails out
					// of delivering the post-pivot blocks that would flag the invalid content.
					//
					// This check cannot be executed "as is" for full imports, since blocks may still be
					// queued for processing when the header download completes. However, as long as the
					// peer gave us something useful, we're already happy/progressed (above check).
					if mode == SnapSync || mode == LightSync {
						head := d.lightchain.CurrentHeader()
						if td.Cmp(d.lightchain.GetTd(head.Hash(), head.Number.Uint64())) > 0 {
							return errStallingPeer
						}
					}
				}
				// Disable any rollback and return
				rollback = 0

				return nil
			}
			// Otherwise split the chunk of headers into batches and process them
			headers, hashes := task.headers, task.hashes

			gotHeaders = true

			for len(headers) > 0 {
				// Terminate if something failed in between processing chunks
				select {
				case <-d.cancelCh:
					rollbackErr = errCanceled
					return errCanceled
				default:
				}
				// Select the next chunk of headers to import
				limit := maxHeadersProcess
				if limit > len(headers) {
					limit = len(headers)
				}

				chunkHeaders := headers[:limit]
				chunkHashes := hashes[:limit]

				// In case of header only syncing, validate the chunk immediately
				if mode == SnapSync || mode == LightSync {
					// Although the received headers might be all valid, a legacy
					// PoW/PoA sync must not accept post-merge headers. Make sure
					// that any transition is rejected at this point.
					var (
						rejected []*types.Header
						td       *big.Int
					)

					if !beaconMode && ttd != nil {
						td = d.blockchain.GetTd(chunkHeaders[0].ParentHash, chunkHeaders[0].Number.Uint64()-1)
						if td == nil {
							// This should never really happen, but handle gracefully for now
							log.Error("Failed to retrieve parent header TD", "number", chunkHeaders[0].Number.Uint64()-1, "hash", chunkHeaders[0].ParentHash)
							return fmt.Errorf("%w: parent TD missing", errInvalidChain)
						}

						for i, header := range chunkHeaders {
							td = new(big.Int).Add(td, header.Difficulty)
							if td.Cmp(ttd) >= 0 {
								// Terminal total difficulty reached, allow the last header in
								if new(big.Int).Sub(td, header.Difficulty).Cmp(ttd) < 0 {
									chunkHeaders, rejected = chunkHeaders[:i+1], chunkHeaders[i+1:]
									if len(rejected) > 0 {
										// Make a nicer user log as to the first TD truly rejected
										td = new(big.Int).Add(td, rejected[0].Difficulty)
									}
								} else {
									chunkHeaders, rejected = chunkHeaders[:i], chunkHeaders[i:]
								}

								break
							}
						}
					}

					if len(chunkHeaders) > 0 {
						if n, err := d.lightchain.InsertHeaderChain(chunkHeaders); err != nil {
							rollbackErr = err

							// If some headers were inserted, track them as uncertain
							if mode == SnapSync && n > 0 && rollback == 0 {
								rollback = chunkHeaders[0].Number.Uint64()
							}

							log.Warn("Invalid header encountered", "number", chunkHeaders[n].Number, "hash", chunkHashes[n], "parent", chunkHeaders[n].ParentHash, "err", err)

							return fmt.Errorf("%w: %v", errInvalidChain, err)
						}
						// All verifications passed, track all headers within the allowed limits
						if mode == SnapSync {
							head := chunkHeaders[len(chunkHeaders)-1].Number.Uint64()
							if head-rollback > uint64(fsHeaderSafetyNet) {
								rollback = head - uint64(fsHeaderSafetyNet)
							} else {
								rollback = 1
							}
						}
					}

					if len(rejected) != 0 {
						// Merge threshold reached, stop importing, but don't roll back
						rollback = 0

						log.Info("Legacy sync reached merge threshold", "number", rejected[0].Number, "hash", rejected[0].Hash(), "td", td, "ttd", ttd)

						return ErrMergeTransition
					}
				}
				// Unless we're doing light chains, schedule the headers for associated content retrieval
				if mode == FullSync || mode == SnapSync {
					// If we've reached the allowed number of pending headers, stall a bit
					for d.queue.PendingBodies() >= maxQueuedHeaders || d.queue.PendingReceipts() >= maxQueuedHeaders {
						select {
						case <-d.cancelCh:
							rollbackErr = errCanceled
							return errCanceled
						case <-time.After(time.Second):
						}
					}
					// Otherwise insert the headers for content retrieval
					inserts := d.queue.Schedule(chunkHeaders, chunkHashes, origin)
					if len(inserts) != len(chunkHeaders) {
						rollbackErr = fmt.Errorf("stale headers: len inserts %v len(chunk) %v", len(inserts), len(chunkHeaders))
						return fmt.Errorf("%w: stale headers", errBadPeer)
					}
				}

				headers = headers[limit:]
				hashes = hashes[limit:]
				origin += uint64(limit)
			}
			// Update the highest block number we know if a higher one is found.
			d.syncStatsLock.Lock()
			if d.syncStatsChainHeight < origin {
				d.syncStatsChainHeight = origin - 1
			}
			d.syncStatsLock.Unlock()

			// Signal the content downloaders of the availability of new tasks
			for _, ch := range []chan bool{d.queue.blockWakeCh, d.queue.receiptWakeCh} {
				select {
				case ch <- true:
				default:
				}
			}
		}
	}
}

// processFullSyncContent takes fetch results from the queue and imports them into the chain.
func (d *Downloader) processFullSyncContent(ttd *big.Int, beaconMode bool) error {
	for {
		results := d.queue.Results(true)
		if len(results) == 0 {
			return nil
		}

		if d.chainInsertHook != nil {
			d.chainInsertHook(results)
		}
		// Although the received blocks might be all valid, a legacy PoW/PoA sync
		// must not accept post-merge blocks. Make sure that pre-merge blocks are
		// imported, but post-merge ones are rejected.
		var (
			rejected []*fetchResult
			td       *big.Int
		)

		if !beaconMode && ttd != nil {
			td = d.blockchain.GetTd(results[0].Header.ParentHash, results[0].Header.Number.Uint64()-1)
			if td == nil {
				// This should never really happen, but handle gracefully for now
				log.Error("Failed to retrieve parent block TD", "number", results[0].Header.Number.Uint64()-1, "hash", results[0].Header.ParentHash)
				return fmt.Errorf("%w: parent TD missing", errInvalidChain)
			}

			for i, result := range results {
				td = new(big.Int).Add(td, result.Header.Difficulty)
				if td.Cmp(ttd) >= 0 {
					// Terminal total difficulty reached, allow the last block in
					if new(big.Int).Sub(td, result.Header.Difficulty).Cmp(ttd) < 0 {
						results, rejected = results[:i+1], results[i+1:]
						if len(rejected) > 0 {
							// Make a nicer user log as to the first TD truly rejected
							td = new(big.Int).Add(td, rejected[0].Header.Difficulty)
						}
					} else {
						results, rejected = results[:i], results[i:]
					}

					break
				}
			}
		}

		if err := d.importBlockResults(results); err != nil {
			return err
		}

		if len(rejected) != 0 {
			log.Info("Legacy sync reached merge threshold", "number", rejected[0].Header.Number, "hash", rejected[0].Header.Hash(), "td", td, "ttd", ttd)
			return ErrMergeTransition
		}
	}
}

func (d *Downloader) importBlockResults(results []*fetchResult) error {
	// Check for any early termination requests
	if len(results) == 0 {
		return nil
	}
	select {
	case <-d.quitCh:
		return errCancelContentProcessing
	default:
	}
	// Retrieve a batch of results to import
	first, last := results[0].Header, results[len(results)-1].Header
	log.Debug("Inserting downloaded chain", "items", len(results),
		"firstnum", first.Number, "firsthash", first.Hash(),
		"lastnum", last.Number, "lasthash", last.Hash(),
	)

	blocks := make([]*types.Block, len(results))
	for i, result := range results {
		blocks[i] = types.NewBlockWithHeader(result.Header).WithBody(result.Transactions, result.Uncles).WithWithdrawals(result.Withdrawals)
	}
	// Downloaded blocks are always regarded as trusted after the
	// transition. Because the downloaded chain is guided by the
	// consensus-layer.
	if index, err := d.blockchain.InsertChain(blocks); err != nil {
		if index < len(results) {
			log.Debug("Downloaded item processing failed", "number", results[index].Header.Number, "hash", results[index].Header.Hash(), "err", err)

			// In post-merge, notify the engine API of encountered bad chains
			if d.badBlock != nil {
				head, _, _, err := d.skeleton.Bounds()
				if err != nil {
					log.Error("Failed to retrieve beacon bounds for bad block reporting", "err", err)
				} else {
					d.badBlock(blocks[index].Header(), head)
				}
			}
		} else {
			// The InsertChain method in blockchain.go will sometimes return an out-of-bounds index,
			// when it needs to preprocess blocks to import a sidechain.
			// The importer will put together a new list of blocks to import, which is a superset
			// of the blocks delivered from the downloader, and the indexing will be off.
			log.Debug("Downloaded item processing failed on sidechain import", "index", index, "err", err)
		}

		// If we've received too long future chain error (from whitelisting service),
		// return that as the root error and `errInvalidChain` as context.
		if errors.Is(err, whitelist.ErrLongFutureChain) {
			return fmt.Errorf("%v: %w", errInvalidChain, err)
		}

		return fmt.Errorf("%w: %v", errInvalidChain, err)
	}

	return nil
}

// processSnapSyncContent takes fetch results from the queue and writes them to the
// database. It also controls the synchronisation of state nodes of the pivot block.
func (d *Downloader) processSnapSyncContent() error {
	// Start syncing state of the reported head block. This should get us most of
	// the state of the pivot block.
	d.pivotLock.RLock()
	sync := d.syncState(d.pivotHeader.Root)
	d.pivotLock.RUnlock()

	defer func() {
		// The `sync` object is replaced every time the pivot moves. We need to
		// defer close the very last active one, hence the lazy evaluation vs.
		// calling defer sync.Cancel() !!!
		sync.Cancel()
	}()

	closeOnErr := func(s *stateSync) {
		if err := s.Wait(); err != nil && err != errCancelStateFetch && err != errCanceled && err != snap.ErrCancelled {
			d.queue.Close() // wake up Results
		}
	}
	go closeOnErr(sync)

	// To cater for moving pivot points, track the pivot block and subsequently
	// accumulated download results separately.
	var (
		oldPivot *fetchResult   // Locked in pivot block, might change eventually
		oldTail  []*fetchResult // Downloaded content after the pivot
	)

	for {
		// Wait for the next batch of downloaded data to be available, and if the pivot
		// block became stale, move the goalpost
		results := d.queue.Results(oldPivot == nil) // Block if we're not monitoring pivot staleness
		if len(results) == 0 {
			// If pivot sync is done, stop
			if oldPivot == nil {
				d.reportSnapSyncProgress(true)
				return sync.Cancel()
			}
			// If sync failed, stop
			select {
			case <-d.cancelCh:
				sync.Cancel()
				return errCanceled
			default:
			}
		}

		if d.chainInsertHook != nil {
			d.chainInsertHook(results)
		}

		d.reportSnapSyncProgress(false)

		// If we haven't downloaded the pivot block yet, check pivot staleness
		// notifications from the header downloader
		d.pivotLock.RLock()
		pivot := d.pivotHeader
		d.pivotLock.RUnlock()

		if oldPivot == nil {
			if pivot.Root != sync.root {
				sync.Cancel()
				sync = d.syncState(pivot.Root)

				go closeOnErr(sync)
			}
		} else {
			results = append(append([]*fetchResult{oldPivot}, oldTail...), results...)
		}
		// Split around the pivot block and process the two sides via snap/full sync
		if !d.committed.Load() {
			latest := results[len(results)-1].Header
			// If the height is above the pivot block by 2 sets, it means the pivot
			// become stale in the network and it was garbage collected, move to a
			// new pivot.
			//
			// Note, we have `reorgProtHeaderDelay` number of blocks withheld, Those
			// need to be taken into account, otherwise we're detecting the pivot move
			// late and will drop peers due to unavailable state!!!
			if height := latest.Number.Uint64(); height >= pivot.Number.Uint64()+2*uint64(fsMinFullBlocks)-uint64(reorgProtHeaderDelay) {
				log.Warn("Pivot became stale, moving", "old", pivot.Number.Uint64(), "new", height-uint64(fsMinFullBlocks)+uint64(reorgProtHeaderDelay))
				pivot = results[len(results)-1-fsMinFullBlocks+reorgProtHeaderDelay].Header // must exist as lower old pivot is uncommitted

				d.pivotLock.Lock()
				d.pivotHeader = pivot
				d.pivotLock.Unlock()

				// Write out the pivot into the database so a rollback beyond it will
				// reenable snap sync
				rawdb.WriteLastPivotNumber(d.stateDB, pivot.Number.Uint64())
			}
		}

		P, beforeP, afterP := splitAroundPivot(pivot.Number.Uint64(), results)
		if err := d.commitSnapSyncData(beforeP, sync); err != nil {
			return err
		}

		if P != nil {
			// If new pivot block found, cancel old state retrieval and restart
			if oldPivot != P {
				sync.Cancel()
				sync = d.syncState(P.Header.Root)

				go closeOnErr(sync)

				oldPivot = P
			}
			// Wait for completion, occasionally checking for pivot staleness
			select {
			case <-sync.done:
				if sync.err != nil {
					return sync.err
				}

				if err := d.commitPivotBlock(P); err != nil {
					return err
				}

				oldPivot = nil

			case <-time.After(time.Second):
				oldTail = afterP
				continue
			}
		}
		// Fast sync done, pivot commit done, full import
		if err := d.importBlockResults(afterP); err != nil {
			return err
		}
	}
}

func splitAroundPivot(pivot uint64, results []*fetchResult) (p *fetchResult, before, after []*fetchResult) {
	if len(results) == 0 {
		return nil, nil, nil
	}

	if lastNum := results[len(results)-1].Header.Number.Uint64(); lastNum < pivot {
		// the pivot is somewhere in the future
		return nil, results, nil
	}
	// This can also be optimized, but only happens very seldom
	for _, result := range results {
		num := result.Header.Number.Uint64()

		switch {
		case num < pivot:
			before = append(before, result)
		case num == pivot:
			p = result
		default:
			after = append(after, result)
		}
	}

	return p, before, after
}

func (d *Downloader) commitSnapSyncData(results []*fetchResult, stateSync *stateSync) error {
	// Check for any early termination requests
	if len(results) == 0 {
		return nil
	}
	select {
	case <-d.quitCh:
		return errCancelContentProcessing
	case <-stateSync.done:
		if err := stateSync.Wait(); err != nil {
			return err
		}
	default:
	}
	// Retrieve the batch of results to import
	first, last := results[0].Header, results[len(results)-1].Header
	log.Debug("Inserting snap-sync blocks", "items", len(results),
		"firstnum", first.Number, "firsthash", first.Hash(),
		"lastnumn", last.Number, "lasthash", last.Hash(),
	)

	blocks := make([]*types.Block, len(results))
	receipts := make([]types.Receipts, len(results))

	for i, result := range results {
		blocks[i] = types.NewBlockWithHeader(result.Header).WithBody(result.Transactions, result.Uncles).WithWithdrawals(result.Withdrawals)
		receipts[i] = result.Receipts
	}

	if index, err := d.blockchain.InsertReceiptChain(blocks, receipts, d.ancientLimit); err != nil {
		log.Debug("Downloaded item processing failed", "number", results[index].Header.Number, "hash", results[index].Header.Hash(), "err", err)
		return fmt.Errorf("%w: %v", errInvalidChain, err)
	}

	return nil
}

func (d *Downloader) commitPivotBlock(result *fetchResult) error {
	block := types.NewBlockWithHeader(result.Header).WithBody(result.Transactions, result.Uncles).WithWithdrawals(result.Withdrawals)
	log.Debug("Committing snap sync pivot as new head", "number", block.Number(), "hash", block.Hash())

	// Commit the pivot block as the new head, will require full sync from here on
	if _, err := d.blockchain.InsertReceiptChain([]*types.Block{block}, []types.Receipts{result.Receipts}, d.ancientLimit); err != nil {
		return err
	}

	if err := d.blockchain.SnapSyncCommitHead(block.Hash()); err != nil {
		return err
	}

	d.committed.Store(true)

	return nil
}

// DeliverSnapPacket is invoked from a peer's message handler when it transmits a
// data packet for the local node to consume.
func (d *Downloader) DeliverSnapPacket(peer *snap.Peer, packet snap.Packet) error {
	switch packet := packet.(type) {
	case *snap.AccountRangePacket:
		hashes, accounts, err := packet.Unpack()
		if err != nil {
			return err
		}

		return d.SnapSyncer.OnAccounts(peer, packet.ID, hashes, accounts, packet.Proof)

	case *snap.StorageRangesPacket:
		hashset, slotset := packet.Unpack()
		return d.SnapSyncer.OnStorage(peer, packet.ID, hashset, slotset, packet.Proof)

	case *snap.ByteCodesPacket:
		return d.SnapSyncer.OnByteCodes(peer, packet.ID, packet.Codes)

	case *snap.TrieNodesPacket:
		return d.SnapSyncer.OnTrieNodes(peer, packet.ID, packet.Nodes)

	default:
		return fmt.Errorf("unexpected snap packet type: %T", packet)
	}
}

// readHeaderRange returns a list of headers, using the given last header as the base,
// and going backwards towards genesis. This method assumes that the caller already has
// placed a reasonable cap on count.
// nolint:prealloc
func (d *Downloader) readHeaderRange(last *types.Header, count int) []*types.Header {
	var (
		current = last
		headers []*types.Header
	)

	for {
		parent := d.lightchain.GetHeaderByHash(current.ParentHash)
		if parent == nil {
			break // The chain is not continuous, or the chain is exhausted
		}

		headers = append(headers, parent)

		if len(headers) >= count {
			break
		}

		current = parent
	}

	return headers
}

// reportSnapSyncProgress calculates various status reports and provides it to the user.
func (d *Downloader) reportSnapSyncProgress(force bool) {
	// Initialize the sync start time if it's the first time we're reporting
	if d.syncStartTime.IsZero() {
		d.syncStartTime = time.Now().Add(-time.Millisecond) // -1ms offset to avoid division by zero
	}
	// Don't report all the events, just occasionally
	if !force && time.Since(d.syncLogTime) < 8*time.Second {
		return
	}
	// Don't report anything until we have a meaningful progress
	var (
		headerBytes, _  = d.stateDB.AncientSize(rawdb.ChainFreezerHeaderTable)
		bodyBytes, _    = d.stateDB.AncientSize(rawdb.ChainFreezerBodiesTable)
		receiptBytes, _ = d.stateDB.AncientSize(rawdb.ChainFreezerReceiptTable)
	)

	syncedBytes := common.StorageSize(headerBytes + bodyBytes + receiptBytes)

	if syncedBytes == 0 {
		return
	}

	var (
		header = d.blockchain.CurrentHeader()
		block  = d.blockchain.CurrentSnapBlock()
	)

	syncedBlocks := block.Number.Uint64() - d.syncStartBlock

	if syncedBlocks == 0 {
		return
	}
	// Retrieve the current chain head and calculate the ETA
	latest, _, _, err := d.skeleton.Bounds()
	if err != nil {
		// We're going to cheat for non-merged networks, but that's fine
		latest = d.pivotHeader
	}

	if latest == nil {
		// This should really never happen, but add some defensive code for now.
		// TODO(karalabe): Remove it eventually if we don't see it blow.
		log.Error("Nil latest block in sync progress report")
		return
	}

	var (
		left = latest.Number.Uint64() - block.Number.Uint64()
		eta  = time.Since(d.syncStartTime) / time.Duration(syncedBlocks) * time.Duration(left)

		progress = fmt.Sprintf("%.2f%%", float64(block.Number.Uint64())*100/float64(latest.Number.Uint64()))
		headers  = fmt.Sprintf("%v@%v", log.FormatLogfmtUint64(header.Number.Uint64()), common.StorageSize(headerBytes).TerminalString())
		bodies   = fmt.Sprintf("%v@%v", log.FormatLogfmtUint64(block.Number.Uint64()), common.StorageSize(bodyBytes).TerminalString())
		receipts = fmt.Sprintf("%v@%v", log.FormatLogfmtUint64(block.Number.Uint64()), common.StorageSize(receiptBytes).TerminalString())
	)

	log.Info("Syncing: chain download in progress", "synced", progress, "chain", syncedBytes, "headers", headers, "bodies", bodies, "receipts", receipts, "eta", common.PrettyDuration(eta))

	d.syncLogTime = time.Now()
}<|MERGE_RESOLUTION|>--- conflicted
+++ resolved
@@ -219,12 +219,8 @@
 }
 
 // New creates a new downloader to fetch hashes and blocks from remote peers.
-<<<<<<< HEAD
 // nolint: staticcheck
-func New(checkpoint uint64, stateDb ethdb.Database, mux *event.TypeMux, chain BlockChain, lightchain LightChain, dropPeer peerDropFn, success func(), whitelistService ethereum.ChainValidator) *Downloader {
-=======
-func New(stateDb ethdb.Database, mux *event.TypeMux, chain BlockChain, lightchain LightChain, dropPeer peerDropFn, success func()) *Downloader {
->>>>>>> bed84606
+func New(stateDb ethdb.Database, mux *event.TypeMux, chain BlockChain, lightchain LightChain, dropPeer peerDropFn, success func(), whitelistService ethereum.ChainValidator) *Downloader {
 	if lightchain == nil {
 		lightchain = chain
 	}
@@ -714,17 +710,11 @@
 			// it has processed the queue.
 			d.queue.Close()
 		}
-<<<<<<< HEAD
-
-		if err = <-errc; err != nil && err != errCanceled {
-			break
-=======
 		if got := <-errc; got != nil {
 			err = got
 			if got != errCanceled {
 				break // receive a meaningful error, bubble it up
 			}
->>>>>>> bed84606
 		}
 	}
 	d.queue.Close()
@@ -804,13 +794,6 @@
 	// only 1 header was returned, make sure there's no pivot or there was not
 	// one requested.
 	head = headers[0]
-<<<<<<< HEAD
-	if (mode == SnapSync || mode == LightSync) && head.Number.Uint64() < d.checkpoint {
-		return nil, nil, fmt.Errorf("%w: remote head %d below checkpoint %d", errUnsyncedPeer, head.Number, d.checkpoint)
-	}
-
-=======
->>>>>>> bed84606
 	if len(headers) == 1 {
 		if mode == SnapSync && head.Number.Uint64() > uint64(fsMinFullBlocks) {
 			return nil, nil, fmt.Errorf("%w: no pivot included along head header", errBadPeer)
