// Copyright 2020 The go-ethereum Authors
// This file is part of the go-ethereum library.
//
// The go-ethereum library is free software: you can redistribute it and/or modify
// it under the terms of the GNU Lesser General Public License as published by
// the Free Software Foundation, either version 3 of the License, or
// (at your option) any later version.
//
// The go-ethereum library is distributed in the hope that it will be useful,
// but WITHOUT ANY WARRANTY; without even the implied warranty of
// MERCHANTABILITY or FITNESS FOR A PARTICULAR PURPOSE. See the
// GNU Lesser General Public License for more details.
//
// You should have received a copy of the GNU Lesser General Public License
// along with the go-ethereum library. If not, see <http://www.gnu.org/licenses/>.

package snap

import (
	"bytes"
	"fmt"
	"time"

	"github.com/ethereum/go-ethereum/common"
	"github.com/ethereum/go-ethereum/core"
	"github.com/ethereum/go-ethereum/core/types"
	"github.com/ethereum/go-ethereum/log"
	"github.com/ethereum/go-ethereum/metrics"
	"github.com/ethereum/go-ethereum/p2p"
	"github.com/ethereum/go-ethereum/p2p/enode"
	"github.com/ethereum/go-ethereum/p2p/enr"
	"github.com/ethereum/go-ethereum/trie"
	"github.com/ethereum/go-ethereum/trie/trienode"
)

const (
	// softResponseLimit is the target maximum size of replies to data retrievals.
	softResponseLimit = 2 * 1024 * 1024

	// maxCodeLookups is the maximum number of bytecodes to serve. This number is
	// there to limit the number of disk lookups.
	maxCodeLookups = 1024

	// stateLookupSlack defines the ratio by how much a state response can exceed
	// the requested limit in order to try and avoid breaking up contracts into
	// multiple packages and proving them.
	stateLookupSlack = 0.1

	// maxTrieNodeLookups is the maximum number of state trie nodes to serve. This
	// number is there to limit the number of disk lookups.
	maxTrieNodeLookups = 1024

	// maxTrieNodeTimeSpent is the maximum time we should spend on looking up trie nodes.
	// If we spend too much time, then it's a fairly high chance of timing out
	// at the remote side, which means all the work is in vain.
	maxTrieNodeTimeSpent = 5 * time.Second
)

// Handler is a callback to invoke from an outside runner after the boilerplate
// exchanges have passed.
type Handler func(peer *Peer) error

// Backend defines the data retrieval methods to serve remote requests and the
// callback methods to invoke on remote deliveries.
type Backend interface {
	// Chain retrieves the blockchain object to serve data.
	Chain() *core.BlockChain

	// RunPeer is invoked when a peer joins on the `eth` protocol. The handler
	// should do any peer maintenance work, handshakes and validations. If all
	// is passed, control should be given back to the `handler` to process the
	// inbound messages going forward.
	RunPeer(peer *Peer, handler Handler) error

	// PeerInfo retrieves all known `snap` information about a peer.
	PeerInfo(id enode.ID) interface{}

	// Handle is a callback to be invoked when a data packet is received from
	// the remote peer. Only packets not consumed by the protocol handler will
	// be forwarded to the backend.
	Handle(peer *Peer, packet Packet) error
}

// MakeProtocols constructs the P2P protocol definitions for `snap`.
func MakeProtocols(backend Backend, dnsdisc enode.Iterator) []p2p.Protocol {
	// Filter the discovery iterator for nodes advertising snap support.
	dnsdisc = enode.Filter(dnsdisc, func(n *enode.Node) bool {
		var snap enrEntry
		return n.Load(&snap) == nil
	})

	protocols := make([]p2p.Protocol, len(ProtocolVersions))

	for i, version := range ProtocolVersions {
		version := version // Closure

		protocols[i] = p2p.Protocol{
			Name:    ProtocolName,
			Version: version,
			Length:  protocolLengths[version],
			Run: func(p *p2p.Peer, rw p2p.MsgReadWriter) error {
				return backend.RunPeer(NewPeer(version, p, rw), func(peer *Peer) error {
					return Handle(backend, peer)
				})
			},
			NodeInfo: func() interface{} {
				return nodeInfo(backend.Chain())
			},
			PeerInfo: func(id enode.ID) interface{} {
				return backend.PeerInfo(id)
			},
			Attributes:     []enr.Entry{&enrEntry{}},
			DialCandidates: dnsdisc,
		}
	}

	return protocols
}

// Handle is the callback invoked to manage the life cycle of a `snap` peer.
// When this function terminates, the peer is disconnected.
func Handle(backend Backend, peer *Peer) error {
	for {
		if err := HandleMessage(backend, peer); err != nil {
			peer.Log().Debug("Message handling failed in `snap`", "err", err)
			return err
		}
	}
}

// HandleMessage is invoked whenever an inbound message is received from a
// remote peer on the `snap` protocol. The remote connection is torn down upon
// returning any error.
func HandleMessage(backend Backend, peer *Peer) error {
	// Read the next message from the remote peer, and ensure it's fully consumed
	msg, err := peer.rw.ReadMsg()
	if err != nil {
		return err
	}

	if msg.Size > maxMessageSize {
		return fmt.Errorf("%w: %v > %v", errMsgTooLarge, msg.Size, maxMessageSize)
	}

	defer msg.Discard()

	start := time.Now()
	// Track the amount of time it takes to serve the request and run the handler
	if metrics.Enabled {
		h := fmt.Sprintf("%s/%s/%d/%#02x", p2p.HandleHistName, ProtocolName, peer.Version(), msg.Code)
		defer func(start time.Time) {
			sampler := func() metrics.Sample {
				return metrics.ResettingSample(
					metrics.NewExpDecaySample(1028, 0.015),
				)
			}
			metrics.GetOrRegisterHistogramLazy(h, nil, sampler).Update(time.Since(start).Microseconds())
		}(start)
	}
	// Handle the message depending on its contents
	switch {
	case msg.Code == GetAccountRangeMsg:
		// Decode the account retrieval request
		var req GetAccountRangePacket
		if err := msg.Decode(&req); err != nil {
			return fmt.Errorf("%w: message %v: %v", errDecode, msg, err)
		}
		// Service the request, potentially returning nothing in case of errors
		accounts, proofs := ServiceGetAccountRangeQuery(backend.Chain(), &req)

		// Send back anything accumulated (or empty in case of errors)
		return p2p.Send(peer.rw, AccountRangeMsg, &AccountRangePacket{
			ID:       req.ID,
			Accounts: accounts,
			Proof:    proofs,
		})

	case msg.Code == AccountRangeMsg:
		// A range of accounts arrived to one of our previous requests
		res := new(AccountRangePacket)
		if err := msg.Decode(res); err != nil {
			return fmt.Errorf("%w: message %v: %v", errDecode, msg, err)
		}
		// Ensure the range is monotonically increasing
		for i := 1; i < len(res.Accounts); i++ {
			if bytes.Compare(res.Accounts[i-1].Hash[:], res.Accounts[i].Hash[:]) >= 0 {
				return fmt.Errorf("accounts not monotonically increasing: #%d [%x] vs #%d [%x]", i-1, res.Accounts[i-1].Hash[:], i, res.Accounts[i].Hash[:])
			}
		}
		requestTracker.Fulfil(peer.id, peer.version, AccountRangeMsg, res.ID)

		return backend.Handle(peer, res)

	case msg.Code == GetStorageRangesMsg:
		// Decode the storage retrieval request
		var req GetStorageRangesPacket
		if err := msg.Decode(&req); err != nil {
			return fmt.Errorf("%w: message %v: %v", errDecode, msg, err)
		}
		// Service the request, potentially returning nothing in case of errors
		slots, proofs := ServiceGetStorageRangesQuery(backend.Chain(), &req)

		// Send back anything accumulated (or empty in case of errors)
		return p2p.Send(peer.rw, StorageRangesMsg, &StorageRangesPacket{
			ID:    req.ID,
			Slots: slots,
			Proof: proofs,
		})

	case msg.Code == StorageRangesMsg:
		// A range of storage slots arrived to one of our previous requests
		res := new(StorageRangesPacket)
		if err := msg.Decode(res); err != nil {
			return fmt.Errorf("%w: message %v: %v", errDecode, msg, err)
		}
		// Ensure the ranges are monotonically increasing
		for i, slots := range res.Slots {
			for j := 1; j < len(slots); j++ {
				if bytes.Compare(slots[j-1].Hash[:], slots[j].Hash[:]) >= 0 {
					return fmt.Errorf("storage slots not monotonically increasing for account #%d: #%d [%x] vs #%d [%x]", i, j-1, slots[j-1].Hash[:], j, slots[j].Hash[:])
				}
			}
		}

		requestTracker.Fulfil(peer.id, peer.version, StorageRangesMsg, res.ID)

		return backend.Handle(peer, res)

	case msg.Code == GetByteCodesMsg:
		// Decode bytecode retrieval request
		var req GetByteCodesPacket
		if err := msg.Decode(&req); err != nil {
			return fmt.Errorf("%w: message %v: %v", errDecode, msg, err)
		}
		// Service the request, potentially returning nothing in case of errors
		codes := ServiceGetByteCodesQuery(backend.Chain(), &req)

		// Send back anything accumulated (or empty in case of errors)
		return p2p.Send(peer.rw, ByteCodesMsg, &ByteCodesPacket{
			ID:    req.ID,
			Codes: codes,
		})

	case msg.Code == ByteCodesMsg:
		// A batch of byte codes arrived to one of our previous requests
		res := new(ByteCodesPacket)
		if err := msg.Decode(res); err != nil {
			return fmt.Errorf("%w: message %v: %v", errDecode, msg, err)
		}

		requestTracker.Fulfil(peer.id, peer.version, ByteCodesMsg, res.ID)

		return backend.Handle(peer, res)

	case msg.Code == GetTrieNodesMsg:
		// Decode trie node retrieval request
		var req GetTrieNodesPacket
		if err := msg.Decode(&req); err != nil {
			return fmt.Errorf("%w: message %v: %v", errDecode, msg, err)
		}
		// Service the request, potentially returning nothing in case of errors
		nodes, err := ServiceGetTrieNodesQuery(backend.Chain(), &req, start)
		if err != nil {
			return err
		}
		// Send back anything accumulated (or empty in case of errors)
		return p2p.Send(peer.rw, TrieNodesMsg, &TrieNodesPacket{
			ID:    req.ID,
			Nodes: nodes,
		})

	case msg.Code == TrieNodesMsg:
		// A batch of trie nodes arrived to one of our previous requests
		res := new(TrieNodesPacket)
		if err := msg.Decode(res); err != nil {
			return fmt.Errorf("%w: message %v: %v", errDecode, msg, err)
		}

		requestTracker.Fulfil(peer.id, peer.version, TrieNodesMsg, res.ID)

		return backend.Handle(peer, res)

	default:
		return fmt.Errorf("%w: %v", errInvalidMsgCode, msg.Code)
	}
}

// ServiceGetAccountRangeQuery assembles the response to an account range query.
// It is exposed to allow external packages to test protocol behavior.
func ServiceGetAccountRangeQuery(chain *core.BlockChain, req *GetAccountRangePacket) ([]*AccountData, [][]byte) {
	if req.Bytes > softResponseLimit {
		req.Bytes = softResponseLimit
	}
	// Retrieve the requested state and bail out if non existent
	tr, err := trie.New(trie.StateTrieID(req.Root), chain.TrieDB())
	if err != nil {
		return nil, nil
	}

	it, err := chain.Snapshots().AccountIterator(req.Root, req.Origin)
	if err != nil {
		return nil, nil
	}
	// Iterate over the requested range and pile accounts up
	var (
		accounts []*AccountData
		size     uint64
		last     common.Hash
	)

	for it.Next() {
		hash, account := it.Hash(), common.CopyBytes(it.Account())

		// Track the returned interval for the Merkle proofs
		last = hash

		// Assemble the reply item
		size += uint64(common.HashLength + len(account))
		accounts = append(accounts, &AccountData{
			Hash: hash,
			Body: account,
		})
		// If we've exceeded the request threshold, abort
		if bytes.Compare(hash[:], req.Limit[:]) >= 0 {
			break
		}

		if size > req.Bytes {
			break
		}
	}
	it.Release()

	// Generate the Merkle proofs for the first and last account
	proof := trienode.NewProofSet()
	if err := tr.Prove(req.Origin[:], proof); err != nil {
		log.Warn("Failed to prove account range", "origin", req.Origin, "err", err)
		return nil, nil
	}

	if last != (common.Hash{}) {
		if err := tr.Prove(last[:], proof); err != nil {
			log.Warn("Failed to prove account range", "last", last, "err", err)
			return nil, nil
		}
	}

	var proofs [][]byte
	for _, blob := range proof.List() {
		proofs = append(proofs, blob)
	}

	return accounts, proofs
}

func ServiceGetStorageRangesQuery(chain *core.BlockChain, req *GetStorageRangesPacket) ([][]*StorageData, [][]byte) {
	if req.Bytes > softResponseLimit {
		req.Bytes = softResponseLimit
	}
	// TODO(karalabe): Do we want to enforce > 0 accounts and 1 account if origin is set?
	// TODO(karalabe):   - Logging locally is not ideal as remote faults annoy the local user
	// TODO(karalabe):   - Dropping the remote peer is less flexible wrt client bugs (slow is better than non-functional)

	// Calculate the hard limit at which to abort, even if mid storage trie
	hardLimit := uint64(float64(req.Bytes) * (1 + stateLookupSlack))

	// Retrieve storage ranges until the packet limit is reached
	var (
		slots  [][]*StorageData
		proofs [][]byte
		size   uint64
	)

	for _, account := range req.Accounts {
		// If we've exceeded the requested data limit, abort without opening
		// a new storage range (that we'd need to prove due to exceeded size)
		if size >= req.Bytes {
			break
		}
		// The first account might start from a different origin and end sooner
		var origin common.Hash
		if len(req.Origin) > 0 {
			origin, req.Origin = common.BytesToHash(req.Origin), nil
		}
<<<<<<< HEAD

		var limit = common.HexToHash("0xffffffffffffffffffffffffffffffffffffffffffffffffffffffffffffffff")
=======
		var limit = common.MaxHash
>>>>>>> 916d6a44
		if len(req.Limit) > 0 {
			limit, req.Limit = common.BytesToHash(req.Limit), nil
		}
		// Retrieve the requested state and bail out if non existent
		it, err := chain.Snapshots().StorageIterator(req.Root, account, origin)
		if err != nil {
			return nil, nil
		}
		// Iterate over the requested range and pile slots up
		var (
			storage []*StorageData
			last    common.Hash
			abort   bool
		)

		for it.Next() {
			if size >= hardLimit {
				abort = true
				break
			}

			hash, slot := it.Hash(), common.CopyBytes(it.Slot())

			// Track the returned interval for the Merkle proofs
			last = hash

			// Assemble the reply item
			size += uint64(common.HashLength + len(slot))
			storage = append(storage, &StorageData{
				Hash: hash,
				Body: slot,
			})
			// If we've exceeded the request threshold, abort
			if bytes.Compare(hash[:], limit[:]) >= 0 {
				break
			}
		}

		if len(storage) > 0 {
			slots = append(slots, storage)
		}

		it.Release()

		// Generate the Merkle proofs for the first and last storage slot, but
		// only if the response was capped. If the entire storage trie included
		// in the response, no need for any proofs.
		// nolint:nestif
		if origin != (common.Hash{}) || (abort && len(storage) > 0) {
			// Request started at a non-zero hash or was capped prematurely, add
			// the endpoint Merkle proofs
			accTrie, err := trie.NewStateTrie(trie.StateTrieID(req.Root), chain.TrieDB())
			if err != nil {
				return nil, nil
			}

			acc, err := accTrie.GetAccountByHash(account)
			if err != nil || acc == nil {
				return nil, nil
			}

			id := trie.StorageTrieID(req.Root, account, acc.Root)
<<<<<<< HEAD

			stTrie, err := trie.NewStateTrie(id, chain.StateCache().TrieDB())
			if err != nil {
				return nil, nil
			}

			proof := light.NewNodeSet()
=======
			stTrie, err := trie.NewStateTrie(id, chain.TrieDB())
			if err != nil {
				return nil, nil
			}
			proof := trienode.NewProofSet()
>>>>>>> 916d6a44
			if err := stTrie.Prove(origin[:], proof); err != nil {
				log.Warn("Failed to prove storage range", "origin", req.Origin, "err", err)
				return nil, nil
			}

			if last != (common.Hash{}) {
				if err := stTrie.Prove(last[:], proof); err != nil {
					log.Warn("Failed to prove storage range", "last", last, "err", err)
					return nil, nil
				}
			}
<<<<<<< HEAD

			for _, blob := range proof.NodeList() {
=======
			for _, blob := range proof.List() {
>>>>>>> 916d6a44
				proofs = append(proofs, blob)
			}
			// Proof terminates the reply as proofs are only added if a node
			// refuses to serve more data (exception when a contract fetch is
			// finishing, but that's that).
			break
		}
	}

	return slots, proofs
}

// ServiceGetByteCodesQuery assembles the response to a byte codes query.
// It is exposed to allow external packages to test protocol behavior.
func ServiceGetByteCodesQuery(chain *core.BlockChain, req *GetByteCodesPacket) [][]byte {
	if req.Bytes > softResponseLimit {
		req.Bytes = softResponseLimit
	}

	if len(req.Hashes) > maxCodeLookups {
		req.Hashes = req.Hashes[:maxCodeLookups]
	}
	// Retrieve bytecodes until the packet size limit is reached
	var (
		codes [][]byte
		bytes uint64
	)

	for _, hash := range req.Hashes {
		if hash == types.EmptyCodeHash {
			// Peers should not request the empty code, but if they do, at
			// least sent them back a correct response without db lookups
			codes = append(codes, []byte{})
		} else if blob, err := chain.ContractCodeWithPrefix(hash); err == nil {
			codes = append(codes, blob)
			bytes += uint64(len(blob))
		}

		if bytes > req.Bytes {
			break
		}
	}

	return codes
}

// ServiceGetTrieNodesQuery assembles the response to a trie nodes query.
// It is exposed to allow external packages to test protocol behavior.
func ServiceGetTrieNodesQuery(chain *core.BlockChain, req *GetTrieNodesPacket, start time.Time) ([][]byte, error) {
	if req.Bytes > softResponseLimit {
		req.Bytes = softResponseLimit
	}
	// Make sure we have the state associated with the request
	triedb := chain.TrieDB()

	accTrie, err := trie.NewStateTrie(trie.StateTrieID(req.Root), triedb)
	if err != nil {
		// We don't have the requested state available, bail out
		return nil, nil
	}
	// The 'snap' might be nil, in which case we cannot serve storage slots.
	snap := chain.Snapshots().Snapshot(req.Root)
	// Retrieve trie nodes until the packet size limit is reached
	var (
		nodes [][]byte
		bytes uint64
		loads int // Trie hash expansions to count database reads
	)

	for _, pathset := range req.Paths {
		switch len(pathset) {
		case 0:
			// Ensure we penalize invalid requests
			return nil, fmt.Errorf("%w: zero-item pathset requested", errBadRequest)

		case 1:
			// If we're only retrieving an account trie node, fetch it directly
			blob, resolved, err := accTrie.GetNode(pathset[0])
			loads += resolved // always account database reads, even for failures

			if err != nil {
				break
			}

			nodes = append(nodes, blob)
			bytes += uint64(len(blob))

		default:
			var stRoot common.Hash
			// Storage slots requested, open the storage trie and retrieve from there
			if snap == nil {
				// We don't have the requested state snapshotted yet (or it is stale),
				// but can look up the account via the trie instead.
				account, err := accTrie.GetAccountByHash(common.BytesToHash(pathset[0]))
				loads += 8 // We don't know the exact cost of lookup, this is an estimate

				if err != nil || account == nil {
					break
				}

				stRoot = account.Root
			} else {
				account, err := snap.Account(common.BytesToHash(pathset[0]))
				loads++ // always account database reads, even for failures

				if err != nil || account == nil {
					break
				}

				stRoot = common.BytesToHash(account.Root)
			}

			id := trie.StorageTrieID(req.Root, common.BytesToHash(pathset[0]), stRoot)
			stTrie, err := trie.NewStateTrie(id, triedb)
			loads++ // always account database reads, even for failures

			if err != nil {
				break
			}

			for _, path := range pathset[1:] {
				blob, resolved, err := stTrie.GetNode(path)
				loads += resolved // always account database reads, even for failures

				if err != nil {
					break
				}

				nodes = append(nodes, blob)
				bytes += uint64(len(blob))

				// Sanity check limits to avoid DoS on the store trie loads
				if bytes > req.Bytes || loads > maxTrieNodeLookups || time.Since(start) > maxTrieNodeTimeSpent {
					break
				}
			}
		}
		// Abort request processing if we've exceeded our limits
		if bytes > req.Bytes || loads > maxTrieNodeLookups || time.Since(start) > maxTrieNodeTimeSpent {
			break
		}
	}

	return nodes, nil
}

// NodeInfo represents a short summary of the `snap` sub-protocol metadata
// known about the host peer.
type NodeInfo struct{}

// nodeInfo retrieves some `snap` protocol metadata about the running host node.
func nodeInfo(chain *core.BlockChain) *NodeInfo {
	return &NodeInfo{}
}<|MERGE_RESOLUTION|>--- conflicted
+++ resolved
@@ -382,12 +382,7 @@
 		if len(req.Origin) > 0 {
 			origin, req.Origin = common.BytesToHash(req.Origin), nil
 		}
-<<<<<<< HEAD
-
-		var limit = common.HexToHash("0xffffffffffffffffffffffffffffffffffffffffffffffffffffffffffffffff")
-=======
 		var limit = common.MaxHash
->>>>>>> 916d6a44
 		if len(req.Limit) > 0 {
 			limit, req.Limit = common.BytesToHash(req.Limit), nil
 		}
@@ -450,21 +445,11 @@
 			}
 
 			id := trie.StorageTrieID(req.Root, account, acc.Root)
-<<<<<<< HEAD
-
-			stTrie, err := trie.NewStateTrie(id, chain.StateCache().TrieDB())
-			if err != nil {
-				return nil, nil
-			}
-
-			proof := light.NewNodeSet()
-=======
 			stTrie, err := trie.NewStateTrie(id, chain.TrieDB())
 			if err != nil {
 				return nil, nil
 			}
 			proof := trienode.NewProofSet()
->>>>>>> 916d6a44
 			if err := stTrie.Prove(origin[:], proof); err != nil {
 				log.Warn("Failed to prove storage range", "origin", req.Origin, "err", err)
 				return nil, nil
@@ -476,12 +461,7 @@
 					return nil, nil
 				}
 			}
-<<<<<<< HEAD
-
-			for _, blob := range proof.NodeList() {
-=======
 			for _, blob := range proof.List() {
->>>>>>> 916d6a44
 				proofs = append(proofs, blob)
 			}
 			// Proof terminates the reply as proofs are only added if a node
