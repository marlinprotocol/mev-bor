// Copyright 2021 The go-ethereum Authors
// This file is part of the go-ethereum library.
//
// The go-ethereum library is free software: you can redistribute it and/or modify
// it under the terms of the GNU Lesser General Public License as published by
// the Free Software Foundation, either version 3 of the License, or
// (at your option) any later version.
//
// The go-ethereum library is distributed in the hope that it will be useful,
// but WITHOUT ANY WARRANTY; without even the implied warranty of
// MERCHANTABILITY or FITNESS FOR A PARTICULAR PURPOSE. See the
// GNU Lesser General Public License for more details.
//
// You should have received a copy of the GNU Lesser General Public License
// along with the go-ethereum library. If not, see <http://www.gnu.org/licenses/>.

package tracers

import (
	"bufio"
	"bytes"
	"context"
	"encoding/json"
	"errors"
	"fmt"
	"os"
	"runtime"
	"sync"
	"time"

	"github.com/ethereum/go-ethereum"
	"github.com/ethereum/go-ethereum/common"
	"github.com/ethereum/go-ethereum/common/hexutil"
	"github.com/ethereum/go-ethereum/consensus"
	"github.com/ethereum/go-ethereum/consensus/bor/statefull"
	"github.com/ethereum/go-ethereum/core"
	"github.com/ethereum/go-ethereum/core/rawdb"
	"github.com/ethereum/go-ethereum/core/state"
	"github.com/ethereum/go-ethereum/core/types"
	"github.com/ethereum/go-ethereum/core/vm"
	"github.com/ethereum/go-ethereum/eth/tracers/logger"
	"github.com/ethereum/go-ethereum/ethdb"
	"github.com/ethereum/go-ethereum/internal/ethapi"
	"github.com/ethereum/go-ethereum/log"
	"github.com/ethereum/go-ethereum/params"
	"github.com/ethereum/go-ethereum/rlp"
	"github.com/ethereum/go-ethereum/rpc"
)

const (
	// defaultTraceTimeout is the amount of time a single transaction can execute
	// by default before being forcefully aborted.
	defaultTraceTimeout = 5 * time.Second

	// defaultTraceReexec is the number of blocks the tracer is willing to go back
	// and reexecute to produce missing historical state necessary to run a specific
	// trace.
	defaultTraceReexec = uint64(128)

	// defaultTracechainMemLimit is the size of the triedb, at which traceChain
	// switches over and tries to use a disk-backed database instead of building
	// on top of memory.
	// For non-archive nodes, this limit _will_ be overblown, as disk-backed tries
	// will only be found every ~15K blocks or so.
	defaultTracechainMemLimit = common.StorageSize(500 * 1024 * 1024)
<<<<<<< HEAD
)

var defaultBorTraceEnabled = newBoolPtr(false)
=======

	// maximumPendingTraceStates is the maximum number of states allowed waiting
	// for tracing. The creation of trace state will be paused if the unused
	// trace states exceed this limit.
	maximumPendingTraceStates = 128
)

var errTxNotFound = errors.New("transaction not found")

// StateReleaseFunc is used to deallocate resources held by constructing a
// historical state for tracing purposes.
type StateReleaseFunc func()
>>>>>>> ea9e62ca

// Backend interface provides the common API services (that are provided by
// both full and light clients) with access to necessary functions.
type Backend interface {
	HeaderByHash(ctx context.Context, hash common.Hash) (*types.Header, error)
	HeaderByNumber(ctx context.Context, number rpc.BlockNumber) (*types.Header, error)
	BlockByHash(ctx context.Context, hash common.Hash) (*types.Block, error)
	BlockByNumber(ctx context.Context, number rpc.BlockNumber) (*types.Block, error)
	GetTransaction(ctx context.Context, txHash common.Hash) (*types.Transaction, common.Hash, uint64, uint64, error)
	RPCGasCap() uint64
	ChainConfig() *params.ChainConfig
	Engine() consensus.Engine
	ChainDb() ethdb.Database
<<<<<<< HEAD
	// StateAtBlock returns the state corresponding to the stateroot of the block.
	// N.B: For executing transactions on block N, the required stateRoot is block N-1,
	// so this method should be called with the parent.
	StateAtBlock(ctx context.Context, block *types.Block, reexec uint64, base *state.StateDB, checkLive, preferDisk bool) (*state.StateDB, error)
	StateAtTransaction(ctx context.Context, block *types.Block, txIndex int, reexec uint64) (core.Message, vm.BlockContext, *state.StateDB, error)

	// Bor related APIs
	GetBorBlockTransactionWithBlockHash(ctx context.Context, txHash common.Hash, blockHash common.Hash) (*types.Transaction, common.Hash, uint64, uint64, error)
=======
	StateAtBlock(ctx context.Context, block *types.Block, reexec uint64, base *state.StateDB, readOnly bool, preferDisk bool) (*state.StateDB, StateReleaseFunc, error)
	StateAtTransaction(ctx context.Context, block *types.Block, txIndex int, reexec uint64) (*core.Message, vm.BlockContext, *state.StateDB, StateReleaseFunc, error)
>>>>>>> ea9e62ca
}

// API is the collection of tracing APIs exposed over the private debugging endpoint.
type API struct {
	backend Backend
}

// NewAPI creates a new API definition for the tracing methods of the Ethereum service.
func NewAPI(backend Backend) *API {
	return &API{backend: backend}
}

type chainContext struct {
	api *API
	ctx context.Context
}

func (context *chainContext) Engine() consensus.Engine {
	return context.api.backend.Engine()
}

func (context *chainContext) GetHeader(hash common.Hash, number uint64) *types.Header {
	header, err := context.api.backend.HeaderByNumber(context.ctx, rpc.BlockNumber(number))
	if err != nil {
		return nil
	}
	if header.Hash() == hash {
		return header
	}
	header, err = context.api.backend.HeaderByHash(context.ctx, hash)
	if err != nil {
		return nil
	}
	return header
}

// chainContext constructs the context reader which is used by the evm for reading
// the necessary chain context.
func (api *API) chainContext(ctx context.Context) core.ChainContext {
	return &chainContext{api: api, ctx: ctx}
}

// blockByNumber is the wrapper of the chain access function offered by the backend.
// It will return an error if the block is not found.
func (api *API) blockByNumber(ctx context.Context, number rpc.BlockNumber) (*types.Block, error) {
	block, err := api.backend.BlockByNumber(ctx, number)
	if err != nil {
		return nil, err
	}
	if block == nil {
		return nil, fmt.Errorf("block #%d not found", number)
	}
	return block, nil
}

// blockByHash is the wrapper of the chain access function offered by the backend.
// It will return an error if the block is not found.
func (api *API) blockByHash(ctx context.Context, hash common.Hash) (*types.Block, error) {
	block, err := api.backend.BlockByHash(ctx, hash)
	if err != nil {
		return nil, err
	}
	if block == nil {
		return nil, fmt.Errorf("block %s not found", hash.Hex())
	}
	return block, nil
}

// blockByNumberAndHash is the wrapper of the chain access function offered by
// the backend. It will return an error if the block is not found.
//
// Note this function is friendly for the light client which can only retrieve the
// historical(before the CHT) header/block by number.
func (api *API) blockByNumberAndHash(ctx context.Context, number rpc.BlockNumber, hash common.Hash) (*types.Block, error) {
	block, err := api.blockByNumber(ctx, number)
	if err != nil {
		return nil, err
	}
	if block.Hash() == hash {
		return block, nil
	}
	return api.blockByHash(ctx, hash)
}

// returns block transactions along with state-sync transaction if present
func (api *API) getAllBlockTransactions(ctx context.Context, block *types.Block) (types.Transactions, bool) {
	txs := block.Transactions()

	stateSyncPresent := false

	borReceipt := rawdb.ReadBorReceipt(api.backend.ChainDb(), block.Hash(), block.NumberU64(), api.backend.ChainConfig())
	if borReceipt != nil {
		txHash := types.GetDerivedBorTxHash(types.BorReceiptKey(block.Number().Uint64(), block.Hash()))
		if txHash != (common.Hash{}) {
			borTx, _, _, _, _ := api.backend.GetBorBlockTransactionWithBlockHash(ctx, txHash, block.Hash())
			txs = append(txs, borTx)
			stateSyncPresent = true
		}
	}

	return txs, stateSyncPresent
}

// TraceConfig holds extra parameters to trace functions.
type TraceConfig struct {
	*logger.Config
<<<<<<< HEAD
	Tracer          *string
	Timeout         *string
	Reexec          *uint64
	BorTraceEnabled *bool
	BorTx           *bool
=======
	Tracer  *string
	Timeout *string
	Reexec  *uint64
	// Config specific to given tracer. Note struct logger
	// config are historically embedded in main object.
	TracerConfig json.RawMessage
>>>>>>> ea9e62ca
}

// TraceCallConfig is the config for traceCall API. It holds one more
// field to override the state for tracing.
type TraceCallConfig struct {
<<<<<<< HEAD
	*logger.Config
	Tracer         *string
	Timeout        *string
	Reexec         *uint64
=======
	TraceConfig
>>>>>>> ea9e62ca
	StateOverrides *ethapi.StateOverride
	BlockOverrides *ethapi.BlockOverrides
}

// StdTraceConfig holds extra parameters to standard-json trace functions.
type StdTraceConfig struct {
	logger.Config
<<<<<<< HEAD
	Reexec          *uint64
	TxHash          common.Hash
	BorTraceEnabled *bool
=======
	Reexec *uint64
	TxHash common.Hash
>>>>>>> ea9e62ca
}

// txTraceResult is the result of a single transaction trace.
type txTraceResult struct {
	Result interface{} `json:"result,omitempty"` // Trace results produced by the tracer
	Error  string      `json:"error,omitempty"`  // Trace failure produced by the tracer
}

// blockTraceTask represents a single block trace task when an entire chain is
// being traced.
type blockTraceTask struct {
	statedb *state.StateDB   // Intermediate state prepped for tracing
	block   *types.Block     // Block to trace the transactions from
	release StateReleaseFunc // The function to release the held resource for this task
	results []*txTraceResult // Trace results produced by the task
}

// blockTraceResult represents the results of tracing a single block when an entire
// chain is being traced.
type blockTraceResult struct {
	Block  hexutil.Uint64   `json:"block"`  // Block number corresponding to this trace
	Hash   common.Hash      `json:"hash"`   // Block hash corresponding to this trace
	Traces []*txTraceResult `json:"traces"` // Trace results produced by the task
}

// txTraceTask represents a single transaction trace task when an entire block
// is being traced.
type txTraceTask struct {
	statedb *state.StateDB // Intermediate state prepped for tracing
	index   int            // Transaction offset in the block
}

// TraceChain returns the structured logs created during the execution of EVM
// between two blocks (excluding start) and returns them as a JSON object.
func (api *API) TraceChain(ctx context.Context, start, end rpc.BlockNumber, config *TraceConfig) (*rpc.Subscription, error) { // Fetch the block interval that we want to trace
	from, err := api.blockByNumber(ctx, start)
	if err != nil {
		return nil, err
	}
	to, err := api.blockByNumber(ctx, end)
	if err != nil {
		return nil, err
	}
	if from.Number().Cmp(to.Number()) >= 0 {
		return nil, fmt.Errorf("end block (#%d) needs to come after start block (#%d)", end, start)
	}
<<<<<<< HEAD
	return api.traceChain(ctx, from, to, config)
}

// traceChain configures a new tracer according to the provided configuration, and
// executes all the transactions contained within. The return value will be one item
// per transaction, dependent on the requested tracer.
func (api *API) traceChain(ctx context.Context, start, end *types.Block, config *TraceConfig) (*rpc.Subscription, error) {
	if config == nil {
		config = &TraceConfig{
			BorTraceEnabled: defaultBorTraceEnabled,
			BorTx:           newBoolPtr(false),
		}
	}

	if config.BorTraceEnabled == nil {
		config.BorTraceEnabled = defaultBorTraceEnabled
	}
=======
>>>>>>> ea9e62ca
	// Tracing a chain is a **long** operation, only do with subscriptions
	notifier, supported := rpc.NotifierFromContext(ctx)
	if !supported {
		return &rpc.Subscription{}, rpc.ErrNotificationsUnsupported
	}
	sub := notifier.CreateSubscription()

	resCh := api.traceChain(from, to, config, notifier.Closed())
	go func() {
		for result := range resCh {
			notifier.Notify(sub.ID, result)
		}
	}()
	return sub, nil
}

// traceChain configures a new tracer according to the provided configuration, and
// executes all the transactions contained within. The tracing chain range includes
// the end block but excludes the start one. The return value will be one item per
// transaction, dependent on the requested tracer.
// The tracing procedure should be aborted in case the closed signal is received.
func (api *API) traceChain(start, end *types.Block, config *TraceConfig, closed <-chan interface{}) chan *blockTraceResult {
	reexec := defaultTraceReexec
	if config != nil && config.Reexec != nil {
		reexec = *config.Reexec
	}
	blocks := int(end.NumberU64() - start.NumberU64())
	threads := runtime.NumCPU()
	if threads > blocks {
		threads = blocks
	}
	var (
		pend    = new(sync.WaitGroup)
		ctx     = context.Background()
		taskCh  = make(chan *blockTraceTask, threads)
		resCh   = make(chan *blockTraceTask, threads)
		tracker = newStateTracker(maximumPendingTraceStates, start.NumberU64())
	)
	for th := 0; th < threads; th++ {
		pend.Add(1)
		go func() {
			defer pend.Done()

			// Fetch and execute the block trace taskCh
			for task := range taskCh {
				var (
					signer   = types.MakeSigner(api.backend.ChainConfig(), task.block.Number())
					blockCtx = core.NewEVMBlockContext(task.block.Header(), api.chainContext(ctx), nil)
				)
				// Trace all the transactions contained within
<<<<<<< HEAD
				txs, stateSyncPresent := api.getAllBlockTransactions(ctx, task.block)
				if !*config.BorTraceEnabled && stateSyncPresent {
					txs = txs[:len(txs)-1]
					stateSyncPresent = false
				}

				for i, tx := range txs {
					msg, _ := tx.AsMessage(signer, task.block.BaseFee())
=======
				for i, tx := range task.block.Transactions() {
					msg, _ := core.TransactionToMessage(tx, signer, task.block.BaseFee())
>>>>>>> ea9e62ca
					txctx := &Context{
						BlockHash:   task.block.Hash(),
						BlockNumber: task.block.Number(),
						TxIndex:     i,
						TxHash:      tx.Hash(),
					}
<<<<<<< HEAD

					var res interface{}

					var err error

					if stateSyncPresent && i == len(txs)-1 {
						if *config.BorTraceEnabled {
							config.BorTx = newBoolPtr(true)
							res, err = api.traceTx(localctx, msg, txctx, blockCtx, task.statedb, config)
						}
					} else {
						res, err = api.traceTx(localctx, msg, txctx, blockCtx, task.statedb, config)
					}

=======
					res, err := api.traceTx(ctx, msg, txctx, blockCtx, task.statedb, config)
>>>>>>> ea9e62ca
					if err != nil {
						task.results[i] = &txTraceResult{Error: err.Error()}
						log.Warn("Tracing failed", "hash", tx.Hash(), "block", task.block.NumberU64(), "err", err)
						break
					}

					// Only delete empty objects if EIP158/161 (a.k.a Spurious Dragon) is in effect
					task.statedb.Finalise(api.backend.ChainConfig().IsEIP158(task.block.Number()))
					task.results[i] = &txTraceResult{Result: res}
				}
				// Tracing state is used up, queue it for de-referencing. Note the
				// state is the parent state of trace block, use block.number-1 as
				// the state number.
				tracker.releaseState(task.block.NumberU64()-1, task.release)

				// Stream the result back to the result catcher or abort on teardown
				select {
				case resCh <- task:
				case <-closed:
					return
				}
			}
		}()
	}
	// Start a goroutine to feed all the blocks into the tracers
	go func() {
		var (
			logged  time.Time
			begin   = time.Now()
			number  uint64
			traced  uint64
			failed  error
			statedb *state.StateDB
			release StateReleaseFunc
		)
		// Ensure everything is properly cleaned up on any exit path
		defer func() {
			close(taskCh)
			pend.Wait()

			// Clean out any pending release functions of trace states.
			tracker.callReleases()

			// Log the chain result
			switch {
			case failed != nil:
				log.Warn("Chain tracing failed", "start", start.NumberU64(), "end", end.NumberU64(), "transactions", traced, "elapsed", time.Since(begin), "err", failed)
			case number < end.NumberU64():
				log.Warn("Chain tracing aborted", "start", start.NumberU64(), "end", end.NumberU64(), "abort", number, "transactions", traced, "elapsed", time.Since(begin))
			default:
				log.Info("Chain tracing finished", "start", start.NumberU64(), "end", end.NumberU64(), "transactions", traced, "elapsed", time.Since(begin))
			}
			close(resCh)
		}()
		var preferDisk bool
		// Feed all the blocks both into the tracer, as well as fast process concurrently
		for number = start.NumberU64(); number < end.NumberU64(); number++ {
			// Stop tracing if interruption was requested
			select {
			case <-closed:
				return
			default:
			}
			// Print progress logs if long enough time elapsed
			if time.Since(logged) > 8*time.Second {
				logged = time.Now()
				log.Info("Tracing chain segment", "start", start.NumberU64(), "end", end.NumberU64(), "current", number, "transactions", traced, "elapsed", time.Since(begin))
			}
			// Retrieve the parent block and target block for tracing.
			block, err := api.blockByNumber(ctx, rpc.BlockNumber(number))
			if err != nil {
				failed = err
				break
			}
<<<<<<< HEAD
			// Prepare the statedb for tracing. Don't use the live database for
			// tracing to avoid persisting state junks into the database.
			statedb, err = api.backend.StateAtBlock(localctx, block, reexec, statedb, false, preferDisk)
=======
			next, err := api.blockByNumber(ctx, rpc.BlockNumber(number+1))
>>>>>>> ea9e62ca
			if err != nil {
				failed = err
				break
			}
<<<<<<< HEAD
			if trieDb := statedb.Database().TrieDB(); trieDb != nil {
				// Hold the reference for tracer, will be released at the final stage
				trieDb.Reference(block.Root(), common.Hash{})

				// Release the parent state because it's already held by the tracer
				if parent != (common.Hash{}) {
					trieDb.Dereference(parent)
				}
				// Prefer disk if the trie db memory grows too much
				s1, s2 := trieDb.Size()
				if !preferDisk && (s1+s2) > defaultTracechainMemLimit {
					log.Info("Switching to prefer-disk mode for tracing", "size", s1+s2)
					preferDisk = true
				}
=======
			// Make sure the state creator doesn't go too far. Too many unprocessed
			// trace state may cause the oldest state to become stale(e.g. in
			// path-based scheme).
			if err = tracker.wait(number); err != nil {
				failed = err
				break
>>>>>>> ea9e62ca
			}
			// Prepare the statedb for tracing. Don't use the live database for
			// tracing to avoid persisting state junks into the database. Switch
			// over to `preferDisk` mode only if the memory usage exceeds the
			// limit, the trie database will be reconstructed from scratch only
			// if the relevant state is available in disk.
			var preferDisk bool
			if statedb != nil {
				s1, s2 := statedb.Database().TrieDB().Size()
				preferDisk = s1+s2 > defaultTracechainMemLimit
			}
			statedb, release, err = api.backend.StateAtBlock(ctx, block, reexec, statedb, false, preferDisk)
			if err != nil {
				failed = err
				break
			}
			// Clean out any pending release functions of trace state. Note this
			// step must be done after constructing tracing state, because the
			// tracing state of block next depends on the parent state and construction
			// may fail if we release too early.
			tracker.callReleases()

			// Send the block over to the concurrent tracers (if not in the fast-forward phase)
			txs := next.Transactions()
			select {
			case taskCh <- &blockTraceTask{statedb: statedb.Copy(), block: next, release: release, results: make([]*txTraceResult, len(txs))}:
			case <-closed:
				tracker.releaseState(number, release)
				return
			}
			traced += uint64(len(txs))
		}
	}()

	// Keep reading the trace results and stream them to result channel.
	retCh := make(chan *blockTraceResult)
	go func() {
		defer close(retCh)
		var (
			next = start.NumberU64() + 1
			done = make(map[uint64]*blockTraceResult)
		)
		for res := range resCh {
			// Queue up next received result
			result := &blockTraceResult{
				Block:  hexutil.Uint64(res.block.NumberU64()),
				Hash:   res.block.Hash(),
				Traces: res.results,
			}
			done[uint64(result.Block)] = result

			// Stream completed traces to the result channel
			for result, ok := done[next]; ok; result, ok = done[next] {
				if len(result.Traces) > 0 || next == end.NumberU64() {
					// It will be blocked in case the channel consumer doesn't take the
					// tracing result in time(e.g. the websocket connect is not stable)
					// which will eventually block the entire chain tracer. It's the
					// expected behavior to not waste node resources for a non-active user.
					retCh <- result
				}
				delete(done, next)
				next++
			}
		}
	}()
	return retCh
}

func newBoolPtr(bb bool) *bool {
	b := bb
	return &b
}

// TraceBlockByNumber returns the structured logs created during the execution of
// EVM and returns them as a JSON object.
func (api *API) TraceBlockByNumber(ctx context.Context, number rpc.BlockNumber, config *TraceConfig) ([]*txTraceResult, error) {
	block, err := api.blockByNumber(ctx, number)
	if err != nil {
		return nil, err
	}
	return api.traceBlock(ctx, block, config)
}

// TraceBlockByHash returns the structured logs created during the execution of
// EVM and returns them as a JSON object.
func (api *API) TraceBlockByHash(ctx context.Context, hash common.Hash, config *TraceConfig) ([]*txTraceResult, error) {
	block, err := api.blockByHash(ctx, hash)
	if err != nil {
		return nil, err
	}
	return api.traceBlock(ctx, block, config)
}

// TraceBlock returns the structured logs created during the execution of EVM
// and returns them as a JSON object.
func (api *API) TraceBlock(ctx context.Context, blob hexutil.Bytes, config *TraceConfig) ([]*txTraceResult, error) {
	block := new(types.Block)
	if err := rlp.Decode(bytes.NewReader(blob), block); err != nil {
		return nil, fmt.Errorf("could not decode block: %v", err)
	}
	return api.traceBlock(ctx, block, config)
}

// TraceBlockFromFile returns the structured logs created during the execution of
// EVM and returns them as a JSON object.
func (api *API) TraceBlockFromFile(ctx context.Context, file string, config *TraceConfig) ([]*txTraceResult, error) {
	blob, err := os.ReadFile(file)
	if err != nil {
		return nil, fmt.Errorf("could not read file: %v", err)
	}
	return api.TraceBlock(ctx, blob, config)
}

// TraceBadBlock returns the structured logs created during the execution of
// EVM against a block pulled from the pool of bad ones and returns them as a JSON
// object.
func (api *API) TraceBadBlock(ctx context.Context, hash common.Hash, config *TraceConfig) ([]*txTraceResult, error) {
	block := rawdb.ReadBadBlock(api.backend.ChainDb(), hash)
	if block == nil {
		return nil, fmt.Errorf("bad block %#x not found", hash)
	}
	return api.traceBlock(ctx, block, config)
}

// StandardTraceBlockToFile dumps the structured logs created during the
// execution of EVM to the local file system and returns a list of files
// to the caller.
func (api *API) StandardTraceBlockToFile(ctx context.Context, hash common.Hash, config *StdTraceConfig) ([]string, error) {
	block, err := api.blockByHash(ctx, hash)
	if err != nil {
		return nil, err
	}
	return api.standardTraceBlockToFile(ctx, block, config)
}

func prepareCallMessage(msg core.Message) statefull.Callmsg {
	return statefull.Callmsg{
		CallMsg: ethereum.CallMsg{
			From:       msg.From(),
			To:         msg.To(),
			Gas:        msg.Gas(),
			GasPrice:   msg.GasPrice(),
			GasFeeCap:  msg.GasFeeCap(),
			GasTipCap:  msg.GasTipCap(),
			Value:      msg.Value(),
			Data:       msg.Data(),
			AccessList: msg.AccessList(),
		}}
}

// IntermediateRoots executes a block (bad- or canon- or side-), and returns a list
// of intermediate roots: the stateroot after each transaction.
func (api *API) IntermediateRoots(ctx context.Context, hash common.Hash, config *TraceConfig) ([]common.Hash, error) {
	if config == nil {
		config = &TraceConfig{
			BorTraceEnabled: defaultBorTraceEnabled,
			BorTx:           newBoolPtr(false),
		}
	}

	if config.BorTraceEnabled == nil {
		config.BorTraceEnabled = defaultBorTraceEnabled
	}

	block, _ := api.blockByHash(ctx, hash)
	if block == nil {
		// Check in the bad blocks
		block = rawdb.ReadBadBlock(api.backend.ChainDb(), hash)
	}
	if block == nil {
		return nil, fmt.Errorf("block %#x not found", hash)
	}
	if block.NumberU64() == 0 {
		return nil, errors.New("genesis is not traceable")
	}
	parent, err := api.blockByNumberAndHash(ctx, rpc.BlockNumber(block.NumberU64()-1), block.ParentHash())
	if err != nil {
		return nil, err
	}
	reexec := defaultTraceReexec
	if config != nil && config.Reexec != nil {
		reexec = *config.Reexec
	}
<<<<<<< HEAD
	statedb, err := api.backend.StateAtBlock(ctx, parent, reexec, nil, true, false)
=======
	statedb, release, err := api.backend.StateAtBlock(ctx, parent, reexec, nil, true, false)
>>>>>>> ea9e62ca
	if err != nil {
		return nil, err
	}
	defer release()

	var (
		roots              []common.Hash
		signer             = types.MakeSigner(api.backend.ChainConfig(), block.Number())
		chainConfig        = api.backend.ChainConfig()
		vmctx              = core.NewEVMBlockContext(block.Header(), api.chainContext(ctx), nil)
		deleteEmptyObjects = chainConfig.IsEIP158(block.Number())
	)
<<<<<<< HEAD

	txs, stateSyncPresent := api.getAllBlockTransactions(ctx, block)
	for i, tx := range txs {
=======
	for i, tx := range block.Transactions() {
		if err := ctx.Err(); err != nil {
			return nil, err
		}
>>>>>>> ea9e62ca
		var (
			msg, _    = core.TransactionToMessage(tx, signer, block.BaseFee())
			txContext = core.NewEVMTxContext(msg)
			vmenv     = vm.NewEVM(vmctx, txContext, statedb, chainConfig, vm.Config{})
		)
<<<<<<< HEAD
		statedb.Prepare(tx.Hash(), i)
		//nolint: nestif
		if stateSyncPresent && i == len(txs)-1 {
			if *config.BorTraceEnabled {
				callmsg := prepareCallMessage(msg)

				if _, err := statefull.ApplyMessage(ctx, callmsg, statedb, block.Header(), api.backend.ChainConfig(), api.chainContext(ctx)); err != nil {
					log.Warn("Tracing intermediate roots did not complete", "txindex", i, "txhash", tx.Hash(), "err", err)
					// We intentionally don't return the error here: if we do, then the RPC server will not
					// return the roots. Most likely, the caller already knows that a certain transaction fails to
					// be included, but still want the intermediate roots that led to that point.
					// It may happen the tx_N causes an erroneous state, which in turn causes tx_N+M to not be
					// executable.
					// N.B: This should never happen while tracing canon blocks, only when tracing bad blocks.
					return roots, nil
				}
			} else {
				break
			}
		} else {
			// nolint : contextcheck
			if _, err := core.ApplyMessage(vmenv, msg, new(core.GasPool).AddGas(msg.Gas()), context.Background()); err != nil {
				log.Warn("Tracing intermediate roots did not complete", "txindex", i, "txhash", tx.Hash(), "err", err)
				// We intentionally don't return the error here: if we do, then the RPC server will not
				// return the roots. Most likely, the caller already knows that a certain transaction fails to
				// be included, but still want the intermediate roots that led to that point.
				// It may happen the tx_N causes an erroneous state, which in turn causes tx_N+M to not be
				// executable.
				// N.B: This should never happen while tracing canon blocks, only when tracing bad blocks.
				return roots, nil
			}

=======
		statedb.SetTxContext(tx.Hash(), i)
		if _, err := core.ApplyMessage(vmenv, msg, new(core.GasPool).AddGas(msg.GasLimit)); err != nil {
			log.Warn("Tracing intermediate roots did not complete", "txindex", i, "txhash", tx.Hash(), "err", err)
			// We intentionally don't return the error here: if we do, then the RPC server will not
			// return the roots. Most likely, the caller already knows that a certain transaction fails to
			// be included, but still want the intermediate roots that led to that point.
			// It may happen the tx_N causes an erroneous state, which in turn causes tx_N+M to not be
			// executable.
			// N.B: This should never happen while tracing canon blocks, only when tracing bad blocks.
			return roots, nil
>>>>>>> ea9e62ca
		}

		// calling IntermediateRoot will internally call Finalize on the state
		// so any modifications are written to the trie
		roots = append(roots, statedb.IntermediateRoot(deleteEmptyObjects))
	}
	return roots, nil
}

// StandardTraceBadBlockToFile dumps the structured logs created during the
// execution of EVM against a block pulled from the pool of bad ones to the
// local file system and returns a list of files to the caller.
func (api *API) StandardTraceBadBlockToFile(ctx context.Context, hash common.Hash, config *StdTraceConfig) ([]string, error) {
	block := rawdb.ReadBadBlock(api.backend.ChainDb(), hash)
	if block == nil {
		return nil, fmt.Errorf("bad block %#x not found", hash)
	}
	return api.standardTraceBlockToFile(ctx, block, config)
}

// traceBlock configures a new tracer according to the provided configuration, and
// executes all the transactions contained within. The return value will be one item
// per transaction, dependent on the requested tracer.
func (api *API) traceBlock(ctx context.Context, block *types.Block, config *TraceConfig) ([]*txTraceResult, error) {

	if config == nil {
		config = &TraceConfig{
			BorTraceEnabled: defaultBorTraceEnabled,
			BorTx:           newBoolPtr(false),
		}
	}

	if config.BorTraceEnabled == nil {
		config.BorTraceEnabled = defaultBorTraceEnabled
	}

	if block.NumberU64() == 0 {
		return nil, errors.New("genesis is not traceable")
	}
	// Prepare base state
	parent, err := api.blockByNumberAndHash(ctx, rpc.BlockNumber(block.NumberU64()-1), block.ParentHash())
	if err != nil {
		return nil, err
	}
	reexec := defaultTraceReexec
	if config != nil && config.Reexec != nil {
		reexec = *config.Reexec
	}
<<<<<<< HEAD
	statedb, err := api.backend.StateAtBlock(ctx, parent, reexec, nil, true, false)
=======
	statedb, release, err := api.backend.StateAtBlock(ctx, parent, reexec, nil, true, false)
>>>>>>> ea9e62ca
	if err != nil {
		return nil, err
	}
	defer release()

	// JS tracers have high overhead. In this case run a parallel
	// process that generates states in one thread and traces txes
	// in separate worker threads.
	if config != nil && config.Tracer != nil && *config.Tracer != "" {
		if isJS := DefaultDirectory.IsJS(*config.Tracer); isJS {
			return api.traceBlockParallel(ctx, block, statedb, config)
		}
	}
	// Native tracers have low overhead
	var (
<<<<<<< HEAD
		signer                = types.MakeSigner(api.backend.ChainConfig(), block.Number())
		txs, stateSyncPresent = api.getAllBlockTransactions(ctx, block)
		results               = make([]*txTraceResult, len(txs))
=======
		txs       = block.Transactions()
		blockHash = block.Hash()
		is158     = api.backend.ChainConfig().IsEIP158(block.Number())
		blockCtx  = core.NewEVMBlockContext(block.Header(), api.chainContext(ctx), nil)
		signer    = types.MakeSigner(api.backend.ChainConfig(), block.Number())
		results   = make([]*txTraceResult, len(txs))
	)
	for i, tx := range txs {
		// Generate the next state snapshot fast without tracing
		msg, _ := core.TransactionToMessage(tx, signer, block.BaseFee())
		txctx := &Context{
			BlockHash:   blockHash,
			BlockNumber: block.Number(),
			TxIndex:     i,
			TxHash:      tx.Hash(),
		}
		res, err := api.traceTx(ctx, msg, txctx, blockCtx, statedb, config)
		if err != nil {
			return nil, err
		}
		results[i] = &txTraceResult{Result: res}
		// Finalize the state so any modifications are written to the trie
		// Only delete empty objects if EIP158/161 (a.k.a Spurious Dragon) is in effect
		statedb.Finalise(is158)
	}
	return results, nil
}
>>>>>>> ea9e62ca

// traceBlockParallel is for tracers that have a high overhead (read JS tracers). One thread
// runs along and executes txes without tracing enabled to generate their prestate.
// Worker threads take the tasks and the prestate and trace them.
func (api *API) traceBlockParallel(ctx context.Context, block *types.Block, statedb *state.StateDB, config *TraceConfig) ([]*txTraceResult, error) {
	// Execute all the transaction contained within the block concurrently
	var (
		txs       = block.Transactions()
		blockHash = block.Hash()
		blockCtx  = core.NewEVMBlockContext(block.Header(), api.chainContext(ctx), nil)
		signer    = types.MakeSigner(api.backend.ChainConfig(), block.Number())
		results   = make([]*txTraceResult, len(txs))
		pend      sync.WaitGroup
	)
	threads := runtime.NumCPU()
	if threads > len(txs) {
		threads = len(txs)
	}
<<<<<<< HEAD
	blockHash := block.Hash()
=======
	jobs := make(chan *txTraceTask, threads)
>>>>>>> ea9e62ca
	for th := 0; th < threads; th++ {
		pend.Add(1)
		go func() {
			blockCtx := core.NewEVMBlockContext(block.Header(), api.chainContext(ctx), nil)
			defer pend.Done()
			// Fetch and execute the next transaction trace tasks
			for task := range jobs {
				msg, _ := core.TransactionToMessage(txs[task.index], signer, block.BaseFee())
				txctx := &Context{
					BlockHash:   blockHash,
					BlockNumber: block.Number(),
					TxIndex:     task.index,
					TxHash:      txs[task.index].Hash(),
				}

				var res interface{}

				var err error

				if stateSyncPresent && task.index == len(txs)-1 {
					if *config.BorTraceEnabled {
						config.BorTx = newBoolPtr(true)
						res, err = api.traceTx(ctx, msg, txctx, blockCtx, task.statedb, config)
					} else {
						break
					}
				} else {
					res, err = api.traceTx(ctx, msg, txctx, blockCtx, task.statedb, config)
				}
				if err != nil {
					results[task.index] = &txTraceResult{Error: err.Error()}
					continue
				}
				results[task.index] = &txTraceResult{Result: res}
			}
		}()
	}

	// Feed the transactions into the tracers and return
	var failed error
<<<<<<< HEAD
	blockCtx := core.NewEVMBlockContext(block.Header(), api.chainContext(ctx), nil)
=======
txloop:
>>>>>>> ea9e62ca
	for i, tx := range txs {
		// Send the trace task over for execution
		task := &txTraceTask{statedb: statedb.Copy(), index: i}
		select {
		case <-ctx.Done():
			failed = ctx.Err()
			break txloop
		case jobs <- task:
		}

		// Generate the next state snapshot fast without tracing
<<<<<<< HEAD
		msg, _ := tx.AsMessage(signer, block.BaseFee())
		statedb.Prepare(tx.Hash(), i)

		vmenv := vm.NewEVM(blockCtx, core.NewEVMTxContext(msg), statedb, api.backend.ChainConfig(), vm.Config{})
		//nolint: nestif
		if stateSyncPresent && i == len(txs)-1 {
			if *config.BorTraceEnabled {
				callmsg := prepareCallMessage(msg)
				if _, err := statefull.ApplyBorMessage(*vmenv, callmsg); err != nil {
					failed = err
					break
				}
			} else {
				break
			}
		} else {
			// nolint : contextcheck
			if _, err := core.ApplyMessage(vmenv, msg, new(core.GasPool).AddGas(msg.Gas()), context.Background()); err != nil {
				failed = err
				break
			}
=======
		msg, _ := core.TransactionToMessage(tx, signer, block.BaseFee())
		statedb.SetTxContext(tx.Hash(), i)
		vmenv := vm.NewEVM(blockCtx, core.NewEVMTxContext(msg), statedb, api.backend.ChainConfig(), vm.Config{})
		if _, err := core.ApplyMessage(vmenv, msg, new(core.GasPool).AddGas(msg.GasLimit)); err != nil {
			failed = err
			break txloop
>>>>>>> ea9e62ca
		}

		// Finalize the state so any modifications are written to the trie
		// Only delete empty objects if EIP158/161 (a.k.a Spurious Dragon) is in effect
		statedb.Finalise(vmenv.ChainConfig().IsEIP158(block.Number()))
	}

	close(jobs)
	pend.Wait()

	// If execution failed in between, abort
	if failed != nil {
		return nil, failed
	}

	if !*config.BorTraceEnabled && stateSyncPresent {
		return results[:len(results)-1], nil
	} else {
		return results, nil
	}
}

// standardTraceBlockToFile configures a new tracer which uses standard JSON output,
// and traces either a full block or an individual transaction. The return value will
// be one filename per transaction traced.
func (api *API) standardTraceBlockToFile(ctx context.Context, block *types.Block, config *StdTraceConfig) ([]string, error) {
	if config == nil {
		config = &StdTraceConfig{
			BorTraceEnabled: defaultBorTraceEnabled,
		}
	}

	if config.BorTraceEnabled == nil {
		config.BorTraceEnabled = defaultBorTraceEnabled
	}
	// If we're tracing a single transaction, make sure it's present
	if config != nil && config.TxHash != (common.Hash{}) {
		if !api.containsTx(ctx, block, config.TxHash) {
			return nil, fmt.Errorf("transaction %#x not found in block", config.TxHash)
		}
	}
	if block.NumberU64() == 0 {
		return nil, errors.New("genesis is not traceable")
	}
	parent, err := api.blockByNumberAndHash(ctx, rpc.BlockNumber(block.NumberU64()-1), block.ParentHash())
	if err != nil {
		return nil, err
	}
	reexec := defaultTraceReexec
	if config != nil && config.Reexec != nil {
		reexec = *config.Reexec
	}
<<<<<<< HEAD
	statedb, err := api.backend.StateAtBlock(ctx, parent, reexec, nil, true, false)
=======
	statedb, release, err := api.backend.StateAtBlock(ctx, parent, reexec, nil, true, false)
>>>>>>> ea9e62ca
	if err != nil {
		return nil, err
	}
	defer release()

	// Retrieve the tracing configurations, or use default values
	var (
		logConfig logger.Config
		txHash    common.Hash
	)
	if config != nil {
		logConfig = config.Config
		txHash = config.TxHash
	}
	logConfig.Debug = true

	// Execute transaction, either tracing all or just the requested one
	var (
		dumps       []string
		signer      = types.MakeSigner(api.backend.ChainConfig(), block.Number())
		chainConfig = api.backend.ChainConfig()
		vmctx       = core.NewEVMBlockContext(block.Header(), api.chainContext(ctx), nil)
		canon       = true
	)
	// Check if there are any overrides: the caller may wish to enable a future
	// fork when executing this block. Note, such overrides are only applicable to the
	// actual specified block, not any preceding blocks that we have to go through
	// in order to obtain the state.
	// Therefore, it's perfectly valid to specify `"futureForkBlock": 0`, to enable `futureFork`
	if config != nil && config.Overrides != nil {
<<<<<<< HEAD
		// Copy the config, to not screw up the main config
		// Note: the Clique-part is _not_ deep copied
		chainConfigCopy := new(params.ChainConfig)
		*chainConfigCopy = *chainConfig
		chainConfig = chainConfigCopy
		if berlin := config.Config.Overrides.BerlinBlock; berlin != nil {
			chainConfig.BerlinBlock = berlin
			canon = false
		}
	}

	txs, stateSyncPresent := api.getAllBlockTransactions(ctx, block)
	if !*config.BorTraceEnabled && stateSyncPresent {
		txs = txs[:len(txs)-1]
		stateSyncPresent = false
	}

	for i, tx := range txs {
		// Prepare the trasaction for un-traced execution
=======
		// Note: This copies the config, to not screw up the main config
		chainConfig, canon = overrideConfig(chainConfig, config.Overrides)
	}
	for i, tx := range block.Transactions() {
		// Prepare the transaction for un-traced execution
>>>>>>> ea9e62ca
		var (
			msg, _    = core.TransactionToMessage(tx, signer, block.BaseFee())
			txContext = core.NewEVMTxContext(msg)
			vmConf    vm.Config
			dump      *os.File
			writer    *bufio.Writer
			err       error
		)
		// If the transaction needs tracing, swap out the configs
		if tx.Hash() == txHash || txHash == (common.Hash{}) {
			// Generate a unique temporary file to dump it into
			prefix := fmt.Sprintf("block_%#x-%d-%#x-", block.Hash().Bytes()[:4], i, tx.Hash().Bytes()[:4])
			if !canon {
				prefix = fmt.Sprintf("%valt-", prefix)
			}
			dump, err = os.CreateTemp(os.TempDir(), prefix)
			if err != nil {
				return nil, err
			}
			dumps = append(dumps, dump.Name())

			// Swap out the noop logger to the standard tracer
			writer = bufio.NewWriter(dump)
			vmConf = vm.Config{
<<<<<<< HEAD
				Debug:                   true,
=======
>>>>>>> ea9e62ca
				Tracer:                  logger.NewJSONLogger(&logConfig, writer),
				EnablePreimageRecording: true,
			}
		}
		// Execute the transaction and flush any traces to disk
		vmenv := vm.NewEVM(vmctx, txContext, statedb, chainConfig, vmConf)
<<<<<<< HEAD
		statedb.Prepare(tx.Hash(), i)
		//nolint: nestif
		if stateSyncPresent && i == len(txs)-1 {
			if *config.BorTraceEnabled {
				callmsg := prepareCallMessage(msg)
				_, err = statefull.ApplyBorMessage(*vmenv, callmsg)

				if writer != nil {
					writer.Flush()
				}
			}
		} else {
			// nolint : contextcheck
			_, err = core.ApplyMessage(vmenv, msg, new(core.GasPool).AddGas(msg.Gas()), context.Background())
			if writer != nil {
				writer.Flush()
			}
=======
		statedb.SetTxContext(tx.Hash(), i)
		_, err = core.ApplyMessage(vmenv, msg, new(core.GasPool).AddGas(msg.GasLimit))
		if writer != nil {
			writer.Flush()
>>>>>>> ea9e62ca
		}

		if dump != nil {
			dump.Close()
			log.Info("Wrote standard trace", "file", dump.Name())
		}
		if err != nil {
			return dumps, err
		}
		// Finalize the state so any modifications are written to the trie
		// Only delete empty objects if EIP158/161 (a.k.a Spurious Dragon) is in effect
		statedb.Finalise(vmenv.ChainConfig().IsEIP158(block.Number()))

		// If we've traced the transaction we were looking for, abort
		if tx.Hash() == txHash {
			break
		}
	}
	return dumps, nil
}

// containsTx reports whether the transaction with a certain hash
// is contained within the specified block.
func (api *API) containsTx(ctx context.Context, block *types.Block, hash common.Hash) bool {
	txs, _ := api.getAllBlockTransactions(ctx, block)
	for _, tx := range txs {
		if tx.Hash() == hash {
			return true
		}
	}
	return false
}

// TraceTransaction returns the structured logs created during the execution of EVM
// and returns them as a JSON object.
func (api *API) TraceTransaction(ctx context.Context, hash common.Hash, config *TraceConfig) (interface{}, error) {
<<<<<<< HEAD
	if config == nil {
		config = &TraceConfig{
			BorTraceEnabled: defaultBorTraceEnabled,
			BorTx:           newBoolPtr(false),
		}
	}

	if config.BorTraceEnabled == nil {
		config.BorTraceEnabled = defaultBorTraceEnabled
	}

	tx, blockHash, blockNumber, index, err := api.backend.GetTransaction(ctx, hash)
	if tx == nil {
		// For BorTransaction, there will be no trace available
		tx, _, _, _ = rawdb.ReadBorTransaction(api.backend.ChainDb(), hash)
		if tx != nil {
			return &ethapi.ExecutionResult{
				StructLogs: make([]ethapi.StructLogRes, 0),
			}, nil
		}
	}
	if err != nil {
		return nil, err
	}

=======
	tx, blockHash, blockNumber, index, err := api.backend.GetTransaction(ctx, hash)
	if err != nil {
		return nil, err
	}
	// Only mined txes are supported
	if tx == nil {
		return nil, errTxNotFound
	}
>>>>>>> ea9e62ca
	// It shouldn't happen in practice.
	if blockNumber == 0 {
		return nil, errors.New("genesis is not traceable")
	}
	reexec := defaultTraceReexec
	if config != nil && config.Reexec != nil {
		reexec = *config.Reexec
	}
	block, err := api.blockByNumberAndHash(ctx, rpc.BlockNumber(blockNumber), blockHash)
	if err != nil {
		return nil, err
	}
	msg, vmctx, statedb, release, err := api.backend.StateAtTransaction(ctx, block, int(index), reexec)
	if err != nil {
		return nil, err
	}
	defer release()

	txctx := &Context{
		BlockHash:   blockHash,
		BlockNumber: block.Number(),
		TxIndex:     int(index),
		TxHash:      hash,
	}

	return api.traceTx(ctx, msg, txctx, vmctx, statedb, config)
}

// TraceCall lets you trace a given eth_call. It collects the structured logs
// created during the execution of EVM if the given transaction was added on
// top of the provided block and returns them as a JSON object.
func (api *API) TraceCall(ctx context.Context, args ethapi.TransactionArgs, blockNrOrHash rpc.BlockNumberOrHash, config *TraceCallConfig) (interface{}, error) {
	// Try to retrieve the specified block
	var (
		err   error
		block *types.Block
	)
	if hash, ok := blockNrOrHash.Hash(); ok {
		block, err = api.blockByHash(ctx, hash)
	} else if number, ok := blockNrOrHash.Number(); ok {
		if number == rpc.PendingBlockNumber {
			// We don't have access to the miner here. For tracing 'future' transactions,
			// it can be done with block- and state-overrides instead, which offers
			// more flexibility and stability than trying to trace on 'pending', since
			// the contents of 'pending' is unstable and probably not a true representation
			// of what the next actual block is likely to contain.
			return nil, errors.New("tracing on top of pending is not supported")
		}
		block, err = api.blockByNumber(ctx, number)
	} else {
		return nil, errors.New("invalid arguments; neither block nor hash specified")
	}
	if err != nil {
		return nil, err
	}
	// try to recompute the state
	reexec := defaultTraceReexec
	if config != nil && config.Reexec != nil {
		reexec = *config.Reexec
	}
<<<<<<< HEAD
	statedb, err := api.backend.StateAtBlock(ctx, block, reexec, nil, true, false)
=======
	statedb, release, err := api.backend.StateAtBlock(ctx, block, reexec, nil, true, false)
>>>>>>> ea9e62ca
	if err != nil {
		return nil, err
	}
	defer release()

	vmctx := core.NewEVMBlockContext(block.Header(), api.chainContext(ctx), nil)
	// Apply the customization rules if required.
	if config != nil {
		if err := config.StateOverrides.Apply(statedb); err != nil {
			return nil, err
		}
		config.BlockOverrides.Apply(&vmctx)
	}
	// Execute the trace
	msg, err := args.ToMessage(api.backend.RPCGasCap(), block.BaseFee())
	if err != nil {
		return nil, err
	}

	var traceConfig *TraceConfig
	if config != nil {
<<<<<<< HEAD
		traceConfig = &TraceConfig{
			Config:  config.Config,
			Tracer:  config.Tracer,
			Timeout: config.Timeout,
			Reexec:  config.Reexec,
		}
=======
		traceConfig = &config.TraceConfig
>>>>>>> ea9e62ca
	}

	return api.traceTx(ctx, msg, new(Context), vmctx, statedb, traceConfig)
}

// traceTx configures a new tracer according to the provided configuration, and
// executes the given message in the provided environment. The return value will
// be tracer dependent.
<<<<<<< HEAD
func (api *API) traceTx(ctx context.Context, message core.Message, txctx *Context, vmctx vm.BlockContext, statedb *state.StateDB, config *TraceConfig) (interface{}, error) {

	if config == nil {
		config = &TraceConfig{
			BorTraceEnabled: defaultBorTraceEnabled,
			BorTx:           newBoolPtr(false),
		}
	}

	if config.BorTraceEnabled == nil {
		config.BorTraceEnabled = defaultBorTraceEnabled
	}

	// Assemble the structured logger or the JavaScript tracer
	var (
		tracer    vm.EVMLogger
=======
func (api *API) traceTx(ctx context.Context, message *core.Message, txctx *Context, vmctx vm.BlockContext, statedb *state.StateDB, config *TraceConfig) (interface{}, error) {
	var (
		tracer    Tracer
>>>>>>> ea9e62ca
		err       error
		timeout   = defaultTraceTimeout
		txContext = core.NewEVMTxContext(message)
	)
<<<<<<< HEAD
	switch {
	case config == nil:
		tracer = logger.NewStructLogger(nil)
	case config.Tracer != nil:
		// Define a meaningful timeout of a single transaction trace
		timeout := defaultTraceTimeout
		if config.Timeout != nil {
			if timeout, err = time.ParseDuration(*config.Timeout); err != nil {
				return nil, err
			}
		}
		if t, err := New(*config.Tracer, txctx); err != nil {
=======
	if config == nil {
		config = &TraceConfig{}
	}
	// Default tracer is the struct logger
	tracer = logger.NewStructLogger(config.Config)
	if config.Tracer != nil {
		tracer, err = DefaultDirectory.New(*config.Tracer, txctx, config.TracerConfig)
		if err != nil {
>>>>>>> ea9e62ca
			return nil, err
		} else {
			deadlineCtx, cancel := context.WithTimeout(ctx, timeout)
			go func() {
				<-deadlineCtx.Done()
				if errors.Is(deadlineCtx.Err(), context.DeadlineExceeded) {
					t.Stop(errors.New("execution timeout"))
				}
			}()
			defer cancel()
			tracer = t
		}
<<<<<<< HEAD
	default:
		tracer = logger.NewStructLogger(config.Config)
=======
>>>>>>> ea9e62ca
	}
	vmenv := vm.NewEVM(vmctx, txContext, statedb, api.backend.ChainConfig(), vm.Config{Tracer: tracer, NoBaseFee: true})

<<<<<<< HEAD
	var result *core.ExecutionResult

	if config.BorTx == nil {
		config.BorTx = newBoolPtr(false)
	}

	if *config.BorTx {
		callmsg := prepareCallMessage(message)
		if result, err = statefull.ApplyBorMessage(*vmenv, callmsg); err != nil {
			return nil, fmt.Errorf("tracing failed: %w", err)
		}
	} else {
		// nolint : contextcheck
		result, err = core.ApplyMessage(vmenv, message, new(core.GasPool).AddGas(message.Gas()), context.Background())
		if err != nil {
			return nil, fmt.Errorf("tracing failed: %w", err)
		}
	}

	// Depending on the tracer type, format and return the output.
	switch tracer := tracer.(type) {
	case *logger.StructLogger:
		// If the result contains a revert reason, return it.
		returnVal := fmt.Sprintf("%x", result.Return())
		if len(result.Revert()) > 0 {
			returnVal = fmt.Sprintf("%x", result.Revert())
		}
		return &ethapi.ExecutionResult{
			Gas:         result.UsedGas,
			Failed:      result.Failed(),
			ReturnValue: returnVal,
			StructLogs:  ethapi.FormatLogs(tracer.StructLogs()),
		}, nil

	case Tracer:
		return tracer.GetResult()
=======
	// Define a meaningful timeout of a single transaction trace
	if config.Timeout != nil {
		if timeout, err = time.ParseDuration(*config.Timeout); err != nil {
			return nil, err
		}
	}
	deadlineCtx, cancel := context.WithTimeout(ctx, timeout)
	go func() {
		<-deadlineCtx.Done()
		if errors.Is(deadlineCtx.Err(), context.DeadlineExceeded) {
			tracer.Stop(errors.New("execution timeout"))
			// Stop evm execution. Note cancellation is not necessarily immediate.
			vmenv.Cancel()
		}
	}()
	defer cancel()
>>>>>>> ea9e62ca

	// Call Prepare to clear out the statedb access list
	statedb.SetTxContext(txctx.TxHash, txctx.TxIndex)
	if _, err = core.ApplyMessage(vmenv, message, new(core.GasPool).AddGas(message.GasLimit)); err != nil {
		return nil, fmt.Errorf("tracing failed: %w", err)
	}
	return tracer.GetResult()
}

// APIs return the collection of RPC services the tracer package offers.
func APIs(backend Backend) []rpc.API {
	// Append all the local APIs and return
	return []rpc.API{
		{
			Namespace: "debug",
			Service:   NewAPI(backend),
		},
	}
}

// overrideConfig returns a copy of original with forks enabled by override enabled,
// along with a boolean that indicates whether the copy is canonical (equivalent to the original).
// Note: the Clique-part is _not_ deep copied
func overrideConfig(original *params.ChainConfig, override *params.ChainConfig) (*params.ChainConfig, bool) {
	copy := new(params.ChainConfig)
	*copy = *original
	canon := true

	// Apply forks (after Berlin) to the copy.
	if block := override.BerlinBlock; block != nil {
		copy.BerlinBlock = block
		canon = false
	}
	if block := override.LondonBlock; block != nil {
		copy.LondonBlock = block
		canon = false
	}
	if block := override.ArrowGlacierBlock; block != nil {
		copy.ArrowGlacierBlock = block
		canon = false
	}
	if block := override.GrayGlacierBlock; block != nil {
		copy.GrayGlacierBlock = block
		canon = false
	}
	if block := override.MergeNetsplitBlock; block != nil {
		copy.MergeNetsplitBlock = block
		canon = false
	}
	if timestamp := override.ShanghaiTime; timestamp != nil {
		copy.ShanghaiTime = timestamp
		canon = false
	}
	if timestamp := override.CancunTime; timestamp != nil {
		copy.CancunTime = timestamp
		canon = false
	}
	if timestamp := override.PragueTime; timestamp != nil {
		copy.PragueTime = timestamp
		canon = false
	}

	return copy, canon
}<|MERGE_RESOLUTION|>--- conflicted
+++ resolved
@@ -63,11 +63,6 @@
 	// For non-archive nodes, this limit _will_ be overblown, as disk-backed tries
 	// will only be found every ~15K blocks or so.
 	defaultTracechainMemLimit = common.StorageSize(500 * 1024 * 1024)
-<<<<<<< HEAD
-)
-
-var defaultBorTraceEnabled = newBoolPtr(false)
-=======
 
 	// maximumPendingTraceStates is the maximum number of states allowed waiting
 	// for tracing. The creation of trace state will be paused if the unused
@@ -75,12 +70,13 @@
 	maximumPendingTraceStates = 128
 )
 
+var defaultBorTraceEnabled = newBoolPtr(false)
+
 var errTxNotFound = errors.New("transaction not found")
 
 // StateReleaseFunc is used to deallocate resources held by constructing a
 // historical state for tracing purposes.
 type StateReleaseFunc func()
->>>>>>> ea9e62ca
 
 // Backend interface provides the common API services (that are provided by
 // both full and light clients) with access to necessary functions.
@@ -94,19 +90,11 @@
 	ChainConfig() *params.ChainConfig
 	Engine() consensus.Engine
 	ChainDb() ethdb.Database
-<<<<<<< HEAD
-	// StateAtBlock returns the state corresponding to the stateroot of the block.
-	// N.B: For executing transactions on block N, the required stateRoot is block N-1,
-	// so this method should be called with the parent.
-	StateAtBlock(ctx context.Context, block *types.Block, reexec uint64, base *state.StateDB, checkLive, preferDisk bool) (*state.StateDB, error)
-	StateAtTransaction(ctx context.Context, block *types.Block, txIndex int, reexec uint64) (core.Message, vm.BlockContext, *state.StateDB, error)
+	StateAtBlock(ctx context.Context, block *types.Block, reexec uint64, base *state.StateDB, readOnly bool, preferDisk bool) (*state.StateDB, StateReleaseFunc, error)
+	StateAtTransaction(ctx context.Context, block *types.Block, txIndex int, reexec uint64) (*core.Message, vm.BlockContext, *state.StateDB, StateReleaseFunc, error)
 
 	// Bor related APIs
 	GetBorBlockTransactionWithBlockHash(ctx context.Context, txHash common.Hash, blockHash common.Hash) (*types.Transaction, common.Hash, uint64, uint64, error)
-=======
-	StateAtBlock(ctx context.Context, block *types.Block, reexec uint64, base *state.StateDB, readOnly bool, preferDisk bool) (*state.StateDB, StateReleaseFunc, error)
-	StateAtTransaction(ctx context.Context, block *types.Block, txIndex int, reexec uint64) (*core.Message, vm.BlockContext, *state.StateDB, StateReleaseFunc, error)
->>>>>>> ea9e62ca
 }
 
 // API is the collection of tracing APIs exposed over the private debugging endpoint.
@@ -213,33 +201,20 @@
 // TraceConfig holds extra parameters to trace functions.
 type TraceConfig struct {
 	*logger.Config
-<<<<<<< HEAD
-	Tracer          *string
-	Timeout         *string
-	Reexec          *uint64
-	BorTraceEnabled *bool
-	BorTx           *bool
-=======
 	Tracer  *string
 	Timeout *string
 	Reexec  *uint64
 	// Config specific to given tracer. Note struct logger
 	// config are historically embedded in main object.
 	TracerConfig json.RawMessage
->>>>>>> ea9e62ca
+	BorTraceEnabled *bool
+	BorTx           *bool
 }
 
 // TraceCallConfig is the config for traceCall API. It holds one more
 // field to override the state for tracing.
 type TraceCallConfig struct {
-<<<<<<< HEAD
-	*logger.Config
-	Tracer         *string
-	Timeout        *string
-	Reexec         *uint64
-=======
 	TraceConfig
->>>>>>> ea9e62ca
 	StateOverrides *ethapi.StateOverride
 	BlockOverrides *ethapi.BlockOverrides
 }
@@ -247,14 +222,9 @@
 // StdTraceConfig holds extra parameters to standard-json trace functions.
 type StdTraceConfig struct {
 	logger.Config
-<<<<<<< HEAD
-	Reexec          *uint64
-	TxHash          common.Hash
-	BorTraceEnabled *bool
-=======
 	Reexec *uint64
 	TxHash common.Hash
->>>>>>> ea9e62ca
+	BorTraceEnabled *bool
 }
 
 // txTraceResult is the result of a single transaction trace.
@@ -301,26 +271,6 @@
 	if from.Number().Cmp(to.Number()) >= 0 {
 		return nil, fmt.Errorf("end block (#%d) needs to come after start block (#%d)", end, start)
 	}
-<<<<<<< HEAD
-	return api.traceChain(ctx, from, to, config)
-}
-
-// traceChain configures a new tracer according to the provided configuration, and
-// executes all the transactions contained within. The return value will be one item
-// per transaction, dependent on the requested tracer.
-func (api *API) traceChain(ctx context.Context, start, end *types.Block, config *TraceConfig) (*rpc.Subscription, error) {
-	if config == nil {
-		config = &TraceConfig{
-			BorTraceEnabled: defaultBorTraceEnabled,
-			BorTx:           newBoolPtr(false),
-		}
-	}
-
-	if config.BorTraceEnabled == nil {
-		config.BorTraceEnabled = defaultBorTraceEnabled
-	}
-=======
->>>>>>> ea9e62ca
 	// Tracing a chain is a **long** operation, only do with subscriptions
 	notifier, supported := rpc.NotifierFromContext(ctx)
 	if !supported {
@@ -343,6 +293,17 @@
 // transaction, dependent on the requested tracer.
 // The tracing procedure should be aborted in case the closed signal is received.
 func (api *API) traceChain(start, end *types.Block, config *TraceConfig, closed <-chan interface{}) chan *blockTraceResult {
+	if config == nil {
+		config = &TraceConfig{
+			BorTraceEnabled: defaultBorTraceEnabled,
+			BorTx:           newBoolPtr(false),
+		}
+	}
+
+	if config.BorTraceEnabled == nil {
+		config.BorTraceEnabled = defaultBorTraceEnabled
+	}
+
 	reexec := defaultTraceReexec
 	if config != nil && config.Reexec != nil {
 		reexec = *config.Reexec
@@ -371,26 +332,19 @@
 					blockCtx = core.NewEVMBlockContext(task.block.Header(), api.chainContext(ctx), nil)
 				)
 				// Trace all the transactions contained within
-<<<<<<< HEAD
 				txs, stateSyncPresent := api.getAllBlockTransactions(ctx, task.block)
 				if !*config.BorTraceEnabled && stateSyncPresent {
 					txs = txs[:len(txs)-1]
 					stateSyncPresent = false
 				}
-
-				for i, tx := range txs {
-					msg, _ := tx.AsMessage(signer, task.block.BaseFee())
-=======
 				for i, tx := range task.block.Transactions() {
 					msg, _ := core.TransactionToMessage(tx, signer, task.block.BaseFee())
->>>>>>> ea9e62ca
 					txctx := &Context{
 						BlockHash:   task.block.Hash(),
 						BlockNumber: task.block.Number(),
 						TxIndex:     i,
 						TxHash:      tx.Hash(),
 					}
-<<<<<<< HEAD
 
 					var res interface{}
 
@@ -399,21 +353,18 @@
 					if stateSyncPresent && i == len(txs)-1 {
 						if *config.BorTraceEnabled {
 							config.BorTx = newBoolPtr(true)
-							res, err = api.traceTx(localctx, msg, txctx, blockCtx, task.statedb, config)
+							res, err = api.traceTx(ctx, msg, txctx, blockCtx, task.statedb, config)
 						}
 					} else {
-						res, err = api.traceTx(localctx, msg, txctx, blockCtx, task.statedb, config)
+						res, err = api.traceTx(ctx, msg, txctx, blockCtx, task.statedb, config)
 					}
 
-=======
-					res, err := api.traceTx(ctx, msg, txctx, blockCtx, task.statedb, config)
->>>>>>> ea9e62ca
+					res, err = api.traceTx(ctx, msg, txctx, blockCtx, task.statedb, config)
 					if err != nil {
 						task.results[i] = &txTraceResult{Error: err.Error()}
 						log.Warn("Tracing failed", "hash", tx.Hash(), "block", task.block.NumberU64(), "err", err)
 						break
 					}
-
 					// Only delete empty objects if EIP158/161 (a.k.a Spurious Dragon) is in effect
 					task.statedb.Finalise(api.backend.ChainConfig().IsEIP158(task.block.Number()))
 					task.results[i] = &txTraceResult{Result: res}
@@ -462,7 +413,6 @@
 			}
 			close(resCh)
 		}()
-		var preferDisk bool
 		// Feed all the blocks both into the tracer, as well as fast process concurrently
 		for number = start.NumberU64(); number < end.NumberU64(); number++ {
 			// Stop tracing if interruption was requested
@@ -482,40 +432,17 @@
 				failed = err
 				break
 			}
-<<<<<<< HEAD
-			// Prepare the statedb for tracing. Don't use the live database for
-			// tracing to avoid persisting state junks into the database.
-			statedb, err = api.backend.StateAtBlock(localctx, block, reexec, statedb, false, preferDisk)
-=======
 			next, err := api.blockByNumber(ctx, rpc.BlockNumber(number+1))
->>>>>>> ea9e62ca
 			if err != nil {
 				failed = err
 				break
 			}
-<<<<<<< HEAD
-			if trieDb := statedb.Database().TrieDB(); trieDb != nil {
-				// Hold the reference for tracer, will be released at the final stage
-				trieDb.Reference(block.Root(), common.Hash{})
-
-				// Release the parent state because it's already held by the tracer
-				if parent != (common.Hash{}) {
-					trieDb.Dereference(parent)
-				}
-				// Prefer disk if the trie db memory grows too much
-				s1, s2 := trieDb.Size()
-				if !preferDisk && (s1+s2) > defaultTracechainMemLimit {
-					log.Info("Switching to prefer-disk mode for tracing", "size", s1+s2)
-					preferDisk = true
-				}
-=======
 			// Make sure the state creator doesn't go too far. Too many unprocessed
 			// trace state may cause the oldest state to become stale(e.g. in
 			// path-based scheme).
 			if err = tracker.wait(number); err != nil {
 				failed = err
 				break
->>>>>>> ea9e62ca
 			}
 			// Prepare the statedb for tracing. Don't use the live database for
 			// tracing to avoid persisting state junks into the database. Switch
@@ -654,15 +581,15 @@
 func prepareCallMessage(msg core.Message) statefull.Callmsg {
 	return statefull.Callmsg{
 		CallMsg: ethereum.CallMsg{
-			From:       msg.From(),
-			To:         msg.To(),
-			Gas:        msg.Gas(),
-			GasPrice:   msg.GasPrice(),
-			GasFeeCap:  msg.GasFeeCap(),
-			GasTipCap:  msg.GasTipCap(),
-			Value:      msg.Value(),
-			Data:       msg.Data(),
-			AccessList: msg.AccessList(),
+			From:       msg.From,
+			To:         msg.To,
+			Gas:        msg.GasLimit,
+			GasPrice:   msg.GasPrice,
+			GasFeeCap:  msg.GasFeeCap,
+			GasTipCap:  msg.GasTipCap,
+			Value:      msg.Value,
+			Data:       msg.Data,
+			AccessList: msg.AccessList,
 		}}
 }
 
@@ -699,11 +626,7 @@
 	if config != nil && config.Reexec != nil {
 		reexec = *config.Reexec
 	}
-<<<<<<< HEAD
-	statedb, err := api.backend.StateAtBlock(ctx, parent, reexec, nil, true, false)
-=======
 	statedb, release, err := api.backend.StateAtBlock(ctx, parent, reexec, nil, true, false)
->>>>>>> ea9e62ca
 	if err != nil {
 		return nil, err
 	}
@@ -716,27 +639,22 @@
 		vmctx              = core.NewEVMBlockContext(block.Header(), api.chainContext(ctx), nil)
 		deleteEmptyObjects = chainConfig.IsEIP158(block.Number())
 	)
-<<<<<<< HEAD
 
 	txs, stateSyncPresent := api.getAllBlockTransactions(ctx, block)
 	for i, tx := range txs {
-=======
-	for i, tx := range block.Transactions() {
 		if err := ctx.Err(); err != nil {
 			return nil, err
 		}
->>>>>>> ea9e62ca
 		var (
 			msg, _    = core.TransactionToMessage(tx, signer, block.BaseFee())
 			txContext = core.NewEVMTxContext(msg)
 			vmenv     = vm.NewEVM(vmctx, txContext, statedb, chainConfig, vm.Config{})
 		)
-<<<<<<< HEAD
-		statedb.Prepare(tx.Hash(), i)
+		statedb.SetTxContext(tx.Hash(), i)
 		//nolint: nestif
 		if stateSyncPresent && i == len(txs)-1 {
 			if *config.BorTraceEnabled {
-				callmsg := prepareCallMessage(msg)
+				callmsg := prepareCallMessage(*msg)
 
 				if _, err := statefull.ApplyMessage(ctx, callmsg, statedb, block.Header(), api.backend.ChainConfig(), api.chainContext(ctx)); err != nil {
 					log.Warn("Tracing intermediate roots did not complete", "txindex", i, "txhash", tx.Hash(), "err", err)
@@ -753,7 +671,7 @@
 			}
 		} else {
 			// nolint : contextcheck
-			if _, err := core.ApplyMessage(vmenv, msg, new(core.GasPool).AddGas(msg.Gas()), context.Background()); err != nil {
+			if _, err := core.ApplyMessage(vmenv, msg, new(core.GasPool).AddGas(msg.GasLimit), context.Background()); err != nil {
 				log.Warn("Tracing intermediate roots did not complete", "txindex", i, "txhash", tx.Hash(), "err", err)
 				// We intentionally don't return the error here: if we do, then the RPC server will not
 				// return the roots. Most likely, the caller already knows that a certain transaction fails to
@@ -764,18 +682,6 @@
 				return roots, nil
 			}
 
-=======
-		statedb.SetTxContext(tx.Hash(), i)
-		if _, err := core.ApplyMessage(vmenv, msg, new(core.GasPool).AddGas(msg.GasLimit)); err != nil {
-			log.Warn("Tracing intermediate roots did not complete", "txindex", i, "txhash", tx.Hash(), "err", err)
-			// We intentionally don't return the error here: if we do, then the RPC server will not
-			// return the roots. Most likely, the caller already knows that a certain transaction fails to
-			// be included, but still want the intermediate roots that led to that point.
-			// It may happen the tx_N causes an erroneous state, which in turn causes tx_N+M to not be
-			// executable.
-			// N.B: This should never happen while tracing canon blocks, only when tracing bad blocks.
-			return roots, nil
->>>>>>> ea9e62ca
 		}
 
 		// calling IntermediateRoot will internally call Finalize on the state
@@ -784,6 +690,7 @@
 	}
 	return roots, nil
 }
+
 
 // StandardTraceBadBlockToFile dumps the structured logs created during the
 // execution of EVM against a block pulled from the pool of bad ones to the
@@ -799,6 +706,9 @@
 // traceBlock configures a new tracer according to the provided configuration, and
 // executes all the transactions contained within. The return value will be one item
 // per transaction, dependent on the requested tracer.
+// We always run parallel execution
+// One thread runs along and executes txs without tracing enabled to generate their prestate.
+// Worker threads take the tasks and the prestate and trace them.
 func (api *API) traceBlock(ctx context.Context, block *types.Block, config *TraceConfig) ([]*txTraceResult, error) {
 
 	if config == nil {
@@ -824,67 +734,14 @@
 	if config != nil && config.Reexec != nil {
 		reexec = *config.Reexec
 	}
-<<<<<<< HEAD
-	statedb, err := api.backend.StateAtBlock(ctx, parent, reexec, nil, true, false)
-=======
 	statedb, release, err := api.backend.StateAtBlock(ctx, parent, reexec, nil, true, false)
->>>>>>> ea9e62ca
 	if err != nil {
 		return nil, err
 	}
 	defer release()
 
-	// JS tracers have high overhead. In this case run a parallel
-	// process that generates states in one thread and traces txes
-	// in separate worker threads.
-	if config != nil && config.Tracer != nil && *config.Tracer != "" {
-		if isJS := DefaultDirectory.IsJS(*config.Tracer); isJS {
-			return api.traceBlockParallel(ctx, block, statedb, config)
-		}
-	}
-	// Native tracers have low overhead
 	var (
-<<<<<<< HEAD
-		signer                = types.MakeSigner(api.backend.ChainConfig(), block.Number())
 		txs, stateSyncPresent = api.getAllBlockTransactions(ctx, block)
-		results               = make([]*txTraceResult, len(txs))
-=======
-		txs       = block.Transactions()
-		blockHash = block.Hash()
-		is158     = api.backend.ChainConfig().IsEIP158(block.Number())
-		blockCtx  = core.NewEVMBlockContext(block.Header(), api.chainContext(ctx), nil)
-		signer    = types.MakeSigner(api.backend.ChainConfig(), block.Number())
-		results   = make([]*txTraceResult, len(txs))
-	)
-	for i, tx := range txs {
-		// Generate the next state snapshot fast without tracing
-		msg, _ := core.TransactionToMessage(tx, signer, block.BaseFee())
-		txctx := &Context{
-			BlockHash:   blockHash,
-			BlockNumber: block.Number(),
-			TxIndex:     i,
-			TxHash:      tx.Hash(),
-		}
-		res, err := api.traceTx(ctx, msg, txctx, blockCtx, statedb, config)
-		if err != nil {
-			return nil, err
-		}
-		results[i] = &txTraceResult{Result: res}
-		// Finalize the state so any modifications are written to the trie
-		// Only delete empty objects if EIP158/161 (a.k.a Spurious Dragon) is in effect
-		statedb.Finalise(is158)
-	}
-	return results, nil
-}
->>>>>>> ea9e62ca
-
-// traceBlockParallel is for tracers that have a high overhead (read JS tracers). One thread
-// runs along and executes txes without tracing enabled to generate their prestate.
-// Worker threads take the tasks and the prestate and trace them.
-func (api *API) traceBlockParallel(ctx context.Context, block *types.Block, statedb *state.StateDB, config *TraceConfig) ([]*txTraceResult, error) {
-	// Execute all the transaction contained within the block concurrently
-	var (
-		txs       = block.Transactions()
 		blockHash = block.Hash()
 		blockCtx  = core.NewEVMBlockContext(block.Header(), api.chainContext(ctx), nil)
 		signer    = types.MakeSigner(api.backend.ChainConfig(), block.Number())
@@ -895,15 +752,10 @@
 	if threads > len(txs) {
 		threads = len(txs)
 	}
-<<<<<<< HEAD
-	blockHash := block.Hash()
-=======
 	jobs := make(chan *txTraceTask, threads)
->>>>>>> ea9e62ca
 	for th := 0; th < threads; th++ {
 		pend.Add(1)
 		go func() {
-			blockCtx := core.NewEVMBlockContext(block.Header(), api.chainContext(ctx), nil)
 			defer pend.Done()
 			// Fetch and execute the next transaction trace tasks
 			for task := range jobs {
@@ -940,11 +792,7 @@
 
 	// Feed the transactions into the tracers and return
 	var failed error
-<<<<<<< HEAD
-	blockCtx := core.NewEVMBlockContext(block.Header(), api.chainContext(ctx), nil)
-=======
 txloop:
->>>>>>> ea9e62ca
 	for i, tx := range txs {
 		// Send the trace task over for execution
 		task := &txTraceTask{statedb: statedb.Copy(), index: i}
@@ -956,38 +804,27 @@
 		}
 
 		// Generate the next state snapshot fast without tracing
-<<<<<<< HEAD
-		msg, _ := tx.AsMessage(signer, block.BaseFee())
-		statedb.Prepare(tx.Hash(), i)
-
+		msg, _ := core.TransactionToMessage(tx, signer, block.BaseFee())
+		statedb.SetTxContext(tx.Hash(), i)
 		vmenv := vm.NewEVM(blockCtx, core.NewEVMTxContext(msg), statedb, api.backend.ChainConfig(), vm.Config{})
 		//nolint: nestif
 		if stateSyncPresent && i == len(txs)-1 {
 			if *config.BorTraceEnabled {
-				callmsg := prepareCallMessage(msg)
+				callmsg := prepareCallMessage(*msg)
 				if _, err := statefull.ApplyBorMessage(*vmenv, callmsg); err != nil {
 					failed = err
-					break
+					break txloop
 				}
 			} else {
-				break
+				break txloop
 			}
 		} else {
 			// nolint : contextcheck
-			if _, err := core.ApplyMessage(vmenv, msg, new(core.GasPool).AddGas(msg.Gas()), context.Background()); err != nil {
+			if _, err := core.ApplyMessage(vmenv, msg, new(core.GasPool).AddGas(msg.GasLimit), context.Background()); err != nil {
 				failed = err
-				break
-			}
-=======
-		msg, _ := core.TransactionToMessage(tx, signer, block.BaseFee())
-		statedb.SetTxContext(tx.Hash(), i)
-		vmenv := vm.NewEVM(blockCtx, core.NewEVMTxContext(msg), statedb, api.backend.ChainConfig(), vm.Config{})
-		if _, err := core.ApplyMessage(vmenv, msg, new(core.GasPool).AddGas(msg.GasLimit)); err != nil {
-			failed = err
-			break txloop
->>>>>>> ea9e62ca
-		}
-
+				break txloop
+			}
+		}
 		// Finalize the state so any modifications are written to the trie
 		// Only delete empty objects if EIP158/161 (a.k.a Spurious Dragon) is in effect
 		statedb.Finalise(vmenv.ChainConfig().IsEIP158(block.Number()))
@@ -1007,6 +844,7 @@
 		return results, nil
 	}
 }
+
 
 // standardTraceBlockToFile configures a new tracer which uses standard JSON output,
 // and traces either a full block or an individual transaction. The return value will
@@ -1038,11 +876,7 @@
 	if config != nil && config.Reexec != nil {
 		reexec = *config.Reexec
 	}
-<<<<<<< HEAD
-	statedb, err := api.backend.StateAtBlock(ctx, parent, reexec, nil, true, false)
-=======
 	statedb, release, err := api.backend.StateAtBlock(ctx, parent, reexec, nil, true, false)
->>>>>>> ea9e62ca
 	if err != nil {
 		return nil, err
 	}
@@ -1073,16 +907,8 @@
 	// in order to obtain the state.
 	// Therefore, it's perfectly valid to specify `"futureForkBlock": 0`, to enable `futureFork`
 	if config != nil && config.Overrides != nil {
-<<<<<<< HEAD
-		// Copy the config, to not screw up the main config
-		// Note: the Clique-part is _not_ deep copied
-		chainConfigCopy := new(params.ChainConfig)
-		*chainConfigCopy = *chainConfig
-		chainConfig = chainConfigCopy
-		if berlin := config.Config.Overrides.BerlinBlock; berlin != nil {
-			chainConfig.BerlinBlock = berlin
-			canon = false
-		}
+		// Note: This copies the config, to not screw up the main config
+		chainConfig, canon = overrideConfig(chainConfig, config.Overrides)
 	}
 
 	txs, stateSyncPresent := api.getAllBlockTransactions(ctx, block)
@@ -1092,14 +918,7 @@
 	}
 
 	for i, tx := range txs {
-		// Prepare the trasaction for un-traced execution
-=======
-		// Note: This copies the config, to not screw up the main config
-		chainConfig, canon = overrideConfig(chainConfig, config.Overrides)
-	}
-	for i, tx := range block.Transactions() {
 		// Prepare the transaction for un-traced execution
->>>>>>> ea9e62ca
 		var (
 			msg, _    = core.TransactionToMessage(tx, signer, block.BaseFee())
 			txContext = core.NewEVMTxContext(msg)
@@ -1124,22 +943,17 @@
 			// Swap out the noop logger to the standard tracer
 			writer = bufio.NewWriter(dump)
 			vmConf = vm.Config{
-<<<<<<< HEAD
-				Debug:                   true,
-=======
->>>>>>> ea9e62ca
 				Tracer:                  logger.NewJSONLogger(&logConfig, writer),
 				EnablePreimageRecording: true,
 			}
 		}
 		// Execute the transaction and flush any traces to disk
 		vmenv := vm.NewEVM(vmctx, txContext, statedb, chainConfig, vmConf)
-<<<<<<< HEAD
-		statedb.Prepare(tx.Hash(), i)
+		statedb.SetTxContext(tx.Hash(), i)
 		//nolint: nestif
 		if stateSyncPresent && i == len(txs)-1 {
 			if *config.BorTraceEnabled {
-				callmsg := prepareCallMessage(msg)
+				callmsg := prepareCallMessage(*msg)
 				_, err = statefull.ApplyBorMessage(*vmenv, callmsg)
 
 				if writer != nil {
@@ -1148,18 +962,11 @@
 			}
 		} else {
 			// nolint : contextcheck
-			_, err = core.ApplyMessage(vmenv, msg, new(core.GasPool).AddGas(msg.Gas()), context.Background())
+			_, err = core.ApplyMessage(vmenv, msg, new(core.GasPool).AddGas(msg.GasLimit), context.Background())
 			if writer != nil {
 				writer.Flush()
 			}
-=======
-		statedb.SetTxContext(tx.Hash(), i)
-		_, err = core.ApplyMessage(vmenv, msg, new(core.GasPool).AddGas(msg.GasLimit))
-		if writer != nil {
-			writer.Flush()
->>>>>>> ea9e62ca
-		}
-
+		}
 		if dump != nil {
 			dump.Close()
 			log.Info("Wrote standard trace", "file", dump.Name())
@@ -1194,7 +1001,6 @@
 // TraceTransaction returns the structured logs created during the execution of EVM
 // and returns them as a JSON object.
 func (api *API) TraceTransaction(ctx context.Context, hash common.Hash, config *TraceConfig) (interface{}, error) {
-<<<<<<< HEAD
 	if config == nil {
 		config = &TraceConfig{
 			BorTraceEnabled: defaultBorTraceEnabled,
@@ -1219,17 +1025,6 @@
 	if err != nil {
 		return nil, err
 	}
-
-=======
-	tx, blockHash, blockNumber, index, err := api.backend.GetTransaction(ctx, hash)
-	if err != nil {
-		return nil, err
-	}
-	// Only mined txes are supported
-	if tx == nil {
-		return nil, errTxNotFound
-	}
->>>>>>> ea9e62ca
 	// It shouldn't happen in practice.
 	if blockNumber == 0 {
 		return nil, errors.New("genesis is not traceable")
@@ -1254,7 +1049,6 @@
 		TxIndex:     int(index),
 		TxHash:      hash,
 	}
-
 	return api.traceTx(ctx, msg, txctx, vmctx, statedb, config)
 }
 
@@ -1290,11 +1084,7 @@
 	if config != nil && config.Reexec != nil {
 		reexec = *config.Reexec
 	}
-<<<<<<< HEAD
-	statedb, err := api.backend.StateAtBlock(ctx, block, reexec, nil, true, false)
-=======
 	statedb, release, err := api.backend.StateAtBlock(ctx, block, reexec, nil, true, false)
->>>>>>> ea9e62ca
 	if err != nil {
 		return nil, err
 	}
@@ -1316,27 +1106,15 @@
 
 	var traceConfig *TraceConfig
 	if config != nil {
-<<<<<<< HEAD
-		traceConfig = &TraceConfig{
-			Config:  config.Config,
-			Tracer:  config.Tracer,
-			Timeout: config.Timeout,
-			Reexec:  config.Reexec,
-		}
-=======
 		traceConfig = &config.TraceConfig
->>>>>>> ea9e62ca
-	}
-
+	}
 	return api.traceTx(ctx, msg, new(Context), vmctx, statedb, traceConfig)
 }
 
 // traceTx configures a new tracer according to the provided configuration, and
 // executes the given message in the provided environment. The return value will
 // be tracer dependent.
-<<<<<<< HEAD
-func (api *API) traceTx(ctx context.Context, message core.Message, txctx *Context, vmctx vm.BlockContext, statedb *state.StateDB, config *TraceConfig) (interface{}, error) {
-
+func (api *API) traceTx(ctx context.Context, message *core.Message, txctx *Context, vmctx vm.BlockContext, statedb *state.StateDB, config *TraceConfig) (interface{}, error) {
 	if config == nil {
 		config = &TraceConfig{
 			BorTraceEnabled: defaultBorTraceEnabled,
@@ -1348,32 +1126,12 @@
 		config.BorTraceEnabled = defaultBorTraceEnabled
 	}
 
-	// Assemble the structured logger or the JavaScript tracer
-	var (
-		tracer    vm.EVMLogger
-=======
-func (api *API) traceTx(ctx context.Context, message *core.Message, txctx *Context, vmctx vm.BlockContext, statedb *state.StateDB, config *TraceConfig) (interface{}, error) {
 	var (
 		tracer    Tracer
->>>>>>> ea9e62ca
 		err       error
 		timeout   = defaultTraceTimeout
 		txContext = core.NewEVMTxContext(message)
 	)
-<<<<<<< HEAD
-	switch {
-	case config == nil:
-		tracer = logger.NewStructLogger(nil)
-	case config.Tracer != nil:
-		// Define a meaningful timeout of a single transaction trace
-		timeout := defaultTraceTimeout
-		if config.Timeout != nil {
-			if timeout, err = time.ParseDuration(*config.Timeout); err != nil {
-				return nil, err
-			}
-		}
-		if t, err := New(*config.Tracer, txctx); err != nil {
-=======
 	if config == nil {
 		config = &TraceConfig{}
 	}
@@ -1382,65 +1140,11 @@
 	if config.Tracer != nil {
 		tracer, err = DefaultDirectory.New(*config.Tracer, txctx, config.TracerConfig)
 		if err != nil {
->>>>>>> ea9e62ca
 			return nil, err
-		} else {
-			deadlineCtx, cancel := context.WithTimeout(ctx, timeout)
-			go func() {
-				<-deadlineCtx.Done()
-				if errors.Is(deadlineCtx.Err(), context.DeadlineExceeded) {
-					t.Stop(errors.New("execution timeout"))
-				}
-			}()
-			defer cancel()
-			tracer = t
-		}
-<<<<<<< HEAD
-	default:
-		tracer = logger.NewStructLogger(config.Config)
-=======
->>>>>>> ea9e62ca
+		}
 	}
 	vmenv := vm.NewEVM(vmctx, txContext, statedb, api.backend.ChainConfig(), vm.Config{Tracer: tracer, NoBaseFee: true})
 
-<<<<<<< HEAD
-	var result *core.ExecutionResult
-
-	if config.BorTx == nil {
-		config.BorTx = newBoolPtr(false)
-	}
-
-	if *config.BorTx {
-		callmsg := prepareCallMessage(message)
-		if result, err = statefull.ApplyBorMessage(*vmenv, callmsg); err != nil {
-			return nil, fmt.Errorf("tracing failed: %w", err)
-		}
-	} else {
-		// nolint : contextcheck
-		result, err = core.ApplyMessage(vmenv, message, new(core.GasPool).AddGas(message.Gas()), context.Background())
-		if err != nil {
-			return nil, fmt.Errorf("tracing failed: %w", err)
-		}
-	}
-
-	// Depending on the tracer type, format and return the output.
-	switch tracer := tracer.(type) {
-	case *logger.StructLogger:
-		// If the result contains a revert reason, return it.
-		returnVal := fmt.Sprintf("%x", result.Return())
-		if len(result.Revert()) > 0 {
-			returnVal = fmt.Sprintf("%x", result.Revert())
-		}
-		return &ethapi.ExecutionResult{
-			Gas:         result.UsedGas,
-			Failed:      result.Failed(),
-			ReturnValue: returnVal,
-			StructLogs:  ethapi.FormatLogs(tracer.StructLogs()),
-		}, nil
-
-	case Tracer:
-		return tracer.GetResult()
-=======
 	// Define a meaningful timeout of a single transaction trace
 	if config.Timeout != nil {
 		if timeout, err = time.ParseDuration(*config.Timeout); err != nil {
@@ -1457,12 +1161,24 @@
 		}
 	}()
 	defer cancel()
->>>>>>> ea9e62ca
 
 	// Call Prepare to clear out the statedb access list
 	statedb.SetTxContext(txctx.TxHash, txctx.TxIndex)
-	if _, err = core.ApplyMessage(vmenv, message, new(core.GasPool).AddGas(message.GasLimit)); err != nil {
+
+	if config.BorTx == nil {
+		config.BorTx = newBoolPtr(false)
+	}
+
+	if *config.BorTx {
+		callmsg := prepareCallMessage(*message)
+		if _, err := statefull.ApplyBorMessage(*vmenv, callmsg); err != nil {
+			return nil, fmt.Errorf("tracing failed: %w", err)
+		}
+	} else {
+		// nolint : contextcheck
+		if _, err = core.ApplyMessage(vmenv, message, new(core.GasPool).AddGas(message.GasLimit), context.Background()); err != nil {
 		return nil, fmt.Errorf("tracing failed: %w", err)
+		}
 	}
 	return tracer.GetResult()
 }
