--- conflicted
+++ resolved
@@ -510,11 +510,7 @@
 							select {
 							case res := <-resCh:
 								res.Done <- nil
-<<<<<<< HEAD
-								f.FilterHeaders(peer, *res.Res.(*eth.BlockHeadersRequest), time.Now().Add(res.Time))
-=======
-								f.FilterHeaders(peer, *res.Res.(*eth.BlockHeadersPacket), time.Now(), announcedAt)
->>>>>>> 43958943
+								f.FilterHeaders(peer, *res.Res.(*eth.BlockHeadersRequest), time.Now(), announcedAt)
 
 							case <-timeout.C:
 								// The peer didn't respond in time. The request
@@ -575,13 +571,8 @@
 					case res := <-resCh:
 						res.Done <- nil
 						// Ignoring withdrawals here, since the block fetcher is not used post-merge.
-<<<<<<< HEAD
-						txs, uncles, _ := res.Res.(*eth.BlockBodiesResponse).Unpack()
-						f.FilterBodies(peer, txs, uncles, time.Now())
-=======
 						txs, uncles, _ := res.Res.(*eth.BlockBodiesPacket).Unpack()
 						f.FilterBodies(peer, txs, uncles, time.Now(), announcedAt)
->>>>>>> 43958943
 
 					case <-timeout.C:
 						// The peer didn't respond in time. The request
