// Copyright 2017 The go-ethereum Authors
// This file is part of the go-ethereum library.
//
// The go-ethereum library is free software: you can redistribute it and/or modify
// it under the terms of the GNU Lesser General Public License as published by
// the Free Software Foundation, either version 3 of the License, or
// (at your option) any later version.
//
// The go-ethereum library is distributed in the hope that it will be useful,
// but WITHOUT ANY WARRANTY; without even the implied warranty of
// MERCHANTABILITY or FITNESS FOR A PARTICULAR PURPOSE. See the
// GNU Lesser General Public License for more details.
//
// You should have received a copy of the GNU Lesser General Public License
// along with the go-ethereum library. If not, see <http://www.gnu.org/licenses/>.

package filters

import (
	"context"
	"fmt"
	"testing"
	"time"

	"github.com/ethereum/go-ethereum/common"
	"github.com/ethereum/go-ethereum/common/bitutil"
	"github.com/ethereum/go-ethereum/core/bloombits"
	"github.com/ethereum/go-ethereum/core/rawdb"
	"github.com/ethereum/go-ethereum/core/types"
	"github.com/ethereum/go-ethereum/ethdb"
	"github.com/ethereum/go-ethereum/node"
)

func BenchmarkBloomBits512(b *testing.B) {
	benchmarkBloomBits(b, 512)
}

func BenchmarkBloomBits1k(b *testing.B) {
	benchmarkBloomBits(b, 1024)
}

func BenchmarkBloomBits2k(b *testing.B) {
	benchmarkBloomBits(b, 2048)
}

func BenchmarkBloomBits4k(b *testing.B) {
	benchmarkBloomBits(b, 4096)
}

func BenchmarkBloomBits8k(b *testing.B) {
	benchmarkBloomBits(b, 8192)
}

func BenchmarkBloomBits16k(b *testing.B) {
	benchmarkBloomBits(b, 16384)
}

func BenchmarkBloomBits32k(b *testing.B) {
	benchmarkBloomBits(b, 32768)
}

const benchFilterCnt = 2000

func benchmarkBloomBits(b *testing.B, sectionSize uint64) {
	b.Skip("test disabled: this tests presume (and modify) an existing datadir.")
	benchDataDir := node.DefaultDataDir() + "/geth/chaindata"
	b.Log("Running bloombits benchmark   section size:", sectionSize)

	db, err := rawdb.NewLevelDBDatabase(benchDataDir, 128, 1024, "", false)
	if err != nil {
		b.Fatalf("error opening database at %v: %v", benchDataDir, err)
	}
	head := rawdb.ReadHeadBlockHash(db)
	if head == (common.Hash{}) {
		b.Fatalf("chain data not found at %v", benchDataDir)
	}

	clearBloomBits(db)
	b.Log("Generating bloombits data...")
	headNum := rawdb.ReadHeaderNumber(db, head)
	if headNum == nil || *headNum < sectionSize+512 {
		b.Fatalf("not enough blocks for running a benchmark")
	}

	start := time.Now()
	cnt := (*headNum - 512) / sectionSize
	var dataSize, compSize uint64
	for sectionIdx := uint64(0); sectionIdx < cnt; sectionIdx++ {
		bc, err := bloombits.NewGenerator(uint(sectionSize))
		if err != nil {
			b.Fatalf("failed to create generator: %v", err)
		}
		var header *types.Header
		for i := sectionIdx * sectionSize; i < (sectionIdx+1)*sectionSize; i++ {
			hash := rawdb.ReadCanonicalHash(db, i)
			if header = rawdb.ReadHeader(db, hash, i); header == nil {
				b.Fatalf("Error creating bloomBits data")
				return
			}
			bc.AddBloom(uint(i-sectionIdx*sectionSize), header.Bloom)
		}
		sectionHead := rawdb.ReadCanonicalHash(db, (sectionIdx+1)*sectionSize-1)
		for i := 0; i < types.BloomBitLength; i++ {
			data, err := bc.Bitset(uint(i))
			if err != nil {
				b.Fatalf("failed to retrieve bitset: %v", err)
			}
			comp := bitutil.CompressBytes(data)
			dataSize += uint64(len(data))
			compSize += uint64(len(comp))
			rawdb.WriteBloomBits(db, uint(i), sectionIdx, sectionHead, comp)
		}
		//if sectionIdx%50 == 0 {
		//	b.Log(" section", sectionIdx, "/", cnt)
		//}
	}

	d := time.Since(start)
	b.Log("Finished generating bloombits data")
	b.Log(" ", d, "total  ", d/time.Duration(cnt*sectionSize), "per block")
	b.Log(" data size:", dataSize, "  compressed size:", compSize, "  compression ratio:", float64(compSize)/float64(dataSize))

	b.Log("Running filter benchmarks...")
	start = time.Now()
<<<<<<< HEAD

	var backend *TestBackend
=======
>>>>>>> ea9e62ca

	var (
		backend *testBackend
		sys     *FilterSystem
	)
	for i := 0; i < benchFilterCnt; i++ {
		if i%20 == 0 {
			db.Close()
			db, _ = rawdb.NewLevelDBDatabase(benchDataDir, 128, 1024, "", false)
<<<<<<< HEAD
			backend = &TestBackend{DB: db, sections: cnt}
=======
			backend = &testBackend{db: db, sections: cnt}
			sys = NewFilterSystem(backend, Config{})
>>>>>>> ea9e62ca
		}
		var addr common.Address
		addr[0] = byte(i)
		addr[1] = byte(i / 256)
		filter := sys.NewRangeFilter(0, int64(cnt*sectionSize-1), []common.Address{addr}, nil)
		if _, err := filter.Logs(context.Background()); err != nil {
			b.Error("filter.Logs error:", err)
		}
	}

	d = time.Since(start)
	b.Log("Finished running filter benchmarks")
	b.Log(" ", d, "total  ", d/time.Duration(benchFilterCnt), "per address", d*time.Duration(1000000)/time.Duration(benchFilterCnt*cnt*sectionSize), "per million blocks")
	db.Close()
}

//nolint:unused
func clearBloomBits(db ethdb.Database) {
	var bloomBitsPrefix = []byte("bloomBits-")
	fmt.Println("Clearing bloombits data...")
	it := db.NewIterator(bloomBitsPrefix, nil)
	for it.Next() {
		db.Delete(it.Key())
	}
	it.Release()
}

func BenchmarkNoBloomBits(b *testing.B) {
	b.Skip("test disabled: this tests presume (and modify) an existing datadir.")
	benchDataDir := node.DefaultDataDir() + "/geth/chaindata"
	b.Log("Running benchmark without bloombits")
	db, err := rawdb.NewLevelDBDatabase(benchDataDir, 128, 1024, "", false)
	if err != nil {
		b.Fatalf("error opening database at %v: %v", benchDataDir, err)
	}
	head := rawdb.ReadHeadBlockHash(db)
	if head == (common.Hash{}) {
		b.Fatalf("chain data not found at %v", benchDataDir)
	}
	headNum := rawdb.ReadHeaderNumber(db, head)

	clearBloomBits(db)

	_, sys := newTestFilterSystem(b, db, Config{})

	b.Log("Running filter benchmarks...")
	start := time.Now()
<<<<<<< HEAD
	backend := &TestBackend{DB: db}
	filter := NewRangeFilter(backend, 0, int64(*headNum), []common.Address{{}}, nil)
=======
	filter := sys.NewRangeFilter(0, int64(*headNum), []common.Address{{}}, nil)
>>>>>>> ea9e62ca
	filter.Logs(context.Background())
	d := time.Since(start)
	b.Log("Finished running filter benchmarks")
	b.Log(" ", d, "total  ", d*time.Duration(1000000)/time.Duration(*headNum+1), "per million blocks")
	db.Close()
}<|MERGE_RESOLUTION|>--- conflicted
+++ resolved
@@ -122,11 +122,6 @@
 
 	b.Log("Running filter benchmarks...")
 	start = time.Now()
-<<<<<<< HEAD
-
-	var backend *TestBackend
-=======
->>>>>>> ea9e62ca
 
 	var (
 		backend *testBackend
@@ -136,12 +131,8 @@
 		if i%20 == 0 {
 			db.Close()
 			db, _ = rawdb.NewLevelDBDatabase(benchDataDir, 128, 1024, "", false)
-<<<<<<< HEAD
-			backend = &TestBackend{DB: db, sections: cnt}
-=======
 			backend = &testBackend{db: db, sections: cnt}
 			sys = NewFilterSystem(backend, Config{})
->>>>>>> ea9e62ca
 		}
 		var addr common.Address
 		addr[0] = byte(i)
@@ -189,12 +180,7 @@
 
 	b.Log("Running filter benchmarks...")
 	start := time.Now()
-<<<<<<< HEAD
-	backend := &TestBackend{DB: db}
-	filter := NewRangeFilter(backend, 0, int64(*headNum), []common.Address{{}}, nil)
-=======
 	filter := sys.NewRangeFilter(0, int64(*headNum), []common.Address{{}}, nil)
->>>>>>> ea9e62ca
 	filter.Logs(context.Background())
 	d := time.Since(start)
 	b.Log("Finished running filter benchmarks")
