--- conflicted
+++ resolved
@@ -212,11 +212,7 @@
 	// Test accounts
 	testBankKey, _  = crypto.GenerateKey()
 	TestBankAddress = crypto.PubkeyToAddress(testBankKey.PublicKey)
-<<<<<<< HEAD
 	testBankFunds   = big.NewInt(9000000000000000000)
-=======
-	testBankFunds   = big.NewInt(8000000000000000000)
->>>>>>> 5c912641
 
 	testUserKey, _  = crypto.GenerateKey()
 	testUserAddress = crypto.PubkeyToAddress(testUserKey.PublicKey)
