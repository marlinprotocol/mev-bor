// Copyright 2018 The go-ethereum Authors
// This file is part of the go-ethereum library.
//
// The go-ethereum library is free software: you can redistribute it and/or modify
// it under the terms of the GNU Lesser General Public License as published by
// the Free Software Foundation, either version 3 of the License, or
// (at your option) any later version.
//
// The go-ethereum library is distributed in the hope that it will be useful,
// but WITHOUT ANY WARRANTY; without even the implied warranty of
// MERCHANTABILITY or FITNESS FOR A PARTICULAR PURPOSE. See the
// GNU Lesser General Public License for more details.
//
// You should have received a copy of the GNU Lesser General Public License
// along with the go-ethereum library. If not, see <http://www.gnu.org/licenses/>.

package miner

import (
	"crypto/rand"
	"errors"
	"math/big"
<<<<<<< HEAD
	"os"
=======
>>>>>>> ea9e62ca
	"sync/atomic"
	"testing"
	"time"

	"github.com/golang/mock/gomock"
	"gotest.tools/assert"

	"github.com/ethereum/go-ethereum/common"
	"github.com/ethereum/go-ethereum/consensus"
	"github.com/ethereum/go-ethereum/consensus/bor"
	"github.com/ethereum/go-ethereum/consensus/bor/api"
	"github.com/ethereum/go-ethereum/consensus/bor/valset"
	"github.com/ethereum/go-ethereum/consensus/clique"
	"github.com/ethereum/go-ethereum/consensus/ethash"
	"github.com/ethereum/go-ethereum/core"
	"github.com/ethereum/go-ethereum/core/rawdb"
	"github.com/ethereum/go-ethereum/core/state"
	"github.com/ethereum/go-ethereum/core/txpool"
	"github.com/ethereum/go-ethereum/core/types"
	"github.com/ethereum/go-ethereum/core/vm"
	"github.com/ethereum/go-ethereum/log"
	"github.com/ethereum/go-ethereum/params"
	"github.com/ethereum/go-ethereum/tests/bor/mocks"
)

<<<<<<< HEAD
// nolint : paralleltest
=======
const (
	// testCode is the testing contract binary code which will initialises some
	// variables in constructor
	testCode = "0x60806040527fffffffffffffffffffffffffffffffffffffffffffffffffffffffffffffff0060005534801561003457600080fd5b5060fc806100436000396000f3fe6080604052348015600f57600080fd5b506004361060325760003560e01c80630c4dae8814603757806398a213cf146053575b600080fd5b603d607e565b6040518082815260200191505060405180910390f35b607c60048036036020811015606757600080fd5b81019080803590602001909291905050506084565b005b60005481565b806000819055507fe9e44f9f7da8c559de847a3232b57364adc0354f15a2cd8dc636d54396f9587a6000546040518082815260200191505060405180910390a15056fea265627a7a723058208ae31d9424f2d0bc2a3da1a5dd659db2d71ec322a17db8f87e19e209e3a1ff4a64736f6c634300050a0032"

	// testGas is the gas required for contract deployment.
	testGas = 144109
)

var (
	// Test chain configurations
	testTxPoolConfig  txpool.Config
	ethashChainConfig *params.ChainConfig
	cliqueChainConfig *params.ChainConfig

	// Test accounts
	testBankKey, _  = crypto.GenerateKey()
	testBankAddress = crypto.PubkeyToAddress(testBankKey.PublicKey)
	testBankFunds   = big.NewInt(1000000000000000000)

	testUserKey, _  = crypto.GenerateKey()
	testUserAddress = crypto.PubkeyToAddress(testUserKey.PublicKey)

	// Test transactions
	pendingTxs []*types.Transaction
	newTxs     []*types.Transaction

	testConfig = &Config{
		Recommit: time.Second,
		GasCeil:  params.GenesisGasLimit,
	}
)

func init() {
	testTxPoolConfig = txpool.DefaultConfig
	testTxPoolConfig.Journal = ""
	ethashChainConfig = new(params.ChainConfig)
	*ethashChainConfig = *params.TestChainConfig
	cliqueChainConfig = new(params.ChainConfig)
	*cliqueChainConfig = *params.TestChainConfig
	cliqueChainConfig.Clique = &params.CliqueConfig{
		Period: 10,
		Epoch:  30000,
	}

	signer := types.LatestSigner(params.TestChainConfig)
	tx1 := types.MustSignNewTx(testBankKey, signer, &types.AccessListTx{
		ChainID:  params.TestChainConfig.ChainID,
		Nonce:    0,
		To:       &testUserAddress,
		Value:    big.NewInt(1000),
		Gas:      params.TxGas,
		GasPrice: big.NewInt(params.InitialBaseFee),
	})
	pendingTxs = append(pendingTxs, tx1)

	tx2 := types.MustSignNewTx(testBankKey, signer, &types.LegacyTx{
		Nonce:    1,
		To:       &testUserAddress,
		Value:    big.NewInt(1000),
		Gas:      params.TxGas,
		GasPrice: big.NewInt(params.InitialBaseFee),
	})
	newTxs = append(newTxs, tx2)
}

// testWorkerBackend implements worker.Backend interfaces and wraps all information needed during the testing.
type testWorkerBackend struct {
	db         ethdb.Database
	txPool     *txpool.TxPool
	chain      *core.BlockChain
	genesis    *core.Genesis
	uncleBlock *types.Block
}

func newTestWorkerBackend(t *testing.T, chainConfig *params.ChainConfig, engine consensus.Engine, db ethdb.Database, n int) *testWorkerBackend {
	var gspec = &core.Genesis{
		Config: chainConfig,
		Alloc:  core.GenesisAlloc{testBankAddress: {Balance: testBankFunds}},
	}
	switch e := engine.(type) {
	case *clique.Clique:
		gspec.ExtraData = make([]byte, 32+common.AddressLength+crypto.SignatureLength)
		copy(gspec.ExtraData[32:32+common.AddressLength], testBankAddress.Bytes())
		e.Authorize(testBankAddress, func(account accounts.Account, s string, data []byte) ([]byte, error) {
			return crypto.Sign(crypto.Keccak256(data), testBankKey)
		})
	case *ethash.Ethash:
	default:
		t.Fatalf("unexpected consensus engine type: %T", engine)
	}
	chain, err := core.NewBlockChain(db, &core.CacheConfig{TrieDirtyDisabled: true}, gspec, nil, engine, vm.Config{}, nil, nil)
	if err != nil {
		t.Fatalf("core.NewBlockChain failed: %v", err)
	}
	txpool := txpool.NewTxPool(testTxPoolConfig, chainConfig, chain)

	// Generate a small n-block chain and an uncle block for it
	var uncle *types.Block
	if n > 0 {
		genDb, blocks, _ := core.GenerateChainWithGenesis(gspec, engine, n, func(i int, gen *core.BlockGen) {
			gen.SetCoinbase(testBankAddress)
		})
		if _, err := chain.InsertChain(blocks); err != nil {
			t.Fatalf("failed to insert origin chain: %v", err)
		}
		parent := chain.GetBlockByHash(chain.CurrentBlock().ParentHash)
		blocks, _ = core.GenerateChain(chainConfig, parent, engine, genDb, 1, func(i int, gen *core.BlockGen) {
			gen.SetCoinbase(testUserAddress)
		})
		uncle = blocks[0]
	} else {
		_, blocks, _ := core.GenerateChainWithGenesis(gspec, engine, 1, func(i int, gen *core.BlockGen) {
			gen.SetCoinbase(testUserAddress)
		})
		uncle = blocks[0]
	}
	return &testWorkerBackend{
		db:         db,
		chain:      chain,
		txPool:     txpool,
		genesis:    gspec,
		uncleBlock: uncle,
	}
}

func (b *testWorkerBackend) BlockChain() *core.BlockChain { return b.chain }
func (b *testWorkerBackend) TxPool() *txpool.TxPool       { return b.txPool }
func (b *testWorkerBackend) StateAtBlock(block *types.Block, reexec uint64, base *state.StateDB, checkLive bool, preferDisk bool) (statedb *state.StateDB, err error) {
	return nil, errors.New("not supported")
}

func (b *testWorkerBackend) newRandomUncle() *types.Block {
	var parent *types.Block
	cur := b.chain.CurrentBlock()
	if cur.Number.Uint64() == 0 {
		parent = b.chain.Genesis()
	} else {
		parent = b.chain.GetBlockByHash(b.chain.CurrentBlock().ParentHash)
	}
	blocks, _ := core.GenerateChain(b.chain.Config(), parent, b.chain.Engine(), b.db, 1, func(i int, gen *core.BlockGen) {
		var addr = make([]byte, common.AddressLength)
		rand.Read(addr)
		gen.SetCoinbase(common.BytesToAddress(addr))
	})
	return blocks[0]
}

func (b *testWorkerBackend) newRandomTx(creation bool) *types.Transaction {
	var tx *types.Transaction
	gasPrice := big.NewInt(10 * params.InitialBaseFee)
	if creation {
		tx, _ = types.SignTx(types.NewContractCreation(b.txPool.Nonce(testBankAddress), big.NewInt(0), testGas, gasPrice, common.FromHex(testCode)), types.HomesteadSigner{}, testBankKey)
	} else {
		tx, _ = types.SignTx(types.NewTransaction(b.txPool.Nonce(testBankAddress), testUserAddress, big.NewInt(1000), params.TxGas, gasPrice, nil), types.HomesteadSigner{}, testBankKey)
	}
	return tx
}

func newTestWorker(t *testing.T, chainConfig *params.ChainConfig, engine consensus.Engine, db ethdb.Database, blocks int) (*worker, *testWorkerBackend) {
	backend := newTestWorkerBackend(t, chainConfig, engine, db, blocks)
	backend.txPool.AddLocals(pendingTxs)
	w := newWorker(testConfig, chainConfig, engine, backend, new(event.TypeMux), nil, false)
	w.setEtherbase(testBankAddress)
	return w, backend
}

>>>>>>> ea9e62ca
func TestGenerateBlockAndImportEthash(t *testing.T) {
	testGenerateBlockAndImport(t, false, false)
}

// nolint : paralleltest
func TestGenerateBlockAndImportClique(t *testing.T) {
	testGenerateBlockAndImport(t, true, false)
}

// nolint : paralleltest
func TestGenerateBlockAndImportBor(t *testing.T) {
	testGenerateBlockAndImport(t, false, true)
}

//nolint:thelper
func testGenerateBlockAndImport(t *testing.T, isClique bool, isBor bool) {
	var (
		engine      consensus.Engine
		chainConfig params.ChainConfig
		db          = rawdb.NewMemoryDatabase()
		ctrl        *gomock.Controller
	)
<<<<<<< HEAD

	if isBor {
		chainConfig = params.BorUnittestChainConfig

		engine, ctrl = getFakeBorFromConfig(t, chainConfig)
		defer ctrl.Finish()
	} else {
		if isClique {
			chainConfig = params.AllCliqueProtocolChanges
			chainConfig.Clique = &params.CliqueConfig{Period: 1, Epoch: 30000}
			engine = clique.New(chainConfig.Clique, db)
		} else {
			chainConfig = params.AllEthashProtocolChanges
			engine = ethash.NewFaker()
		}
	}

	defer engine.Close()

	chainConfig.LondonBlock = big.NewInt(0)

	w, b, _ := NewTestWorker(t, chainConfig, engine, db, 0, 0, 0, 0)
	defer w.close()

	// This test chain imports the mined blocks.
	db2 := rawdb.NewMemoryDatabase()
	b.Genesis.MustCommit(db2)

	chain, _ := core.NewBlockChain(db2, nil, b.chain.Config(), engine, vm.Config{}, nil, nil, nil)
=======
	if isClique {
		chainConfig = *params.AllCliqueProtocolChanges
		chainConfig.Clique = &params.CliqueConfig{Period: 1, Epoch: 30000}
		engine = clique.New(chainConfig.Clique, db)
	} else {
		chainConfig = *params.AllEthashProtocolChanges
		engine = ethash.NewFaker()
	}
	w, b := newTestWorker(t, &chainConfig, engine, db, 0)
	defer w.close()

	// This test chain imports the mined blocks.
	chain, _ := core.NewBlockChain(rawdb.NewMemoryDatabase(), nil, b.genesis, nil, engine, vm.Config{}, nil, nil)
>>>>>>> ea9e62ca
	defer chain.Stop()

	// Ignore empty commit here for less noise.
	w.skipSealHook = func(task *task) bool {
		return len(task.receipts) == 0
	}

	// Wait for mined blocks.
	sub := w.mux.Subscribe(core.NewMinedBlockEvent{})
	defer sub.Unsubscribe()

	// Start mining!
	w.start()

	var (
		err   error
		uncle *types.Block
	)

	for i := 0; i < 5; i++ {
		err = b.txPool.AddLocal(b.newRandomTx(true))
		if err != nil {
			t.Fatal("while adding a local transaction", err)
		}

		err = b.txPool.AddLocal(b.newRandomTx(false))
		if err != nil {
			t.Fatal("while adding a remote transaction", err)
		}

		uncle, err = b.newRandomUncle()
		if err != nil {
			t.Fatal("while making an uncle block", err)
		}

		w.postSideBlock(core.ChainSideEvent{Block: uncle})

		uncle, err = b.newRandomUncle()
		if err != nil {
			t.Fatal("while making an uncle block", err)
		}

		w.postSideBlock(core.ChainSideEvent{Block: uncle})

		select {
		case ev := <-sub.Chan():
			block := ev.Data.(core.NewMinedBlockEvent).Block
			if _, err := chain.InsertChain([]*types.Block{block}); err != nil {
				t.Fatalf("failed to insert new mined block %d: %v", block.NumberU64(), err)
			}
		case <-time.After(3 * time.Second): // Worker needs 1s to include new changes.
			t.Fatalf("timeout")
		}
	}
}

func getFakeBorFromConfig(t *testing.T, chainConfig *params.ChainConfig) (consensus.Engine, *gomock.Controller) {
	t.Helper()

	ctrl := gomock.NewController(t)

	ethAPIMock := api.NewMockCaller(ctrl)
	ethAPIMock.EXPECT().Call(gomock.Any(), gomock.Any(), gomock.Any(), gomock.Any()).AnyTimes()

	spanner := bor.NewMockSpanner(ctrl)
	spanner.EXPECT().GetCurrentValidatorsByHash(gomock.Any(), gomock.Any(), gomock.Any()).Return([]*valset.Validator{
		{
			ID:               0,
			Address:          TestBankAddress,
			VotingPower:      100,
			ProposerPriority: 0,
		},
	}, nil).AnyTimes()

	heimdallClientMock := mocks.NewMockIHeimdallClient(ctrl)
	heimdallClientMock.EXPECT().Close().Times(1)

	contractMock := bor.NewMockGenesisContract(ctrl)

	db, _, _ := NewDBForFakes(t)

	engine := NewFakeBor(t, db, chainConfig, ethAPIMock, spanner, heimdallClientMock, contractMock)

	return engine, ctrl
}

func TestEmptyWorkEthash(t *testing.T) {
	t.Skip()
	testEmptyWork(t, ethashChainConfig, ethash.NewFaker())
}
func TestEmptyWorkClique(t *testing.T) {
	t.Skip()
	testEmptyWork(t, cliqueChainConfig, clique.New(cliqueChainConfig.Clique, rawdb.NewMemoryDatabase()))
}

func testEmptyWork(t *testing.T, chainConfig *params.ChainConfig, engine consensus.Engine) {
	defer engine.Close()

	w, _, _ := NewTestWorker(t, chainConfig, engine, rawdb.NewMemoryDatabase(), 0, 0, 0, 0)
	defer w.close()

	var (
		taskIndex int
		taskCh    = make(chan struct{}, 2)
	)

	checkEqual := func(t *testing.T, task *task, index int) {
		// The first empty work without any txs included
		receiptLen, balance := 0, big.NewInt(0)

		if index == 1 {
			// The second full work with 1 tx included
			receiptLen, balance = 1, big.NewInt(1000)
		}

		if len(task.receipts) != receiptLen {
			t.Fatalf("receipt number mismatch: have %d, want %d", len(task.receipts), receiptLen)
		}

		if task.state.GetBalance(testUserAddress).Cmp(balance) != 0 {
			t.Fatalf("account balance mismatch: have %d, want %d", task.state.GetBalance(testUserAddress), balance)
		}
	}

	w.newTaskHook = func(task *task) {
		if task.block.NumberU64() == 1 {
			checkEqual(t, task, taskIndex)
			taskIndex += 1
			taskCh <- struct{}{}
		}
	}

	w.skipSealHook = func(task *task) bool { return true }
	w.fullTaskHook = func() {
		time.Sleep(100 * time.Millisecond)
	}

	w.start() // Start mining!

	for i := 0; i < 2; i += 1 {
		select {
		case <-taskCh:
		case <-time.NewTimer(3 * time.Second).C:
			t.Error("new task timeout")
		}
	}
}

func TestStreamUncleBlock(t *testing.T) {
	ethash := ethash.NewFaker()
	defer ethash.Close()

	w, b, _ := NewTestWorker(t, ethashChainConfig, ethash, rawdb.NewMemoryDatabase(), 1, 0, 0, 0)
	defer w.close()

	var taskCh = make(chan struct{}, 3)

	taskIndex := 0
	w.newTaskHook = func(task *task) {
		if task.block.NumberU64() == 2 {
			// The first task is an empty task, the second
			// one has 1 pending tx, the third one has 1 tx
			// and 1 uncle.
			if taskIndex == 2 {
				have := task.block.Header().UncleHash
				want := types.CalcUncleHash([]*types.Header{b.uncleBlock.Header()})
				if have != want {
					t.Errorf("uncle hash mismatch: have %s, want %s", have.Hex(), want.Hex())
				}
			}

			taskCh <- struct{}{}
			taskIndex += 1
		}
	}

	w.skipSealHook = func(task *task) bool {
		return true
	}

	w.fullTaskHook = func() {
		time.Sleep(100 * time.Millisecond)
	}

	w.start()

	for i := 0; i < 2; i += 1 {
		select {
		case <-taskCh:
		case <-time.NewTimer(time.Second).C:
			t.Error("new task timeout")
		}
	}

	w.postSideBlock(core.ChainSideEvent{Block: b.uncleBlock})

	select {
	case <-taskCh:
	case <-time.NewTimer(time.Second).C:
		t.Error("new task timeout")
	}
}

func TestRegenerateMiningBlockEthash(t *testing.T) {
	testRegenerateMiningBlock(t, ethashChainConfig, ethash.NewFaker())
}

func TestRegenerateMiningBlockClique(t *testing.T) {
	testRegenerateMiningBlock(t, cliqueChainConfig, clique.New(cliqueChainConfig.Clique, rawdb.NewMemoryDatabase()))
}

func testRegenerateMiningBlock(t *testing.T, chainConfig *params.ChainConfig, engine consensus.Engine) {
	defer engine.Close()

	w, b, _ := NewTestWorker(t, chainConfig, engine, rawdb.NewMemoryDatabase(), 0, 0, 0, 0)
	defer w.close()

	var taskCh = make(chan struct{}, 3)

	taskIndex := 0
	w.newTaskHook = func(task *task) {
		if task.block.NumberU64() == 1 {
			// The first task is an empty task, the second
			// one has 1 pending tx, the third one has 2 txs
			if taskIndex == 2 {
				receiptLen, balance := 2, big.NewInt(2000)

				if len(task.receipts) != receiptLen {
					t.Errorf("receipt number mismatch: have %d, want %d", len(task.receipts), receiptLen)
				}

				if task.state.GetBalance(testUserAddress).Cmp(balance) != 0 {
					t.Errorf("account balance mismatch: have %d, want %d", task.state.GetBalance(testUserAddress), balance)
				}
			}

			taskCh <- struct{}{}
			taskIndex += 1
		}
	}

	w.skipSealHook = func(task *task) bool {
		return true
	}

	w.fullTaskHook = func() {
		time.Sleep(100 * time.Millisecond)
	}

	w.start()
	// Ignore the first two works
	for i := 0; i < 2; i += 1 {
		select {
		case <-taskCh:
		case <-time.NewTimer(time.Second).C:
			t.Error("new task timeout")
		}
	}

	b.txPool.AddLocals(newTxs)
	time.Sleep(time.Second)

	select {
	case <-taskCh:
	case <-time.NewTimer(time.Second).C:
		t.Error("new task timeout")
	}
}

func TestAdjustIntervalEthash(t *testing.T) {
	// Skipping this test as recommit interval would remain constant
	t.Skip()
	testAdjustInterval(t, ethashChainConfig, ethash.NewFaker())
}

func TestAdjustIntervalClique(t *testing.T) {

	// Skipping this test as recommit interval would remain constant
	t.Skip()
	testAdjustInterval(t, cliqueChainConfig, clique.New(cliqueChainConfig.Clique, rawdb.NewMemoryDatabase()))
}

func testAdjustInterval(t *testing.T, chainConfig *params.ChainConfig, engine consensus.Engine) {
	defer engine.Close()

	w, _, _ := NewTestWorker(t, chainConfig, engine, rawdb.NewMemoryDatabase(), 0, 0, 0, 0)
	defer w.close()

	w.skipSealHook = func(task *task) bool {
		return true
	}
	w.fullTaskHook = func() {
		time.Sleep(100 * time.Millisecond)
	}
	var (
		progress = make(chan struct{}, 10)
		result   = make([]float64, 0, 10)
		index    = 0
		start    atomic.Bool
	)

	w.resubmitHook = func(minInterval time.Duration, recommitInterval time.Duration) {
		// Short circuit if interval checking hasn't started.
		if !start.Load() {
			return
		}
		var wantMinInterval, wantRecommitInterval time.Duration

		switch index {
		case 0:
			wantMinInterval, wantRecommitInterval = 3*time.Second, 3*time.Second
		case 1:
			origin := float64(3 * time.Second.Nanoseconds())
			estimate := origin*(1-intervalAdjustRatio) + intervalAdjustRatio*(origin/0.8+intervalAdjustBias)
			wantMinInterval, wantRecommitInterval = 3*time.Second, time.Duration(estimate)*time.Nanosecond
		case 2:
			estimate := result[index-1]
			min := float64(3 * time.Second.Nanoseconds())
			estimate = estimate*(1-intervalAdjustRatio) + intervalAdjustRatio*(min-intervalAdjustBias)
			wantMinInterval, wantRecommitInterval = 3*time.Second, time.Duration(estimate)*time.Nanosecond
		case 3:
			wantMinInterval, wantRecommitInterval = time.Second, time.Second
		}

		// Check interval
		if minInterval != wantMinInterval {
			t.Errorf("resubmit min interval mismatch: have %v, want %v ", minInterval, wantMinInterval)
		}
		if recommitInterval != wantRecommitInterval {
			t.Errorf("resubmit interval mismatch: have %v, want %v", recommitInterval, wantRecommitInterval)
		}

		result = append(result, float64(recommitInterval.Nanoseconds()))
		index += 1
		progress <- struct{}{}
	}

	w.start()

	time.Sleep(time.Second) // Ensure two tasks have been submitted due to start opt
	start.Store(true)

	w.setRecommitInterval(3 * time.Second)

	select {
	case <-progress:
	case <-time.NewTimer(time.Second).C:
		t.Error("interval reset timeout")
	}

	w.resubmitAdjustCh <- &intervalAdjust{inc: true, ratio: 0.8}

	select {
	case <-progress:
	case <-time.NewTimer(time.Second).C:
		t.Error("interval reset timeout")
	}

	w.resubmitAdjustCh <- &intervalAdjust{inc: false}

	select {
	case <-progress:
	case <-time.NewTimer(time.Second).C:
		t.Error("interval reset timeout")
	}

	w.setRecommitInterval(500 * time.Millisecond)

	select {
	case <-progress:
	case <-time.NewTimer(time.Second).C:
		t.Error("interval reset timeout")
	}
}

func TestGetSealingWorkEthash(t *testing.T) {
<<<<<<< HEAD
	testGetSealingWork(t, ethashChainConfig, ethash.NewFaker(), false)
}

func TestGetSealingWorkClique(t *testing.T) {
	testGetSealingWork(t, cliqueChainConfig, clique.New(cliqueChainConfig.Clique, rawdb.NewMemoryDatabase()), false)
=======
	testGetSealingWork(t, ethashChainConfig, ethash.NewFaker())
}

func TestGetSealingWorkClique(t *testing.T) {
	testGetSealingWork(t, cliqueChainConfig, clique.New(cliqueChainConfig.Clique, rawdb.NewMemoryDatabase()))
>>>>>>> ea9e62ca
}

func TestGetSealingWorkPostMerge(t *testing.T) {
	local := new(params.ChainConfig)
	*local = *ethashChainConfig
	local.TerminalTotalDifficulty = big.NewInt(0)
<<<<<<< HEAD
	testGetSealingWork(t, local, ethash.NewFaker(), true)
}

func testGetSealingWork(t *testing.T, chainConfig *params.ChainConfig, engine consensus.Engine, postMerge bool) {
	defer engine.Close()

	w, b, _ := NewTestWorker(t, chainConfig, engine, rawdb.NewMemoryDatabase(), 0, 0, 0, 0)
=======
	testGetSealingWork(t, local, ethash.NewFaker())
}

func testGetSealingWork(t *testing.T, chainConfig *params.ChainConfig, engine consensus.Engine) {
	defer engine.Close()

	w, b := newTestWorker(t, chainConfig, engine, rawdb.NewMemoryDatabase(), 0)
>>>>>>> ea9e62ca
	defer w.close()

	w.setExtra([]byte{0x01, 0x02})
	w.postSideBlock(core.ChainSideEvent{Block: b.uncleBlock})

	w.skipSealHook = func(task *task) bool {
		return true
	}
<<<<<<< HEAD

	w.fullTaskHook = func() {
		time.Sleep(100 * time.Millisecond)
	}

=======
	w.fullTaskHook = func() {
		time.Sleep(100 * time.Millisecond)
	}
>>>>>>> ea9e62ca
	timestamp := uint64(time.Now().Unix())
	assertBlock := func(block *types.Block, number uint64, coinbase common.Address, random common.Hash) {
		if block.Time() != timestamp {
			// Sometime the timestamp will be mutated if the timestamp
			// is even smaller than parent block's. It's OK.
			t.Logf("Invalid timestamp, want %d, get %d", timestamp, block.Time())
		}
<<<<<<< HEAD

		if len(block.Uncles()) != 0 {
			t.Error("Unexpected uncle block")
		}

		_, isClique := engine.(*clique.Clique)
		if !isClique {
			if len(block.Extra()) != 0 {
				t.Error("Unexpected extra field")
			}

=======
		if len(block.Uncles()) != 0 {
			t.Error("Unexpected uncle block")
		}
		_, isClique := engine.(*clique.Clique)
		if !isClique {
			if len(block.Extra()) != 2 {
				t.Error("Unexpected extra field")
			}
>>>>>>> ea9e62ca
			if block.Coinbase() != coinbase {
				t.Errorf("Unexpected coinbase got %x want %x", block.Coinbase(), coinbase)
			}
		} else {
			if block.Coinbase() != (common.Address{}) {
				t.Error("Unexpected coinbase")
			}
		}
<<<<<<< HEAD

=======
>>>>>>> ea9e62ca
		if !isClique {
			if block.MixDigest() != random {
				t.Error("Unexpected mix digest")
			}
		}
<<<<<<< HEAD

		if block.Nonce() != 0 {
			t.Error("Unexpected block nonce")
		}

=======
		if block.Nonce() != 0 {
			t.Error("Unexpected block nonce")
		}
>>>>>>> ea9e62ca
		if block.NumberU64() != number {
			t.Errorf("Mismatched block number, want %d got %d", number, block.NumberU64())
		}
	}
<<<<<<< HEAD

=======
>>>>>>> ea9e62ca
	var cases = []struct {
		parent       common.Hash
		coinbase     common.Address
		random       common.Hash
		expectNumber uint64
		expectErr    bool
	}{
		{
			b.chain.Genesis().Hash(),
			common.HexToAddress("0xdeadbeef"),
			common.HexToHash("0xcafebabe"),
			uint64(1),
			false,
		},
		{
			b.chain.CurrentBlock().Hash(),
			common.HexToAddress("0xdeadbeef"),
			common.HexToHash("0xcafebabe"),
<<<<<<< HEAD
			b.chain.CurrentBlock().NumberU64() + 1,
=======
			b.chain.CurrentBlock().Number.Uint64() + 1,
>>>>>>> ea9e62ca
			false,
		},
		{
			b.chain.CurrentBlock().Hash(),
			common.Address{},
			common.HexToHash("0xcafebabe"),
<<<<<<< HEAD
			b.chain.CurrentBlock().NumberU64() + 1,
=======
			b.chain.CurrentBlock().Number.Uint64() + 1,
>>>>>>> ea9e62ca
			false,
		},
		{
			b.chain.CurrentBlock().Hash(),
			common.Address{},
			common.Hash{},
<<<<<<< HEAD
			b.chain.CurrentBlock().NumberU64() + 1,
=======
			b.chain.CurrentBlock().Number.Uint64() + 1,
>>>>>>> ea9e62ca
			false,
		},
		{
			common.HexToHash("0xdeadbeef"),
			common.HexToAddress("0xdeadbeef"),
			common.HexToHash("0xcafebabe"),
			0,
			true,
		},
	}

	// This API should work even when the automatic sealing is not enabled
	for _, c := range cases {
<<<<<<< HEAD
		block, err := w.getSealingBlock(c.parent, timestamp, c.coinbase, c.random)

=======
		block, _, err := w.getSealingBlock(c.parent, timestamp, c.coinbase, c.random, nil, false)
>>>>>>> ea9e62ca
		if c.expectErr {
			if err == nil {
				t.Error("Expect error but get nil")
			}
		} else {
			if err != nil {
				t.Errorf("Unexpected error %v", err)
			}
<<<<<<< HEAD

=======
>>>>>>> ea9e62ca
			assertBlock(block, c.expectNumber, c.coinbase, c.random)
		}
	}

	// This API should work even when the automatic sealing is enabled
	w.start()
<<<<<<< HEAD

	for _, c := range cases {
		block, err := w.getSealingBlock(c.parent, timestamp, c.coinbase, c.random)
=======
	for _, c := range cases {
		block, _, err := w.getSealingBlock(c.parent, timestamp, c.coinbase, c.random, nil, false)
>>>>>>> ea9e62ca
		if c.expectErr {
			if err == nil {
				t.Error("Expect error but get nil")
			}
		} else {
			if err != nil {
				t.Errorf("Unexpected error %v", err)
			}
<<<<<<< HEAD

			assertBlock(block, c.expectNumber, c.coinbase, c.random)
		}
	}
}

// nolint : paralleltest
// TestCommitInterruptExperimentBor tests the commit interrupt experiment for bor consensus by inducing an artificial delay at transaction level.
func TestCommitInterruptExperimentBor(t *testing.T) {
	// with 1 sec block time and 200 millisec tx delay we should get 5 txs per block
	testCommitInterruptExperimentBor(t, 200, 5, 0)

	time.Sleep(2 * time.Second)

	// with 1 sec block time and 100 millisec tx delay we should get 10 txs per block
	testCommitInterruptExperimentBor(t, 100, 10, 0)
}

// nolint : paralleltest
// TestCommitInterruptExperimentBorContract tests the commit interrupt experiment for bor consensus by inducing an artificial delay at OPCODE level.
func TestCommitInterruptExperimentBorContract(t *testing.T) {
	// pre-calculated number of OPCODES = 123. 7*123=861 < 1000, 1 tx is possible but 2 tx per block will not be possible.
	testCommitInterruptExperimentBorContract(t, 0, 1, 7)
	time.Sleep(2 * time.Second)
	// pre-calculated number of OPCODES = 123. 2*123=246 < 1000, 4 tx is possible but 5 tx per block will not be possible. But 3 happen due to other overheads.
	testCommitInterruptExperimentBorContract(t, 0, 3, 2)
	time.Sleep(2 * time.Second)
	// pre-calculated number of OPCODES = 123. 3*123=369 < 1000, 2 tx is possible but 3 tx per block will not be possible.
	testCommitInterruptExperimentBorContract(t, 0, 2, 3)
}

// nolint : thelper
// testCommitInterruptExperimentBorContract is a helper function for testing the commit interrupt experiment for bor consensus.
func testCommitInterruptExperimentBorContract(t *testing.T, delay uint, txCount int, opcodeDelay uint) {
	var (
		engine      consensus.Engine
		chainConfig *params.ChainConfig
		db          = rawdb.NewMemoryDatabase()
		ctrl        *gomock.Controller
		txInTxpool  = 100
		txs         = make([]*types.Transaction, 0, txInTxpool)
	)

	chainConfig = params.BorUnittestChainConfig

	log.Root().SetHandler(log.LvlFilterHandler(4, log.StreamHandler(os.Stderr, log.TerminalFormat(true))))

	engine, ctrl = getFakeBorFromConfig(t, chainConfig)

	w, b, _ := NewTestWorker(t, chainConfig, engine, db, 0, 1, delay, opcodeDelay)
	defer func() {
		w.close()
		engine.Close()
		db.Close()
		ctrl.Finish()
	}()

	// nonce 0 tx
	tx, addr := b.newStorageCreateContractTx()
	if err := b.TxPool().AddRemote(tx); err != nil {
		t.Fatal(err)
	}

	time.Sleep(4 * time.Second)

	// nonce starts from 1 because we already have one tx
	initNonce := uint64(1)

	for i := 0; i < txInTxpool; i++ {
		tx := b.newStorageContractCallTx(addr, initNonce+uint64(i))
		txs = append(txs, tx)
	}

	if err := b.TxPool().AddRemotes(txs); err != nil {
		t.Fatal(err)
	}

	// Start mining!
	w.start()
	time.Sleep(5 * time.Second)
	w.stop()

	currentBlockNumber := w.current.header.Number.Uint64()
	assert.Check(t, txCount >= w.chain.GetBlockByNumber(currentBlockNumber-1).Transactions().Len())
	assert.Check(t, 0 < w.chain.GetBlockByNumber(currentBlockNumber-1).Transactions().Len()+1)
}

// nolint : thelper
// testCommitInterruptExperimentBor is a helper function for testing the commit interrupt experiment for bor consensus.
func testCommitInterruptExperimentBor(t *testing.T, delay uint, txCount int, opcodeDelay uint) {
	var (
		engine      consensus.Engine
		chainConfig *params.ChainConfig
		db          = rawdb.NewMemoryDatabase()
		ctrl        *gomock.Controller
		txInTxpool  = 100
		txs         = make([]*types.Transaction, 0, txInTxpool)
	)

	chainConfig = params.BorUnittestChainConfig

	log.Root().SetHandler(log.LvlFilterHandler(4, log.StreamHandler(os.Stderr, log.TerminalFormat(true))))

	engine, ctrl = getFakeBorFromConfig(t, chainConfig)

	w, b, _ := NewTestWorker(t, chainConfig, engine, db, 0, 1, delay, opcodeDelay)
	defer func() {
		w.close()
		engine.Close()
		db.Close()
		ctrl.Finish()
	}()

	// nonce starts from 0 because have no txs yet
	initNonce := uint64(0)

	for i := 0; i < txInTxpool; i++ {
		tx := b.newRandomTxWithNonce(false, initNonce+uint64(i))
		txs = append(txs, tx)
	}

	if err := b.TxPool().AddRemotes(txs); err != nil {
		t.Fatal(err)
	}

	// Start mining!
	w.start()
	time.Sleep(5 * time.Second)
	w.stop()

	currentBlockNumber := w.current.header.Number.Uint64()
	assert.Check(t, txCount >= w.chain.GetBlockByNumber(currentBlockNumber-1).Transactions().Len())
	assert.Check(t, 0 < w.chain.GetBlockByNumber(currentBlockNumber-1).Transactions().Len())
}

func BenchmarkBorMining(b *testing.B) {
	chainConfig := params.BorUnittestChainConfig

	ctrl := gomock.NewController(b)
	defer ctrl.Finish()

	ethAPIMock := api.NewMockCaller(ctrl)
	ethAPIMock.EXPECT().Call(gomock.Any(), gomock.Any(), gomock.Any(), gomock.Any()).AnyTimes()

	spanner := bor.NewMockSpanner(ctrl)
	spanner.EXPECT().GetCurrentValidatorsByHash(gomock.Any(), gomock.Any(), gomock.Any()).Return([]*valset.Validator{
		{
			ID:               0,
			Address:          TestBankAddress,
			VotingPower:      100,
			ProposerPriority: 0,
		},
	}, nil).AnyTimes()

	heimdallClientMock := mocks.NewMockIHeimdallClient(ctrl)
	heimdallClientMock.EXPECT().Close().Times(1)

	contractMock := bor.NewMockGenesisContract(ctrl)

	db, _, _ := NewDBForFakes(b)

	engine := NewFakeBor(b, db, chainConfig, ethAPIMock, spanner, heimdallClientMock, contractMock)
	defer engine.Close()

	chainConfig.LondonBlock = big.NewInt(0)

	w, back, _ := NewTestWorker(b, chainConfig, engine, db, 0, 0, 0, 0)
	defer w.close()

	// This test chain imports the mined blocks.
	db2 := rawdb.NewMemoryDatabase()
	back.Genesis.MustCommit(db2)

	chain, _ := core.NewBlockChain(db2, nil, back.chain.Config(), engine, vm.Config{}, nil, nil, nil)
	defer chain.Stop()

	// Ignore empty commit here for less noise.
	w.skipSealHook = func(task *task) bool {
		return len(task.receipts) == 0
	}

	// fulfill tx pool
	const (
		totalGas    = testGas + params.TxGas
		totalBlocks = 10
	)

	var err error

	txInBlock := int(back.Genesis.GasLimit/totalGas) + 1

	// a bit risky
	for i := 0; i < 2*totalBlocks*txInBlock; i++ {
		err = back.txPool.AddLocal(back.newRandomTx(true))
		if err != nil {
			b.Fatal("while adding a local transaction", err)
		}

		err = back.txPool.AddLocal(back.newRandomTx(false))
		if err != nil {
			b.Fatal("while adding a remote transaction", err)
		}
	}

	// Wait for mined blocks.
	sub := w.mux.Subscribe(core.NewMinedBlockEvent{})
	defer sub.Unsubscribe()

	b.ResetTimer()

	prev := uint64(time.Now().Unix())

	// Start mining!
	w.start()

	blockPeriod, ok := back.Genesis.Config.Bor.Period["0"]
	if !ok {
		blockPeriod = 1
	}

	for i := 0; i < totalBlocks; i++ {
		select {
		case ev := <-sub.Chan():
			block := ev.Data.(core.NewMinedBlockEvent).Block

			if _, err := chain.InsertChain([]*types.Block{block}); err != nil {
				b.Fatalf("failed to insert new mined block %d: %v", block.NumberU64(), err)
			}

			b.Log("block", block.NumberU64(), "time", block.Time()-prev, "txs", block.Transactions().Len(), "gasUsed", block.GasUsed(), "gasLimit", block.GasLimit())

			prev = block.Time()
		case <-time.After(time.Duration(blockPeriod) * time.Second):
			b.Fatalf("timeout")
		}
	}
=======
			assertBlock(block, c.expectNumber, c.coinbase, c.random)
		}
	}
>>>>>>> ea9e62ca
}<|MERGE_RESOLUTION|>--- conflicted
+++ resolved
@@ -20,10 +20,7 @@
 	"crypto/rand"
 	"errors"
 	"math/big"
-<<<<<<< HEAD
 	"os"
-=======
->>>>>>> ea9e62ca
 	"sync/atomic"
 	"testing"
 	"time"
@@ -49,9 +46,9 @@
 	"github.com/ethereum/go-ethereum/tests/bor/mocks"
 )
 
-<<<<<<< HEAD
-// nolint : paralleltest
-=======
+
+// TODO marcello check redeclarations
+
 const (
 	// testCode is the testing contract binary code which will initialises some
 	// variables in constructor
@@ -219,7 +216,7 @@
 	return w, backend
 }
 
->>>>>>> ea9e62ca
+// nolint : paralleltest
 func TestGenerateBlockAndImportEthash(t *testing.T) {
 	testGenerateBlockAndImport(t, false, false)
 }
@@ -242,7 +239,6 @@
 		db          = rawdb.NewMemoryDatabase()
 		ctrl        *gomock.Controller
 	)
-<<<<<<< HEAD
 
 	if isBor {
 		chainConfig = params.BorUnittestChainConfig
@@ -251,42 +247,22 @@
 		defer ctrl.Finish()
 	} else {
 		if isClique {
-			chainConfig = params.AllCliqueProtocolChanges
+			chainConfig = *params.AllCliqueProtocolChanges
 			chainConfig.Clique = &params.CliqueConfig{Period: 1, Epoch: 30000}
 			engine = clique.New(chainConfig.Clique, db)
 		} else {
-			chainConfig = params.AllEthashProtocolChanges
+			chainConfig = *params.AllEthashProtocolChanges
 			engine = ethash.NewFaker()
 		}
 	}
 
 	defer engine.Close()
 
-	chainConfig.LondonBlock = big.NewInt(0)
-
-	w, b, _ := NewTestWorker(t, chainConfig, engine, db, 0, 0, 0, 0)
-	defer w.close()
-
-	// This test chain imports the mined blocks.
-	db2 := rawdb.NewMemoryDatabase()
-	b.Genesis.MustCommit(db2)
-
-	chain, _ := core.NewBlockChain(db2, nil, b.chain.Config(), engine, vm.Config{}, nil, nil, nil)
-=======
-	if isClique {
-		chainConfig = *params.AllCliqueProtocolChanges
-		chainConfig.Clique = &params.CliqueConfig{Period: 1, Epoch: 30000}
-		engine = clique.New(chainConfig.Clique, db)
-	} else {
-		chainConfig = *params.AllEthashProtocolChanges
-		engine = ethash.NewFaker()
-	}
 	w, b := newTestWorker(t, &chainConfig, engine, db, 0)
 	defer w.close()
 
 	// This test chain imports the mined blocks.
-	chain, _ := core.NewBlockChain(rawdb.NewMemoryDatabase(), nil, b.genesis, nil, engine, vm.Config{}, nil, nil)
->>>>>>> ea9e62ca
+	chain, _ := core.NewBlockChain(rawdb.NewMemoryDatabase(), nil, b.genesis, nil, engine, vm.Config{}, nil, nil, nil)
 	defer chain.Stop()
 
 	// Ignore empty commit here for less noise.
@@ -423,9 +399,7 @@
 	w.fullTaskHook = func() {
 		time.Sleep(100 * time.Millisecond)
 	}
-
 	w.start() // Start mining!
-
 	for i := 0; i < 2; i += 1 {
 		select {
 		case <-taskCh:
@@ -457,20 +431,16 @@
 					t.Errorf("uncle hash mismatch: have %s, want %s", have.Hex(), want.Hex())
 				}
 			}
-
 			taskCh <- struct{}{}
 			taskIndex += 1
 		}
 	}
-
 	w.skipSealHook = func(task *task) bool {
 		return true
 	}
-
 	w.fullTaskHook = func() {
 		time.Sleep(100 * time.Millisecond)
 	}
-
 	w.start()
 
 	for i := 0; i < 2; i += 1 {
@@ -513,25 +483,20 @@
 			// one has 1 pending tx, the third one has 2 txs
 			if taskIndex == 2 {
 				receiptLen, balance := 2, big.NewInt(2000)
-
 				if len(task.receipts) != receiptLen {
 					t.Errorf("receipt number mismatch: have %d, want %d", len(task.receipts), receiptLen)
 				}
-
 				if task.state.GetBalance(testUserAddress).Cmp(balance) != 0 {
 					t.Errorf("account balance mismatch: have %d, want %d", task.state.GetBalance(testUserAddress), balance)
 				}
 			}
-
 			taskCh <- struct{}{}
 			taskIndex += 1
 		}
 	}
-
 	w.skipSealHook = func(task *task) bool {
 		return true
 	}
-
 	w.fullTaskHook = func() {
 		time.Sleep(100 * time.Millisecond)
 	}
@@ -545,7 +510,6 @@
 			t.Error("new task timeout")
 		}
 	}
-
 	b.txPool.AddLocals(newTxs)
 	time.Sleep(time.Second)
 
@@ -563,7 +527,6 @@
 }
 
 func TestAdjustIntervalClique(t *testing.T) {
-
 	// Skipping this test as recommit interval would remain constant
 	t.Skip()
 	testAdjustInterval(t, cliqueChainConfig, clique.New(cliqueChainConfig.Clique, rawdb.NewMemoryDatabase()))
@@ -587,7 +550,6 @@
 		index    = 0
 		start    atomic.Bool
 	)
-
 	w.resubmitHook = func(minInterval time.Duration, recommitInterval time.Duration) {
 		// Short circuit if interval checking hasn't started.
 		if !start.Load() {
@@ -618,19 +580,16 @@
 		if recommitInterval != wantRecommitInterval {
 			t.Errorf("resubmit interval mismatch: have %v, want %v", recommitInterval, wantRecommitInterval)
 		}
-
 		result = append(result, float64(recommitInterval.Nanoseconds()))
 		index += 1
 		progress <- struct{}{}
 	}
-
 	w.start()
 
 	time.Sleep(time.Second) // Ensure two tasks have been submitted due to start opt
 	start.Store(true)
 
 	w.setRecommitInterval(3 * time.Second)
-
 	select {
 	case <-progress:
 	case <-time.NewTimer(time.Second).C:
@@ -638,7 +597,6 @@
 	}
 
 	w.resubmitAdjustCh <- &intervalAdjust{inc: true, ratio: 0.8}
-
 	select {
 	case <-progress:
 	case <-time.NewTimer(time.Second).C:
@@ -646,7 +604,6 @@
 	}
 
 	w.resubmitAdjustCh <- &intervalAdjust{inc: false}
-
 	select {
 	case <-progress:
 	case <-time.NewTimer(time.Second).C:
@@ -654,7 +611,6 @@
 	}
 
 	w.setRecommitInterval(500 * time.Millisecond)
-
 	select {
 	case <-progress:
 	case <-time.NewTimer(time.Second).C:
@@ -663,42 +619,24 @@
 }
 
 func TestGetSealingWorkEthash(t *testing.T) {
-<<<<<<< HEAD
-	testGetSealingWork(t, ethashChainConfig, ethash.NewFaker(), false)
-}
-
-func TestGetSealingWorkClique(t *testing.T) {
-	testGetSealingWork(t, cliqueChainConfig, clique.New(cliqueChainConfig.Clique, rawdb.NewMemoryDatabase()), false)
-=======
 	testGetSealingWork(t, ethashChainConfig, ethash.NewFaker())
 }
 
 func TestGetSealingWorkClique(t *testing.T) {
 	testGetSealingWork(t, cliqueChainConfig, clique.New(cliqueChainConfig.Clique, rawdb.NewMemoryDatabase()))
->>>>>>> ea9e62ca
 }
 
 func TestGetSealingWorkPostMerge(t *testing.T) {
 	local := new(params.ChainConfig)
 	*local = *ethashChainConfig
 	local.TerminalTotalDifficulty = big.NewInt(0)
-<<<<<<< HEAD
-	testGetSealingWork(t, local, ethash.NewFaker(), true)
-}
-
-func testGetSealingWork(t *testing.T, chainConfig *params.ChainConfig, engine consensus.Engine, postMerge bool) {
-	defer engine.Close()
-
-	w, b, _ := NewTestWorker(t, chainConfig, engine, rawdb.NewMemoryDatabase(), 0, 0, 0, 0)
-=======
 	testGetSealingWork(t, local, ethash.NewFaker())
 }
 
 func testGetSealingWork(t *testing.T, chainConfig *params.ChainConfig, engine consensus.Engine) {
 	defer engine.Close()
 
-	w, b := newTestWorker(t, chainConfig, engine, rawdb.NewMemoryDatabase(), 0)
->>>>>>> ea9e62ca
+	w, b, _ := NewTestWorker(t, chainConfig, engine, rawdb.NewMemoryDatabase(), 0, 0, 0, 0)
 	defer w.close()
 
 	w.setExtra([]byte{0x01, 0x02})
@@ -707,17 +645,9 @@
 	w.skipSealHook = func(task *task) bool {
 		return true
 	}
-<<<<<<< HEAD
-
 	w.fullTaskHook = func() {
 		time.Sleep(100 * time.Millisecond)
 	}
-
-=======
-	w.fullTaskHook = func() {
-		time.Sleep(100 * time.Millisecond)
-	}
->>>>>>> ea9e62ca
 	timestamp := uint64(time.Now().Unix())
 	assertBlock := func(block *types.Block, number uint64, coinbase common.Address, random common.Hash) {
 		if block.Time() != timestamp {
@@ -725,19 +655,6 @@
 			// is even smaller than parent block's. It's OK.
 			t.Logf("Invalid timestamp, want %d, get %d", timestamp, block.Time())
 		}
-<<<<<<< HEAD
-
-		if len(block.Uncles()) != 0 {
-			t.Error("Unexpected uncle block")
-		}
-
-		_, isClique := engine.(*clique.Clique)
-		if !isClique {
-			if len(block.Extra()) != 0 {
-				t.Error("Unexpected extra field")
-			}
-
-=======
 		if len(block.Uncles()) != 0 {
 			t.Error("Unexpected uncle block")
 		}
@@ -746,7 +663,6 @@
 			if len(block.Extra()) != 2 {
 				t.Error("Unexpected extra field")
 			}
->>>>>>> ea9e62ca
 			if block.Coinbase() != coinbase {
 				t.Errorf("Unexpected coinbase got %x want %x", block.Coinbase(), coinbase)
 			}
@@ -755,34 +671,18 @@
 				t.Error("Unexpected coinbase")
 			}
 		}
-<<<<<<< HEAD
-
-=======
->>>>>>> ea9e62ca
 		if !isClique {
 			if block.MixDigest() != random {
 				t.Error("Unexpected mix digest")
 			}
 		}
-<<<<<<< HEAD
-
 		if block.Nonce() != 0 {
 			t.Error("Unexpected block nonce")
 		}
-
-=======
-		if block.Nonce() != 0 {
-			t.Error("Unexpected block nonce")
-		}
->>>>>>> ea9e62ca
 		if block.NumberU64() != number {
 			t.Errorf("Mismatched block number, want %d got %d", number, block.NumberU64())
 		}
 	}
-<<<<<<< HEAD
-
-=======
->>>>>>> ea9e62ca
 	var cases = []struct {
 		parent       common.Hash
 		coinbase     common.Address
@@ -801,33 +701,21 @@
 			b.chain.CurrentBlock().Hash(),
 			common.HexToAddress("0xdeadbeef"),
 			common.HexToHash("0xcafebabe"),
-<<<<<<< HEAD
-			b.chain.CurrentBlock().NumberU64() + 1,
-=======
 			b.chain.CurrentBlock().Number.Uint64() + 1,
->>>>>>> ea9e62ca
 			false,
 		},
 		{
 			b.chain.CurrentBlock().Hash(),
 			common.Address{},
 			common.HexToHash("0xcafebabe"),
-<<<<<<< HEAD
-			b.chain.CurrentBlock().NumberU64() + 1,
-=======
 			b.chain.CurrentBlock().Number.Uint64() + 1,
->>>>>>> ea9e62ca
 			false,
 		},
 		{
 			b.chain.CurrentBlock().Hash(),
 			common.Address{},
 			common.Hash{},
-<<<<<<< HEAD
-			b.chain.CurrentBlock().NumberU64() + 1,
-=======
 			b.chain.CurrentBlock().Number.Uint64() + 1,
->>>>>>> ea9e62ca
 			false,
 		},
 		{
@@ -841,12 +729,7 @@
 
 	// This API should work even when the automatic sealing is not enabled
 	for _, c := range cases {
-<<<<<<< HEAD
-		block, err := w.getSealingBlock(c.parent, timestamp, c.coinbase, c.random)
-
-=======
 		block, _, err := w.getSealingBlock(c.parent, timestamp, c.coinbase, c.random, nil, false)
->>>>>>> ea9e62ca
 		if c.expectErr {
 			if err == nil {
 				t.Error("Expect error but get nil")
@@ -855,24 +738,14 @@
 			if err != nil {
 				t.Errorf("Unexpected error %v", err)
 			}
-<<<<<<< HEAD
-
-=======
->>>>>>> ea9e62ca
 			assertBlock(block, c.expectNumber, c.coinbase, c.random)
 		}
 	}
 
 	// This API should work even when the automatic sealing is enabled
 	w.start()
-<<<<<<< HEAD
-
-	for _, c := range cases {
-		block, err := w.getSealingBlock(c.parent, timestamp, c.coinbase, c.random)
-=======
 	for _, c := range cases {
 		block, _, err := w.getSealingBlock(c.parent, timestamp, c.coinbase, c.random, nil, false)
->>>>>>> ea9e62ca
 		if c.expectErr {
 			if err == nil {
 				t.Error("Expect error but get nil")
@@ -881,12 +754,11 @@
 			if err != nil {
 				t.Errorf("Unexpected error %v", err)
 			}
-<<<<<<< HEAD
-
 			assertBlock(block, c.expectNumber, c.coinbase, c.random)
 		}
 	}
 }
+
 
 // nolint : paralleltest
 // TestCommitInterruptExperimentBor tests the commit interrupt experiment for bor consensus by inducing an artificial delay at transaction level.
@@ -1118,9 +990,4 @@
 			b.Fatalf("timeout")
 		}
 	}
-=======
-			assertBlock(block, c.expectNumber, c.coinbase, c.random)
-		}
-	}
->>>>>>> ea9e62ca
 }