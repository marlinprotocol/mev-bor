--- conflicted
+++ resolved
@@ -34,23 +34,14 @@
 		usr, _ := user.Current()
 		path := path.Join(usr.HomeDir, base)
 
-<<<<<<< HEAD
 		if len(base) > 0 {
 			//Check if the logging directory already exists, create it if not
 			_, err := os.Stat(path)
 			if err != nil {
 				if os.IsNotExist(err) {
-					log.Printf("Debug logging directory %s doesn't exist, creating it", path)
+					log.Printf("Debug logging directory %s doesn't exist, creating it\n", path)
 					os.Mkdir(path, 0777)
 				}
-=======
-		//Check if the logging directory already exists, create it if not
-		_, err := os.Stat(path)
-		if err != nil {
-			if os.IsNotExist(err) {
-				log.Printf("Debug logging directory %s doesn't exist, creating it\n", path)
-				os.Mkdir(path, 0777)
->>>>>>> 531b3a96
 			}
 		}
 
