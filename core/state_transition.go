--- conflicted
+++ resolved
@@ -29,72 +29,12 @@
 	"github.com/ethereum/go-ethereum/params"
 )
 
-<<<<<<< HEAD
-=======
-var emptyCodeHash = crypto.Keccak256Hash(nil)
-
-/*
-The State Transitioning Model
-
-A state transition is a change made when a transaction is applied to the current world state
-The state transitioning model does all the necessary work to work out a valid new state root.
-
-1) Nonce handling
-2) Pre pay gas
-3) Create a new state object if the recipient is \0*32
-4) Value transfer
-== If contract creation ==
-
-	4a) Attempt to run transaction data
-	4b) If valid, use result as code for the new state object
-
-== end ==
-5) Run Script section
-6) Derive new state root
-*/
-type StateTransition struct {
-	gp         *GasPool
-	msg        Message
-	gas        uint64
-	gasPrice   *big.Int
-	gasFeeCap  *big.Int
-	gasTipCap  *big.Int
-	initialGas uint64
-	value      *big.Int
-	data       []byte
-	state      vm.StateDB
-	evm        *vm.EVM
-
-	// If true, fee burning and tipping won't happen during transition. Instead, their values will be included in the
-	// ExecutionResult, which caller can use the values to update the balance of burner and coinbase account.
-	// This is useful during parallel state transition, where the common account read/write should be minimized.
-	noFeeBurnAndTip bool
-}
-
-// Message represents a message sent to a contract.
-type Message interface {
-	From() common.Address
-	To() *common.Address
-
-	GasPrice() *big.Int
-	GasFeeCap() *big.Int
-	GasTipCap() *big.Int
-	Gas() uint64
-	Value() *big.Int
-
-	Nonce() uint64
-	IsFake() bool
-	Data() []byte
-	AccessList() types.AccessList
-}
-
->>>>>>> 891ec7fe
 // ExecutionResult includes all output after executing given evm
 // message no matter the execution itself is successful or not.
 type ExecutionResult struct {
-	UsedGas              uint64 // Total used gas but include the refunded gas
-	Err                  error  // Any error encountered during the execution(listed in core/vm/errors.go)
-	ReturnData           []byte // Returned data from evm(function result or data supplied with revert opcode)
+	UsedGas    uint64 // Total used gas but include the refunded gas
+	Err        error  // Any error encountered during the execution(listed in core/vm/errors.go)
+	ReturnData []byte // Returned data from evm(function result or data supplied with revert opcode)
 	SenderInitBalance    *big.Int
 	FeeBurnt             *big.Int
 	BurntContractAddress common.Address
@@ -241,7 +181,13 @@
 	return NewStateTransition(evm, msg, gp).TransitionDb(interruptCtx)
 }
 
-<<<<<<< HEAD
+func ApplyMessageNoFeeBurnOrTip(evm *vm.EVM, msg Message, gp *GasPool, interruptCtx context.Context) (*ExecutionResult, error) {
+	st := NewStateTransition(evm, msg, gp)
+	st.noFeeBurnAndTip = true
+
+	return st.TransitionDb(interruptCtx)
+}
+
 // StateTransition represents a state transition.
 //
 // == The State Transitioning Model
@@ -281,13 +227,6 @@
 		msg:   msg,
 		state: evm.StateDB,
 	}
-=======
-func ApplyMessageNoFeeBurnOrTip(evm *vm.EVM, msg Message, gp *GasPool, interruptCtx context.Context) (*ExecutionResult, error) {
-	st := NewStateTransition(evm, msg, gp)
-	st.noFeeBurnAndTip = true
-
-	return st.TransitionDb(interruptCtx)
->>>>>>> 891ec7fe
 }
 
 // to returns the recipient of the message.
@@ -382,19 +321,11 @@
 // However if any consensus issue encountered, return the error directly with
 // nil evm execution result.
 func (st *StateTransition) TransitionDb(interruptCtx context.Context) (*ExecutionResult, error) {
-<<<<<<< HEAD
 	input1 := st.state.GetBalance(st.msg.From)
-	input2 := st.state.GetBalance(st.evm.Context.Coinbase)
-=======
-	input1 := st.state.GetBalance(st.msg.From())
-
 	var input2 *big.Int
-
 	if !st.noFeeBurnAndTip {
-		input2 = st.state.GetBalance(st.evm.Context.Coinbase)
-	}
->>>>>>> 891ec7fe
-
+		input2 := st.state.GetBalance(st.evm.Context.Coinbase)
+	}
 	// First check this message satisfies all consensus rules before
 	// applying the message. The rules include these clauses
 	//
@@ -486,56 +417,28 @@
 
 	amount := new(big.Int).Mul(new(big.Int).SetUint64(st.gasUsed()), effectiveTip)
 
-<<<<<<< HEAD
+	var burnAmount *big.Int
+
+	var burntContractAddress common.Address
+
 	if rules.IsLondon {
 		burntContractAddress := common.HexToAddress(st.evm.ChainConfig().Bor.CalculateBurntContract(st.evm.Context.BlockNumber.Uint64()))
 		burnAmount := new(big.Int).Mul(new(big.Int).SetUint64(st.gasUsed()), st.evm.Context.BaseFee)
-		st.state.AddBalance(burntContractAddress, burnAmount)
-	}
-	st.state.AddBalance(st.evm.Context.Coinbase, amount)
-	output1 := new(big.Int).SetBytes(input1.Bytes())
-	output2 := new(big.Int).SetBytes(input2.Bytes())
-
-	// Deprecating transfer log and will be removed in future fork. PLEASE DO NOT USE this transfer log going forward. Parameters won't get updated as expected going forward with EIP1559
-	// add transfer log
-	AddFeeTransferLog(
-		st.state,
-
-		msg.From,
-		st.evm.Context.Coinbase,
-
-		amount,
-		input1,
-		input2,
-		output1.Sub(output1, amount),
-		output2.Add(output2, amount),
-	)
-=======
-	var burnAmount *big.Int
-
-	var burntContractAddress common.Address
-
-	if london {
-		burntContractAddress = common.HexToAddress(st.evm.ChainConfig().Bor.CalculateBurntContract(st.evm.Context.BlockNumber.Uint64()))
-		burnAmount = new(big.Int).Mul(new(big.Int).SetUint64(st.gasUsed()), st.evm.Context.BaseFee)
-
 		if !st.noFeeBurnAndTip {
 			st.state.AddBalance(burntContractAddress, burnAmount)
 		}
 	}
-
 	if !st.noFeeBurnAndTip {
 		st.state.AddBalance(st.evm.Context.Coinbase, amount)
-
-		output1 := new(big.Int).Set(input1)
-		output2 := new(big.Int).Set(input2)
+		output1 := new(big.Int).SetBytes(input1.Bytes())
+		output2 := new(big.Int).SetBytes(input2.Bytes())
 
 		// Deprecating transfer log and will be removed in future fork. PLEASE DO NOT USE this transfer log going forward. Parameters won't get updated as expected going forward with EIP1559
 		// add transfer log
 		AddFeeTransferLog(
 			st.state,
 
-			msg.From(),
+			msg.From,
 			st.evm.Context.Coinbase,
 
 			amount,
@@ -545,12 +448,12 @@
 			output2.Add(output2, amount),
 		)
 	}
->>>>>>> 891ec7fe
+
 
 	return &ExecutionResult{
-		UsedGas:              st.gasUsed(),
-		Err:                  vmerr,
-		ReturnData:           ret,
+		UsedGas:    st.gasUsed(),
+		Err:        vmerr,
+		ReturnData: ret,
 		SenderInitBalance:    input1,
 		FeeBurnt:             burnAmount,
 		BurntContractAddress: burntContractAddress,
