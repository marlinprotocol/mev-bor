// Copyright 2020 The go-ethereum Authors
// This file is part of the go-ethereum library.
//
// The go-ethereum library is free software: you can redistribute it and/or modify
// it under the terms of the GNU Lesser General Public License as published by
// the Free Software Foundation, either version 3 of the License, or
// (at your option) any later version.
//
// The go-ethereum library is distributed in the hope that it will be useful,
// but WITHOUT ANY WARRANTY; without even the implied warranty of
// MERCHANTABILITY or FITNESS FOR A PARTICULAR PURPOSE. See the
// GNU Lesser General Public License for more details.
//
// You should have received a copy of the GNU Lesser General Public License
// along with the go-ethereum library. If not, see <http://www.gnu.org/licenses/>.

package core

import (
	"crypto/ecdsa"
	"math/big"
	"testing"

	"golang.org/x/crypto/sha3"

	"github.com/ethereum/go-ethereum/common"
	"github.com/ethereum/go-ethereum/common/math"
	"github.com/ethereum/go-ethereum/consensus"
	"github.com/ethereum/go-ethereum/consensus/beacon"
	"github.com/ethereum/go-ethereum/consensus/ethash"
	"github.com/ethereum/go-ethereum/consensus/misc/eip1559"
	"github.com/ethereum/go-ethereum/consensus/misc/eip4844"
	"github.com/ethereum/go-ethereum/core/rawdb"
	"github.com/ethereum/go-ethereum/core/types"
	"github.com/ethereum/go-ethereum/core/vm"
	"github.com/ethereum/go-ethereum/crypto"
	"github.com/ethereum/go-ethereum/params"
	"github.com/ethereum/go-ethereum/trie"
	"github.com/holiman/uint256"
)

// TestStateProcessorErrors tests the output from the 'core' errors
// as defined in core/error.go. These errors are generated when the
// blockchain imports bad blocks, meaning blocks which have valid headers but
// contain invalid transactions
func TestStateProcessorErrors(t *testing.T) {
	var (
		config = &params.ChainConfig{
			ChainID:                       big.NewInt(1),
			HomesteadBlock:                big.NewInt(0),
			EIP150Block:                   big.NewInt(0),
			EIP155Block:                   big.NewInt(0),
			EIP158Block:                   big.NewInt(0),
			ByzantiumBlock:                big.NewInt(0),
			ConstantinopleBlock:           big.NewInt(0),
			PetersburgBlock:               big.NewInt(0),
			IstanbulBlock:                 big.NewInt(0),
			MuirGlacierBlock:              big.NewInt(0),
			BerlinBlock:                   big.NewInt(0),
			LondonBlock:                   big.NewInt(0),
			Ethash:                        new(params.EthashConfig),
			TerminalTotalDifficulty:       big.NewInt(0),
			TerminalTotalDifficultyPassed: true,
			ShanghaiBlock:                 big.NewInt(0),
			CancunBlock:                   big.NewInt(0),
			PragueBlock:                   big.NewInt(0),
			VerkleBlock:                   big.NewInt(0),
			Bor:                           &params.BorConfig{BurntContract: map[string]string{"0": "0x000000000000000000000000000000000000dead"}},
		}
		signer  = types.LatestSigner(config)
		key1, _ = crypto.HexToECDSA("b71c71a67e1177ad4e901695e1b4b9ee17ae16c6668d313eac2f96dbcda3f291")
		key2, _ = crypto.HexToECDSA("0202020202020202020202020202020202020202020202020202002020202020")
	)
	var makeTx = func(key *ecdsa.PrivateKey, nonce uint64, to common.Address, amount *big.Int, gasLimit uint64, gasPrice *big.Int, data []byte) *types.Transaction {
		tx, _ := types.SignTx(types.NewTransaction(nonce, to, amount, gasLimit, gasPrice, data), signer, key)
		return tx
	}
	var mkDynamicTx = func(nonce uint64, to common.Address, gasLimit uint64, gasTipCap, gasFeeCap *big.Int) *types.Transaction {
		tx, _ := types.SignTx(types.NewTx(&types.DynamicFeeTx{
			Nonce:     nonce,
			GasTipCap: gasTipCap,
			GasFeeCap: gasFeeCap,
			Gas:       gasLimit,
			To:        &to,
			Value:     big.NewInt(0),
		}), signer, key1)
		return tx
	}
	var mkDynamicCreationTx = func(nonce uint64, gasLimit uint64, gasTipCap, gasFeeCap *big.Int, data []byte) *types.Transaction {
		tx, _ := types.SignTx(types.NewTx(&types.DynamicFeeTx{
			Nonce:     nonce,
			GasTipCap: gasTipCap,
			GasFeeCap: gasFeeCap,
			Gas:       gasLimit,
			Value:     big.NewInt(0),
			Data:      data,
		}), signer, key1)
		return tx
	}
	var mkBlobTx = func(nonce uint64, to common.Address, gasLimit uint64, gasTipCap, gasFeeCap, blobGasFeeCap *big.Int, hashes []common.Hash) *types.Transaction {
		tx, err := types.SignTx(types.NewTx(&types.BlobTx{
			Nonce:      nonce,
			GasTipCap:  uint256.MustFromBig(gasTipCap),
			GasFeeCap:  uint256.MustFromBig(gasFeeCap),
			Gas:        gasLimit,
			To:         to,
			BlobHashes: hashes,
			BlobFeeCap: uint256.MustFromBig(blobGasFeeCap),
			Value:      new(uint256.Int),
		}), signer, key1)
		if err != nil {
			t.Fatal(err)
		}
		return tx
	}

	{ // Tests against a 'recent' chain definition
		var (
			db    = rawdb.NewMemoryDatabase()
			gspec = &Genesis{
				Config: config,
				Alloc: GenesisAlloc{
					common.HexToAddress("0x71562b71999873DB5b286dF957af199Ec94617F7"): GenesisAccount{
						Balance: big.NewInt(1000000000000000000), // 1 ether
						Nonce:   0,
					},
					common.HexToAddress("0xfd0810DD14796680f72adf1a371963d0745BCc64"): GenesisAccount{
						Balance: big.NewInt(1000000000000000000), // 1 ether
						Nonce:   math.MaxUint64,
					},
				},
			}
			blockchain, _  = NewBlockChain(db, nil, gspec, nil, beacon.New(ethash.NewFaker()), vm.Config{}, nil, nil, nil)
			tooBigInitCode = [params.MaxInitCodeSize + 1]byte{}
		)

		defer blockchain.Stop()
		bigNumber := new(big.Int).SetBytes(common.MaxHash.Bytes())
		tooBigNumber := new(big.Int).Set(bigNumber)
		tooBigNumber.Add(tooBigNumber, common.Big1)
		for i, tt := range []struct {
			txs  []*types.Transaction
			want string
		}{
			{ // ErrNonceTooLow
				txs: []*types.Transaction{
					makeTx(key1, 0, common.Address{}, big.NewInt(0), params.TxGas, big.NewInt(875000000), nil),
					makeTx(key1, 0, common.Address{}, big.NewInt(0), params.TxGas, big.NewInt(875000000), nil),
				},
				want: "could not apply tx 1 [0x0026256b3939ed97e2c4a6f3fce8ecf83bdcfa6d507c47838c308a1fb0436f62]: nonce too low: address 0x71562b71999873DB5b286dF957af199Ec94617F7, tx: 0 state: 1",
			},
			{ // ErrNonceTooHigh
				txs: []*types.Transaction{
					makeTx(key1, 100, common.Address{}, big.NewInt(0), params.TxGas, big.NewInt(875000000), nil),
				},
				want: "could not apply tx 0 [0xdebad714ca7f363bd0d8121c4518ad48fa469ca81b0a081be3d10c17460f751b]: nonce too high: address 0x71562b71999873DB5b286dF957af199Ec94617F7, tx: 100 state: 0",
			},
			{ // ErrNonceMax
				txs: []*types.Transaction{
					makeTx(key2, math.MaxUint64, common.Address{}, big.NewInt(0), params.TxGas, big.NewInt(875000000), nil),
				},
				want: "could not apply tx 0 [0x84ea18d60eb2bb3b040e3add0eb72f757727122cc257dd858c67cb6591a85986]: nonce has max value: address 0xfd0810DD14796680f72adf1a371963d0745BCc64, nonce: 18446744073709551615",
			},
			{ // ErrGasLimitReached
				txs: []*types.Transaction{
					makeTx(key1, 0, common.Address{}, big.NewInt(0), 21000000, big.NewInt(875000000), nil),
				},
				want: "could not apply tx 0 [0xbd49d8dadfd47fb846986695f7d4da3f7b2c48c8da82dbc211a26eb124883de9]: gas limit reached",
			},
			{ // ErrInsufficientFundsForTransfer
				txs: []*types.Transaction{
					makeTx(key1, 0, common.Address{}, big.NewInt(1000000000000000000), params.TxGas, big.NewInt(875000000), nil),
				},
				want: "could not apply tx 0 [0x98c796b470f7fcab40aaef5c965a602b0238e1034cce6fb73823042dd0638d74]: insufficient funds for gas * price + value: address 0x71562b71999873DB5b286dF957af199Ec94617F7 have 1000000000000000000 want 1000018375000000000",
			},
			{ // ErrInsufficientFunds
				txs: []*types.Transaction{
					makeTx(key1, 0, common.Address{}, big.NewInt(0), params.TxGas, big.NewInt(900000000000000000), nil),
				},
				want: "could not apply tx 0 [0x4a69690c4b0cd85e64d0d9ea06302455b01e10a83db964d60281739752003440]: insufficient funds for gas * price + value: address 0x71562b71999873DB5b286dF957af199Ec94617F7 have 1000000000000000000 want 18900000000000000000000",
			},
			// ErrGasUintOverflow
			// One missing 'core' error is ErrGasUintOverflow: "gas uint64 overflow",
			// In order to trigger that one, we'd have to allocate a _huge_ chunk of data, such that the
			// multiplication len(data) +gas_per_byte overflows uint64. Not testable at the moment
			{ // ErrIntrinsicGas
				txs: []*types.Transaction{
					makeTx(key1, 0, common.Address{}, big.NewInt(0), params.TxGas-1000, big.NewInt(875000000), nil),
				},
				want: "could not apply tx 0 [0xcf3b049a0b516cb4f9274b3e2a264359e2ba53b2fb64b7bda2c634d5c9d01fca]: intrinsic gas too low: have 20000, want 21000",
			},
			{ // ErrGasLimitReached
				txs: []*types.Transaction{
					makeTx(key1, 0, common.Address{}, big.NewInt(0), params.TxGas*1000, big.NewInt(875000000), nil),
				},
				want: "could not apply tx 0 [0xbd49d8dadfd47fb846986695f7d4da3f7b2c48c8da82dbc211a26eb124883de9]: gas limit reached",
			},
			{ // ErrFeeCapTooLow
				txs: []*types.Transaction{
					mkDynamicTx(0, common.Address{}, params.TxGas, big.NewInt(0), big.NewInt(0)),
				},
				want: "could not apply tx 0 [0xc4ab868fef0c82ae0387b742aee87907f2d0fc528fc6ea0a021459fb0fc4a4a8]: max fee per gas less than block base fee: address 0x71562b71999873DB5b286dF957af199Ec94617F7, maxFeePerGas: 0, baseFee: 875000000",
			},
			{ // ErrTipVeryHigh
				txs: []*types.Transaction{
					mkDynamicTx(0, common.Address{}, params.TxGas, tooBigNumber, big.NewInt(1)),
				},
				want: "could not apply tx 0 [0x15b8391b9981f266b32f3ab7da564bbeb3d6c21628364ea9b32a21139f89f712]: max priority fee per gas higher than 2^256-1: address 0x71562b71999873DB5b286dF957af199Ec94617F7, maxPriorityFeePerGas bit length: 257",
			},
			{ // ErrFeeCapVeryHigh
				txs: []*types.Transaction{
					mkDynamicTx(0, common.Address{}, params.TxGas, big.NewInt(1), tooBigNumber),
				},
				want: "could not apply tx 0 [0x48bc299b83fdb345c57478f239e89814bb3063eb4e4b49f3b6057a69255c16bd]: max fee per gas higher than 2^256-1: address 0x71562b71999873DB5b286dF957af199Ec94617F7, maxFeePerGas bit length: 257",
			},
			{ // ErrTipAboveFeeCap
				txs: []*types.Transaction{
					mkDynamicTx(0, common.Address{}, params.TxGas, big.NewInt(2), big.NewInt(1)),
				},
				want: "could not apply tx 0 [0xf987a31ff0c71895780a7612f965a0c8b056deb54e020bb44fa478092f14c9b4]: max priority fee per gas higher than max fee per gas: address 0x71562b71999873DB5b286dF957af199Ec94617F7, maxPriorityFeePerGas: 2, maxFeePerGas: 1",
			},
			{ // ErrInsufficientFunds
				// Available balance:           1000000000000000000
				// Effective cost:                   18375000021000
				// FeeCap * gas:                1050000000000000000
				// This test is designed to have the effective cost be covered by the balance, but
				// the extended requirement on FeeCap*gas < balance to fail
				txs: []*types.Transaction{
					mkDynamicTx(0, common.Address{}, params.TxGas, big.NewInt(1), big.NewInt(50000000000000)),
				},
				want: "could not apply tx 0 [0x413603cd096a87f41b1660d3ed3e27d62e1da78eac138961c0a1314ed43bd129]: insufficient funds for gas * price + value: address 0x71562b71999873DB5b286dF957af199Ec94617F7 have 1000000000000000000 want 1050000000000000000",
			},
			{ // Another ErrInsufficientFunds, this one to ensure that feecap/tip of max u256 is allowed
				txs: []*types.Transaction{
					mkDynamicTx(0, common.Address{}, params.TxGas, bigNumber, bigNumber),
				},
				want: "could not apply tx 0 [0xd82a0c2519acfeac9a948258c47e784acd20651d9d80f9a1c67b4137651c3a24]: insufficient funds for gas * price + value: address 0x71562b71999873DB5b286dF957af199Ec94617F7 have 1000000000000000000 want 2431633873983640103894990685182446064918669677978451844828609264166175722438635000",
			},
			{ // ErrMaxInitCodeSizeExceeded
				txs: []*types.Transaction{
					mkDynamicCreationTx(0, 500000, common.Big0, big.NewInt(params.InitialBaseFee), tooBigInitCode[:]),
				},
				want: "could not apply tx 0 [0xd491405f06c92d118dd3208376fcee18a57c54bc52063ee4a26b1cf296857c25]: max initcode size exceeded: code size 49153 limit 49152",
			},
			{ // ErrIntrinsicGas: Not enough gas to cover init code
				txs: []*types.Transaction{
					mkDynamicCreationTx(0, 54299, common.Big0, big.NewInt(params.InitialBaseFee), make([]byte, 320)),
				},
				want: "could not apply tx 0 [0xfd49536a9b323769d8472fcb3ebb3689b707a349379baee3e2ee3fe7baae06a1]: intrinsic gas too low: have 54299, want 54300",
			},
			{ // ErrBlobFeeCapTooLow
				txs: []*types.Transaction{
					mkBlobTx(0, common.Address{}, params.TxGas, big.NewInt(1), big.NewInt(1), big.NewInt(0), []common.Hash{(common.Hash{1})}),
				},
				want: "could not apply tx 0 [0x6c11015985ce82db691d7b2d017acda296db88b811c3c60dc71449c76256c716]: max fee per gas less than block base fee: address 0x71562b71999873DB5b286dF957af199Ec94617F7, maxFeePerGas: 1, baseFee: 875000000",
			},
		} {
			block := GenerateBadBlock(gspec.ToBlock(), beacon.New(ethash.NewFaker()), tt.txs, gspec.Config)
			_, err := blockchain.InsertChain(types.Blocks{block})
			if err == nil {
				t.Fatal("block imported without errors")
			}
			if have, want := err.Error(), tt.want; have != want {
				t.Errorf("test %d:\nhave \"%v\"\nwant \"%v\"\n", i, have, want)
			}
		}
	}

	// ErrTxTypeNotSupported, For this, we need an older chain
	{
		var (
			db    = rawdb.NewMemoryDatabase()
			gspec = &Genesis{
				Config: &params.ChainConfig{
					ChainID:             big.NewInt(1),
					HomesteadBlock:      big.NewInt(0),
					EIP150Block:         big.NewInt(0),
					EIP155Block:         big.NewInt(0),
					EIP158Block:         big.NewInt(0),
					ByzantiumBlock:      big.NewInt(0),
					ConstantinopleBlock: big.NewInt(0),
					PetersburgBlock:     big.NewInt(0),
					IstanbulBlock:       big.NewInt(0),
					MuirGlacierBlock:    big.NewInt(0),
				},
				Alloc: GenesisAlloc{
					common.HexToAddress("0x71562b71999873DB5b286dF957af199Ec94617F7"): GenesisAccount{
						Balance: big.NewInt(1000000000000000000), // 1 ether
						Nonce:   0,
					},
				},
			}
			blockchain, _ = NewBlockChain(db, nil, gspec, nil, ethash.NewFaker(), vm.Config{}, nil, nil, nil)
		)
		defer blockchain.Stop()
		for i, tt := range []struct {
			txs  []*types.Transaction
			want string
		}{
			{ // ErrTxTypeNotSupported
				txs: []*types.Transaction{
					mkDynamicTx(0, common.Address{}, params.TxGas-1000, big.NewInt(0), big.NewInt(0)),
				},
				want: "could not apply tx 0 [0x88626ac0d53cb65308f2416103c62bb1f18b805573d4f96a3640bbbfff13c14f]: transaction type not supported",
			},
		} {
			block := GenerateBadBlock(gspec.ToBlock(), ethash.NewFaker(), tt.txs, gspec.Config)
			_, err := blockchain.InsertChain(types.Blocks{block})
			if err == nil {
				t.Fatal("block imported without errors")
			}
			if have, want := err.Error(), tt.want; have != want {
				t.Errorf("test %d:\nhave \"%v\"\nwant \"%v\"\n", i, have, want)
			}
		}
	}

	// ErrSenderNoEOA, for this we need the sender to have contract code
	{
		var (
			db    = rawdb.NewMemoryDatabase()
			gspec = &Genesis{
				Config: config,
				Alloc: GenesisAlloc{
					common.HexToAddress("0x71562b71999873DB5b286dF957af199Ec94617F7"): GenesisAccount{
						Balance: big.NewInt(1000000000000000000), // 1 ether
						Nonce:   0,
						Code:    common.FromHex("0xB0B0FACE"),
					},
				},
			}
			blockchain, _ = NewBlockChain(db, nil, gspec, nil, beacon.New(ethash.NewFaker()), vm.Config{}, nil, nil, nil)
		)
		defer blockchain.Stop()
		for i, tt := range []struct {
			txs  []*types.Transaction
			want string
		}{
			{ // ErrSenderNoEOA
				txs: []*types.Transaction{
					mkDynamicTx(0, common.Address{}, params.TxGas-1000, big.NewInt(0), big.NewInt(0)),
				},
				want: "could not apply tx 0 [0x88626ac0d53cb65308f2416103c62bb1f18b805573d4f96a3640bbbfff13c14f]: sender not an eoa: address 0x71562b71999873DB5b286dF957af199Ec94617F7, codehash: 0x9280914443471259d4570a8661015ae4a5b80186dbc619658fb494bebc3da3d1",
			},
		} {
			block := GenerateBadBlock(gspec.ToBlock(), beacon.New(ethash.NewFaker()), tt.txs, gspec.Config)
			_, err := blockchain.InsertChain(types.Blocks{block})
			if err == nil {
				t.Fatal("block imported without errors")
			}
			if have, want := err.Error(), tt.want; have != want {
				t.Errorf("test %d:\nhave \"%v\"\nwant \"%v\"\n", i, have, want)
			}
		}
	}
}

// GenerateBadBlock constructs a "block" which contains the transactions. The transactions are not expected to be
// valid, and no proper post-state can be made. But from the perspective of the blockchain, the block is sufficiently
// valid to be considered for import:
// - valid pow (fake), ancestry, difficulty, gaslimit etc
func GenerateBadBlock(parent *types.Block, engine consensus.Engine, txs types.Transactions, config *params.ChainConfig) *types.Block {
	difficulty := big.NewInt(0)
	if !config.TerminalTotalDifficultyPassed {
<<<<<<< HEAD
		difficulty = engine.CalcDifficulty(&fakeChainReader{config: config}, parent.Time()+10, &types.Header{
=======
		fakeChainReader := newChainMaker(nil, config, engine)
		difficulty = engine.CalcDifficulty(fakeChainReader, parent.Time()+10, &types.Header{
>>>>>>> 916d6a44
			Number:     parent.Number(),
			Time:       parent.Time(),
			Difficulty: parent.Difficulty(),
			UncleHash:  parent.UncleHash(),
		})
	}

	header := &types.Header{
		ParentHash: parent.Hash(),
		Coinbase:   parent.Coinbase(),
		Difficulty: difficulty,
		GasLimit:   parent.GasLimit(),
		Number:     new(big.Int).Add(parent.Number(), common.Big1),
		Time:       parent.Time() + 10,
		UncleHash:  types.EmptyUncleHash,
	}

	if config.IsLondon(header.Number) {
		header.BaseFee = eip1559.CalcBaseFee(config, parent.Header())
	}
	if config.IsShanghai(header.Number) {
		header.WithdrawalsHash = &types.EmptyWithdrawalsHash
	}

	var receipts []*types.Receipt
	// The post-state result doesn't need to be correct (this is a bad block), but we do need something there
	// Preferably something unique. So let's use a combo of blocknum + txhash
	hasher := sha3.NewLegacyKeccak256()
	hasher.Write(header.Number.Bytes())

	var cumulativeGas uint64
	var nBlobs int
	for _, tx := range txs {
		txh := tx.Hash()
		hasher.Write(txh[:])

		receipt := types.NewReceipt(nil, false, cumulativeGas+tx.Gas())
		receipt.TxHash = tx.Hash()
		receipt.GasUsed = tx.Gas()
		receipts = append(receipts, receipt)
		cumulativeGas += tx.Gas()
		nBlobs += len(tx.BlobHashes())
	}

	header.Root = common.BytesToHash(hasher.Sum(nil))
	if config.IsCancun(header.Number) {
		var pExcess, pUsed = uint64(0), uint64(0)
		if parent.ExcessBlobGas() != nil {
			pExcess = *parent.ExcessBlobGas()
			pUsed = *parent.BlobGasUsed()
		}
		excess := eip4844.CalcExcessBlobGas(pExcess, pUsed)
		used := uint64(nBlobs * params.BlobTxBlobGasPerBlob)
		header.ExcessBlobGas = &excess
		header.BlobGasUsed = &used

		beaconRoot := common.HexToHash("0xbeac00")
		header.ParentBeaconRoot = &beaconRoot
	}
	// Assemble and return the final block for sealing
	if config.IsShanghai(header.Number) {
		return types.NewBlockWithWithdrawals(header, txs, nil, receipts, []*types.Withdrawal{}, trie.NewStackTrie(nil))
	}

	return types.NewBlock(header, txs, nil, receipts, trie.NewStackTrie(nil))
}<|MERGE_RESOLUTION|>--- conflicted
+++ resolved
@@ -362,12 +362,8 @@
 func GenerateBadBlock(parent *types.Block, engine consensus.Engine, txs types.Transactions, config *params.ChainConfig) *types.Block {
 	difficulty := big.NewInt(0)
 	if !config.TerminalTotalDifficultyPassed {
-<<<<<<< HEAD
-		difficulty = engine.CalcDifficulty(&fakeChainReader{config: config}, parent.Time()+10, &types.Header{
-=======
 		fakeChainReader := newChainMaker(nil, config, engine)
 		difficulty = engine.CalcDifficulty(fakeChainReader, parent.Time()+10, &types.Header{
->>>>>>> 916d6a44
 			Number:     parent.Number(),
 			Time:       parent.Time(),
 			Difficulty: parent.Difficulty(),
