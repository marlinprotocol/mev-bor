--- conflicted
+++ resolved
@@ -247,13 +247,8 @@
 					},
 				},
 			}
-<<<<<<< HEAD
-			blockchain, _ = NewBlockChain(db, nil, gspec, nil, ethash.NewFaker(), vm.Config{}, nil, nil, nil)
-=======
-			genesis               = gspec.MustCommit(db)
-			blockchain, _         = NewBlockChain(db, nil, gspec.Config, ethash.NewFaker(), vm.Config{}, nil, nil, nil)
+			blockchain, _         = NewBlockChain(db, nil, gspec, nil, ethash.NewFaker(), vm.Config{}, nil, nil, nil)
 			parallelBlockchain, _ = NewParallelBlockChain(db, nil, gspec.Config, ethash.NewFaker(), vm.Config{ParallelEnable: true, ParallelSpeculativeProcesses: 8}, nil, nil, nil)
->>>>>>> 891ec7fe
 		)
 		defer blockchain.Stop()
 		defer parallelBlockchain.Stop()
@@ -269,20 +264,8 @@
 					},
 					want: "could not apply tx 0 [0x88626ac0d53cb65308f2416103c62bb1f18b805573d4f96a3640bbbfff13c14f]: transaction type not supported",
 				},
-<<<<<<< HEAD
-				want: "could not apply tx 0 [0x88626ac0d53cb65308f2416103c62bb1f18b805573d4f96a3640bbbfff13c14f]: transaction type not supported",
-			},
-		} {
-			block := GenerateBadBlock(gspec.ToBlock(), ethash.NewFaker(), tt.txs, gspec.Config)
-			_, err := blockchain.InsertChain(types.Blocks{block})
-			if err == nil {
-				t.Fatal("block imported without errors")
-			}
-			if have, want := err.Error(), tt.want; have != want {
-				t.Errorf("test %d:\nhave \"%v\"\nwant \"%v\"\n", i, have, want)
-=======
 			} {
-				block := GenerateBadBlock(genesis, ethash.NewFaker(), tt.txs, gspec.Config)
+				block := GenerateBadBlock(gspec.ToBlock(), ethash.NewFaker(), tt.txs, gspec.Config)
 				_, err := bc.InsertChain(types.Blocks{block})
 				if err == nil {
 					t.Fatal("block imported without errors")
@@ -290,7 +273,6 @@
 				if have, want := err.Error(), tt.want; have != want {
 					t.Errorf("test %d:\nhave \"%v\"\nwant \"%v\"\n", i, have, want)
 				}
->>>>>>> 891ec7fe
 			}
 		}
 	}
@@ -309,13 +291,8 @@
 					},
 				},
 			}
-<<<<<<< HEAD
-			blockchain, _ = NewBlockChain(db, nil, gspec, nil, ethash.NewFaker(), vm.Config{}, nil, nil, nil)
-=======
-			genesis               = gspec.MustCommit(db)
-			blockchain, _         = NewBlockChain(db, nil, gspec.Config, ethash.NewFaker(), vm.Config{}, nil, nil, nil)
+			blockchain, _         = NewBlockChain(db, nil, gspec, nil, ethash.NewFaker(), vm.Config{}, nil, nil, nil)
 			parallelBlockchain, _ = NewParallelBlockChain(db, nil, gspec.Config, ethash.NewFaker(), vm.Config{ParallelEnable: true, ParallelSpeculativeProcesses: 8}, nil, nil, nil)
->>>>>>> 891ec7fe
 		)
 		defer blockchain.Stop()
 		defer parallelBlockchain.Stop()
@@ -331,17 +308,15 @@
 					},
 					want: "could not apply tx 0 [0x88626ac0d53cb65308f2416103c62bb1f18b805573d4f96a3640bbbfff13c14f]: sender not an eoa: address 0x71562b71999873DB5b286dF957af199Ec94617F7, codehash: 0x9280914443471259d4570a8661015ae4a5b80186dbc619658fb494bebc3da3d1",
 				},
-<<<<<<< HEAD
-				want: "could not apply tx 0 [0x88626ac0d53cb65308f2416103c62bb1f18b805573d4f96a3640bbbfff13c14f]: sender not an eoa: address 0x71562b71999873DB5b286dF957af199Ec94617F7, codehash: 0x9280914443471259d4570a8661015ae4a5b80186dbc619658fb494bebc3da3d1",
-			},
-		} {
-			block := GenerateBadBlock(gspec.ToBlock(), ethash.NewFaker(), tt.txs, gspec.Config)
-			_, err := blockchain.InsertChain(types.Blocks{block})
-			if err == nil {
-				t.Fatal("block imported without errors")
-			}
-			if have, want := err.Error(), tt.want; have != want {
-				t.Errorf("test %d:\nhave \"%v\"\nwant \"%v\"\n", i, have, want)
+			} {
+				block := GenerateBadBlock(gspec.ToBlock(), ethash.NewFaker(), tt.txs, gspec.Config)
+				_, err := bc.InsertChain(types.Blocks{block})
+				if err == nil {
+					t.Fatal("block imported without errors")
+				}
+				if have, want := err.Error(), tt.want; have != want {
+					t.Errorf("test %d:\nhave \"%v\"\nwant \"%v\"\n", i, have, want)
+				}
 			}
 		}
 	}
@@ -379,39 +354,35 @@
 					},
 				},
 			}
-			genesis        = gspec.MustCommit(db)
-			blockchain, _  = NewBlockChain(db, nil, gspec, nil, beacon.New(ethash.NewFaker()), vm.Config{}, nil, nil, nil)
-			tooBigInitCode = [params.MaxInitCodeSize + 1]byte{}
-			smallInitCode  = [320]byte{}
+			genesis               = gspec.MustCommit(db)
+			blockchain, _         = NewBlockChain(db, nil, gspec, nil, beacon.New(ethash.NewFaker()), vm.Config{}, nil, nil, nil)
+			parallelBlockchain, _ = NewParallelBlockChain(db, nil, gspec.Config, ethash.NewFaker(), vm.Config{ParallelEnable: true, ParallelSpeculativeProcesses: 8}, nil, nil, nil)
+			tooBigInitCode        = [params.MaxInitCodeSize + 1]byte{}
+			smallInitCode         = [320]byte{}
 		)
 		defer blockchain.Stop()
-		for i, tt := range []struct {
-			txs  []*types.Transaction
-			want string
-		}{
-			{ // ErrMaxInitCodeSizeExceeded
-				txs: []*types.Transaction{
-					mkDynamicCreationTx(0, 500000, common.Big0, misc.CalcBaseFee(config, genesis.Header()), tooBigInitCode[:]),
-				},
-				want: "could not apply tx 0 [0x832b54a6c3359474a9f504b1003b2cc1b6fcaa18e4ef369eb45b5d40dad6378f]: max initcode size exceeded: code size 49153 limit 49152",
-			},
-			{ // ErrIntrinsicGas: Not enough gas to cover init code
-				txs: []*types.Transaction{
-					mkDynamicCreationTx(0, 54299, common.Big0, misc.CalcBaseFee(config, genesis.Header()), smallInitCode[:]),
-				},
-				want: "could not apply tx 0 [0x39b7436cb432d3662a25626474282c5c4c1a213326fd87e4e18a91477bae98b2]: intrinsic gas too low: have 54299, want 54300",
-			},
-		} {
-			block := GenerateBadBlock(genesis, beacon.New(ethash.NewFaker()), tt.txs, gspec.Config)
-			_, err := blockchain.InsertChain(types.Blocks{block})
-			if err == nil {
-				t.Fatal("block imported without errors")
-			}
-			if have, want := err.Error(), tt.want; have != want {
-				t.Errorf("test %d:\nhave \"%v\"\nwant \"%v\"\n", i, have, want)
-=======
+		defer parallelBlockchain.Stop()
+
+		for _, bc := range []*BlockChain{blockchain, parallelBlockchain} {
+
+			for i, tt := range []struct {
+				txs  []*types.Transaction
+				want string
+			}{
+				{ // ErrMaxInitCodeSizeExceeded
+					txs: []*types.Transaction{
+						mkDynamicCreationTx(0, 500000, common.Big0, misc.CalcBaseFee(config, genesis.Header()), tooBigInitCode[:]),
+					},
+					want: "could not apply tx 0 [0x832b54a6c3359474a9f504b1003b2cc1b6fcaa18e4ef369eb45b5d40dad6378f]: max initcode size exceeded: code size 49153 limit 49152",
+				},
+				{ // ErrIntrinsicGas: Not enough gas to cover init code
+					txs: []*types.Transaction{
+						mkDynamicCreationTx(0, 54299, common.Big0, misc.CalcBaseFee(config, genesis.Header()), smallInitCode[:]),
+					},
+					want: "could not apply tx 0 [0x39b7436cb432d3662a25626474282c5c4c1a213326fd87e4e18a91477bae98b2]: intrinsic gas too low: have 54299, want 54300",
+				},
 			} {
-				block := GenerateBadBlock(genesis, ethash.NewFaker(), tt.txs, gspec.Config)
+				block := GenerateBadBlock(genesis, beacon.New(ethash.NewFaker()), tt.txs, gspec.Config)
 				_, err := bc.InsertChain(types.Blocks{block})
 				if err == nil {
 					t.Fatal("block imported without errors")
@@ -419,7 +390,6 @@
 				if have, want := err.Error(), tt.want; have != want {
 					t.Errorf("test %d:\nhave \"%v\"\nwant \"%v\"\n", i, have, want)
 				}
->>>>>>> 891ec7fe
 			}
 		}
 	}
