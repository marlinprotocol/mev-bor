--- conflicted
+++ resolved
@@ -201,46 +201,6 @@
 	return nil
 }
 
-<<<<<<< HEAD
-// CommitGenesisState loads the stored genesis state with the given block
-// hash and commits it into the provided trie database.
-func CommitGenesisState(db ethdb.Database, triedb *trie.Database, blockhash common.Hash) error {
-	var alloc GenesisAlloc
-
-	blob := rawdb.ReadGenesisStateSpec(db, blockhash)
-	if len(blob) != 0 {
-		if err := alloc.UnmarshalJSON(blob); err != nil {
-			return err
-		}
-	} else {
-		// Genesis allocation is missing and there are several possibilities:
-		// the node is legacy which doesn't persist the genesis allocation or
-		// the persisted allocation is just lost.
-		// - supported networks(mainnet, testnets), recover with defined allocations
-		// - private network, can't recover
-		var genesis *Genesis
-
-		switch blockhash {
-		case params.MainnetGenesisHash:
-			genesis = DefaultGenesisBlock()
-		case params.GoerliGenesisHash:
-			genesis = DefaultGoerliGenesisBlock()
-		case params.SepoliaGenesisHash:
-			genesis = DefaultSepoliaGenesisBlock()
-		}
-
-		if genesis != nil {
-			alloc = genesis.Alloc
-		} else {
-			return errors.New("not found")
-		}
-	}
-
-	return alloc.flush(db, triedb, blockhash)
-}
-
-=======
->>>>>>> 916d6a44
 // GenesisAccount is an account in the state of the genesis block.
 type GenesisAccount struct {
 	Code       []byte                      `json:"code,omitempty"`
@@ -354,21 +314,11 @@
 		} else {
 			log.Info("Writing custom genesis block")
 		}
-<<<<<<< HEAD
-
-=======
 		applyOverrides(genesis.Config)
->>>>>>> 916d6a44
 		block, err := genesis.Commit(db, triedb)
 		if err != nil {
 			return genesis.Config, common.Hash{}, err
 		}
-<<<<<<< HEAD
-
-		applyOverrides(genesis.Config)
-
-=======
->>>>>>> 916d6a44
 		return genesis.Config, block.Hash(), nil
 	}
 	// The genesis block is present(perhaps in ancient database) while the
@@ -391,12 +341,6 @@
 		if err != nil {
 			return genesis.Config, hash, err
 		}
-<<<<<<< HEAD
-
-		applyOverrides(genesis.Config)
-
-=======
->>>>>>> 916d6a44
 		return genesis.Config, block.Hash(), nil
 	}
 	// Check whether the genesis block is already written.
@@ -551,11 +495,6 @@
 			head.WithdrawalsHash = nil
 			withdrawals = nil
 		}
-<<<<<<< HEAD
-		if conf.IsCancun(num) {
-			head.ExcessBlobGas = nil
-			head.BlobGasUsed = nil
-=======
 		if conf.IsCancun(num, g.Timestamp) {
 			// EIP-4788: The parentBeaconBlockRoot of the genesis block is always
 			// the zero hash. This is because the genesis block does not have a parent
@@ -570,7 +509,6 @@
 			if head.BlobGasUsed == nil {
 				head.BlobGasUsed = new(uint64)
 			}
->>>>>>> 916d6a44
 		}
 	}
 
@@ -668,7 +606,6 @@
 	}
 }
 
-<<<<<<< HEAD
 // DefaultMumbaiGenesisBlock returns the Mumbai network genesis block.
 func DefaultMumbaiGenesisBlock() *Genesis {
 	return &Genesis{
@@ -694,17 +631,6 @@
 		Mixhash:    common.HexToHash("0x0000000000000000000000000000000000000000000000000000000000000000"),
 		Coinbase:   common.HexToAddress("0x0000000000000000000000000000000000000000"),
 		Alloc:      readPrealloc("allocs/bor_mainnet.json"),
-=======
-// DefaultHoleskyGenesisBlock returns the Holesky network genesis block.
-func DefaultHoleskyGenesisBlock() *Genesis {
-	return &Genesis{
-		Config:     params.HoleskyChainConfig,
-		Nonce:      0x1234,
-		GasLimit:   0x17d7840,
-		Difficulty: big.NewInt(0x01),
-		Timestamp:  1695902100,
-		Alloc:      decodePrealloc(holeskyAllocData),
->>>>>>> 916d6a44
 	}
 }
 
