// Copyright 2015 The go-ethereum Authors
// This file is part of the go-ethereum library.
//
// The go-ethereum library is free software: you can redistribute it and/or modify
// it under the terms of the GNU Lesser General Public License as published by
// the Free Software Foundation, either version 3 of the License, or
// (at your option) any later version.
//
// The go-ethereum library is distributed in the hope that it will be useful,
// but WITHOUT ANY WARRANTY; without even the implied warranty of
// MERCHANTABILITY or FITNESS FOR A PARTICULAR PURPOSE. See the
// GNU Lesser General Public License for more details.
//
// You should have received a copy of the GNU Lesser General Public License
// along with the go-ethereum library. If not, see <http://www.gnu.org/licenses/>.

package core

import (
	"fmt"
	"math/big"
	"testing"

	"github.com/ethereum/go-ethereum/common"
	"github.com/ethereum/go-ethereum/consensus/beacon"
	"github.com/ethereum/go-ethereum/consensus/ethash"
	"github.com/ethereum/go-ethereum/core/rawdb"
	"github.com/ethereum/go-ethereum/core/types"
	"github.com/ethereum/go-ethereum/core/vm"
	"github.com/ethereum/go-ethereum/crypto"
	"github.com/ethereum/go-ethereum/params"
)

func TestGenerateWithdrawalChain(t *testing.T) {
	var (
		keyHex  = "9c647b8b7c4e7c3490668fb6c11473619db80c93704c70893d3813af4090c39c"
		key, _  = crypto.HexToECDSA(keyHex)
		address = crypto.PubkeyToAddress(key.PublicKey) // 658bdf435d810c91414ec09147daa6db62406379
		aa      = common.Address{0xaa}
		bb      = common.Address{0xbb}
		funds   = big.NewInt(0).Mul(big.NewInt(1337), big.NewInt(params.Ether))
		config  = *params.AllEthashProtocolChanges
		gspec   = &Genesis{
			Config:     &config,
			Alloc:      GenesisAlloc{address: {Balance: funds}},
			BaseFee:    big.NewInt(params.InitialBaseFee),
			Difficulty: common.Big1,
			GasLimit:   5_000_000,
		}
		gendb  = rawdb.NewMemoryDatabase()
		signer = types.LatestSigner(gspec.Config)
		db     = rawdb.NewMemoryDatabase()
	)

	config.TerminalTotalDifficultyPassed = true
	config.TerminalTotalDifficulty = common.Big0
	config.ShanghaiTime = u64(0)

	// init 0xaa with some storage elements
	storage := make(map[common.Hash]common.Hash)
	storage[common.Hash{0x00}] = common.Hash{0x00}
	storage[common.Hash{0x01}] = common.Hash{0x01}
	storage[common.Hash{0x02}] = common.Hash{0x02}
	storage[common.Hash{0x03}] = common.HexToHash("0303")
	gspec.Alloc[aa] = GenesisAccount{
		Balance: common.Big1,
		Nonce:   1,
		Storage: storage,
		Code:    common.Hex2Bytes("6042"),
	}
	gspec.Alloc[bb] = GenesisAccount{
		Balance: common.Big2,
		Nonce:   1,
		Storage: storage,
		Code:    common.Hex2Bytes("600154600354"),
	}

	genesis := gspec.MustCommit(gendb)

	chain, _ := GenerateChain(gspec.Config, genesis, beacon.NewFaker(), gendb, 4, func(i int, gen *BlockGen) {
		tx, _ := types.SignTx(types.NewTransaction(gen.TxNonce(address), address, big.NewInt(1000), params.TxGas, new(big.Int).Add(gen.BaseFee(), common.Big1), nil), signer, key)
		gen.AddTx(tx)
		if i == 1 {
			gen.AddWithdrawal(&types.Withdrawal{
				Validator: 42,
				Address:   common.Address{0xee},
				Amount:    1337,
			})
			gen.AddWithdrawal(&types.Withdrawal{
				Validator: 13,
				Address:   common.Address{0xee},
				Amount:    1,
			})
		}
		if i == 3 {
			gen.AddWithdrawal(&types.Withdrawal{
				Validator: 42,
				Address:   common.Address{0xee},
				Amount:    1337,
			})
			gen.AddWithdrawal(&types.Withdrawal{
				Validator: 13,
				Address:   common.Address{0xee},
				Amount:    1,
			})
		}
	})

	// Import the chain. This runs all block validation rules.
	blockchain, _ := NewBlockChain(db, nil, gspec, nil, beacon.NewFaker(), vm.Config{}, nil, nil)
	defer blockchain.Stop()

	if i, err := blockchain.InsertChain(chain); err != nil {
		fmt.Printf("insert error (block %d): %v\n", chain[i].NumberU64(), err)
		return
	}

	// enforce that withdrawal indexes are monotonically increasing from 0
	var (
		withdrawalIndex uint64
		head            = blockchain.CurrentBlock().Number.Uint64()
	)
	for i := 0; i < int(head); i++ {
		block := blockchain.GetBlockByNumber(uint64(i))
		if block == nil {
			t.Fatalf("block %d not found", i)
		}
		if len(block.Withdrawals()) == 0 {
			continue
		}
		for j := 0; j < len(block.Withdrawals()); j++ {
			if block.Withdrawals()[j].Index != withdrawalIndex {
				t.Fatalf("withdrawal index %d does not equal expected index %d", block.Withdrawals()[j].Index, withdrawalIndex)
			}
			withdrawalIndex += 1
		}
	}
}

func ExampleGenerateChain() {
	var (
		key1, _ = crypto.HexToECDSA("b71c71a67e1177ad4e901695e1b4b9ee17ae16c6668d313eac2f96dbcda3f291")
		key2, _ = crypto.HexToECDSA("8a1f9a8f95be41cd7ccb6168179afb4504aefe388d1e14474d32c45c72ce7b7a")
		key3, _ = crypto.HexToECDSA("49a7b37aa6f6645917e7b807e9d1c00d4fa71f18343b0d4122a4d2df64dd6fee")
		addr1   = crypto.PubkeyToAddress(key1.PublicKey)
		addr2   = crypto.PubkeyToAddress(key2.PublicKey)
		addr3   = crypto.PubkeyToAddress(key3.PublicKey)
		db      = rawdb.NewMemoryDatabase()
	)

	// Ensure that key1 has some funds in the genesis block.
	gspec := &Genesis{
		Config: &params.ChainConfig{HomesteadBlock: new(big.Int)},
		Alloc:  GenesisAlloc{addr1: {Balance: big.NewInt(1000000)}},
	}
	genesis := gspec.MustCommit(db)

	// This call generates a chain of 5 blocks. The function runs for
	// each block and adds different features to gen based on the
	// block index.
	signer := types.HomesteadSigner{}
	chain, _ := GenerateChain(gspec.Config, genesis, ethash.NewFaker(), db, 5, func(i int, gen *BlockGen) {
		switch i {
		case 0:
			// In block 1, addr1 sends addr2 some ether.
			tx, _ := types.SignTx(types.NewTransaction(gen.TxNonce(addr1), addr2, big.NewInt(10000), params.TxGas, nil, nil), signer, key1)
			gen.AddTx(tx)
		case 1:
			// In block 2, addr1 sends some more ether to addr2.
			// addr2 passes it on to addr3.
			tx1, _ := types.SignTx(types.NewTransaction(gen.TxNonce(addr1), addr2, big.NewInt(1000), params.TxGas, nil, nil), signer, key1)
			tx2, _ := types.SignTx(types.NewTransaction(gen.TxNonce(addr2), addr3, big.NewInt(1000), params.TxGas, nil, nil), signer, key2)
			gen.AddTx(tx1)
			gen.AddTx(tx2)
		case 2:
			// Block 3 is empty but was mined by addr3.
			gen.SetCoinbase(addr3)
			gen.SetExtra([]byte("yeehaw"))
		case 3:
			// Block 4 includes blocks 2 and 3 as uncle headers (with modified extra data).
			b2 := gen.PrevBlock(1).Header()
			b2.Extra = []byte("foo")
			gen.AddUncle(b2)
			b3 := gen.PrevBlock(2).Header()
			b3.Extra = []byte("foo")
			gen.AddUncle(b3)
		}
	})

	// Import the chain. This runs all block validation rules.
<<<<<<< HEAD
	blockchain, _ := NewBlockChain(db, nil, gspec.Config, ethash.NewFaker(), vm.Config{}, nil, nil, nil)
=======
	blockchain, _ := NewBlockChain(db, nil, gspec, nil, ethash.NewFaker(), vm.Config{}, nil, nil)
>>>>>>> ea9e62ca
	defer blockchain.Stop()

	if i, err := blockchain.InsertChain(chain); err != nil {
		fmt.Printf("insert error (block %d): %v\n", chain[i].NumberU64(), err)
		return
	}

	state, _ := blockchain.State()
	fmt.Printf("last block: #%d\n", blockchain.CurrentBlock().Number)
	fmt.Println("balance of addr1:", state.GetBalance(addr1))
	fmt.Println("balance of addr2:", state.GetBalance(addr2))
	fmt.Println("balance of addr3:", state.GetBalance(addr3))
	// Output:
	// last block: #5
	// balance of addr1: 989000
	// balance of addr2: 10000
	// balance of addr3: 19687500000000001000
}<|MERGE_RESOLUTION|>--- conflicted
+++ resolved
@@ -188,11 +188,7 @@
 	})
 
 	// Import the chain. This runs all block validation rules.
-<<<<<<< HEAD
-	blockchain, _ := NewBlockChain(db, nil, gspec.Config, ethash.NewFaker(), vm.Config{}, nil, nil, nil)
-=======
-	blockchain, _ := NewBlockChain(db, nil, gspec, nil, ethash.NewFaker(), vm.Config{}, nil, nil)
->>>>>>> ea9e62ca
+	blockchain, _ := NewBlockChain(db, nil, gspec, nil, ethash.NewFaker(), vm.Config{}, nil, nil, nil)
 	defer blockchain.Stop()
 
 	if i, err := blockchain.InsertChain(chain); err != nil {
