// Copyright 2014 The go-ethereum Authors
// This file is part of the go-ethereum library.
//
// The go-ethereum library is free software: you can redistribute it and/or modify
// it under the terms of the GNU Lesser General Public License as published by
// the Free Software Foundation, either version 3 of the License, or
// (at your option) any later version.
//
// The go-ethereum library is distributed in the hope that it will be useful,
// but WITHOUT ANY WARRANTY; without even the implied warranty of
// MERCHANTABILITY or FITNESS FOR A PARTICULAR PURPOSE. See the
// GNU Lesser General Public License for more details.
//
// You should have received a copy of the GNU Lesser General Public License
// along with the go-ethereum library. If not, see <http://www.gnu.org/licenses/>.

// Package types contains data types related to Ethereum consensus.
package types

import (
	"encoding/binary"
	"fmt"
	"io"
	"math/big"
	"reflect"
	"sync/atomic"
	"time"

	"github.com/ethereum/go-ethereum/common"
	"github.com/ethereum/go-ethereum/common/hexutil"
	"github.com/ethereum/go-ethereum/log"
	"github.com/ethereum/go-ethereum/params"
	"github.com/ethereum/go-ethereum/rlp"
)

var (
	ExtraVanityLength = 32 // Fixed number of extra-data prefix bytes reserved for signer vanity
	ExtraSealLength   = 65 // Fixed number of extra-data suffix bytes reserved for signer seal
)

// A BlockNonce is a 64-bit hash which proves (combined with the
// mix-hash) that a sufficient amount of computation has been carried
// out on a block.
type BlockNonce [8]byte

// EncodeNonce converts the given integer to a block nonce.
func EncodeNonce(i uint64) BlockNonce {
	var n BlockNonce

	binary.BigEndian.PutUint64(n[:], i)

	return n
}

// Uint64 returns the integer value of a block nonce.
func (n BlockNonce) Uint64() uint64 {
	return binary.BigEndian.Uint64(n[:])
}

// MarshalText encodes n as a hex string with 0x prefix.
func (n BlockNonce) MarshalText() ([]byte, error) {
	return hexutil.Bytes(n[:]).MarshalText()
}

// UnmarshalText implements encoding.TextUnmarshaler.
func (n *BlockNonce) UnmarshalText(input []byte) error {
	return hexutil.UnmarshalFixedText("BlockNonce", input, n[:])
}

//go:generate go run github.com/fjl/gencodec -type Header -field-override headerMarshaling -out gen_header_json.go
//go:generate go run ../../rlp/rlpgen -type Header -out gen_header_rlp.go

// Header represents a block header in the Ethereum blockchain.
type Header struct {
	ParentHash  common.Hash    `json:"parentHash"       gencodec:"required"`
	UncleHash   common.Hash    `json:"sha3Uncles"       gencodec:"required"`
	Coinbase    common.Address `json:"miner"`
	Root        common.Hash    `json:"stateRoot"        gencodec:"required"`
	TxHash      common.Hash    `json:"transactionsRoot" gencodec:"required"`
	ReceiptHash common.Hash    `json:"receiptsRoot"     gencodec:"required"`
	Bloom       Bloom          `json:"logsBloom"        gencodec:"required"`
	Difficulty  *big.Int       `json:"difficulty"       gencodec:"required"`
	Number      *big.Int       `json:"number"           gencodec:"required"`
	GasLimit    uint64         `json:"gasLimit"         gencodec:"required"`
	GasUsed     uint64         `json:"gasUsed"          gencodec:"required"`
	Time        uint64         `json:"timestamp"        gencodec:"required"`
	Extra       []byte         `json:"extraData"        gencodec:"required"`
	MixDigest   common.Hash    `json:"mixHash"`
	Nonce       BlockNonce     `json:"nonce"`

	// BaseFee was added by EIP-1559 and is ignored in legacy headers.
	BaseFee *big.Int `json:"baseFeePerGas" rlp:"optional"`

	// WithdrawalsHash was added by EIP-4895 and is ignored in legacy headers.
	WithdrawalsHash *common.Hash `json:"withdrawalsRoot" rlp:"optional"`

	// BlobGasUsed was added by EIP-4844 and is ignored in legacy headers.
	BlobGasUsed *uint64 `json:"blobGasUsed" rlp:"optional"`

	// ExcessBlobGas was added by EIP-4844 and is ignored in legacy headers.
	ExcessBlobGas *uint64 `json:"excessBlobGas" rlp:"optional"`
}

// Used for Encoding and Decoding of the Extra Data Field
type BlockExtraData struct {
	ValidatorBytes []byte

	// length of TxDependency          ->   n (n = number of transactions in the block)
	// length of TxDependency[i]       ->   k (k = a whole number)
	// k elements in TxDependency[i]   ->   transaction indexes on which transaction i is dependent on
	TxDependency [][]uint64
}

// field type overrides for gencodec
type headerMarshaling struct {
	Difficulty    *hexutil.Big
	Number        *hexutil.Big
	GasLimit      hexutil.Uint64
	GasUsed       hexutil.Uint64
	Time          hexutil.Uint64
	Extra         hexutil.Bytes
	BaseFee       *hexutil.Big
	Hash          common.Hash `json:"hash"` // adds call to Hash() in MarshalJSON
	BlobGasUsed   *hexutil.Uint64
	ExcessBlobGas *hexutil.Uint64
}

// Hash returns the block hash of the header, which is simply the keccak256 hash of its
// RLP encoding.
func (h *Header) Hash() common.Hash {
	return rlpHash(h)
}

var headerSize = common.StorageSize(reflect.TypeOf(Header{}).Size())

// Size returns the approximate memory used by all internal contents. It is used
// to approximate and limit the memory consumption of various caches.
func (h *Header) Size() common.StorageSize {
	var baseFeeBits int
	if h.BaseFee != nil {
		baseFeeBits = h.BaseFee.BitLen()
	}

	return headerSize + common.StorageSize(len(h.Extra)+(h.Difficulty.BitLen()+h.Number.BitLen()+baseFeeBits)/8)
}

// SanityCheck checks a few basic things -- these checks are way beyond what
// any 'sane' production values should hold, and can mainly be used to prevent
// that the unbounded fields are stuffed with junk data to add processing
// overhead
func (h *Header) SanityCheck() error {
	if h.Number != nil && !h.Number.IsUint64() {
		return fmt.Errorf("too large block number: bitlen %d", h.Number.BitLen())
	}

	if h.Difficulty != nil {
		if diffLen := h.Difficulty.BitLen(); diffLen > 80 {
			return fmt.Errorf("too large block difficulty: bitlen %d", diffLen)
		}
	}

	if eLen := len(h.Extra); eLen > 100*1024 {
		return fmt.Errorf("too large block extradata: size %d", eLen)
	}

	if h.BaseFee != nil {
		if bfLen := h.BaseFee.BitLen(); bfLen > 256 {
			return fmt.Errorf("too large base fee: bitlen %d", bfLen)
		}
	}

	return nil
}

// EmptyBody returns true if there is no additional 'body' to complete the header
// that is: no transactions, no uncles and no withdrawals.
func (h *Header) EmptyBody() bool {
	if h.WithdrawalsHash != nil {
		return h.TxHash == EmptyTxsHash && *h.WithdrawalsHash == EmptyWithdrawalsHash
	}
<<<<<<< HEAD

	return h.TxHash == EmptyTxsHash && h.UncleHash == EmptyUncleHash && *h.WithdrawalsHash == EmptyWithdrawalsHash
=======
	return h.TxHash == EmptyTxsHash && h.UncleHash == EmptyUncleHash
>>>>>>> bed84606
}

// EmptyReceipts returns true if there are no receipts for this header/block.
func (h *Header) EmptyReceipts() bool {
	return h.ReceiptHash == EmptyReceiptsHash
}

// Body is a simple (mutable, non-safe) data container for storing and moving
// a block's data contents (transactions and uncles) together.
type Body struct {
	Transactions []*Transaction
	Uncles       []*Header
	Withdrawals  []*Withdrawal `rlp:"optional"`
}

// Block represents an Ethereum block.
//
// Note the Block type tries to be 'immutable', and contains certain caches that rely
// on that. The rules around block immutability are as follows:
//
//   - We copy all data when the block is constructed. This makes references held inside
//     the block independent of whatever value was passed in.
//
//   - We copy all header data on access. This is because any change to the header would mess
//     up the cached hash and size values in the block. Calling code is expected to take
//     advantage of this to avoid over-allocating!
//
//   - When new body data is attached to the block, a shallow copy of the block is returned.
//     This ensures block modifications are race-free.
//
//   - We do not copy body data on access because it does not affect the caches, and also
//     because it would be too expensive.
type Block struct {
	header       *Header
	uncles       []*Header
	transactions Transactions
	withdrawals  Withdrawals

	// caches
	hash atomic.Value
	size atomic.Value

	// These fields are used by package eth to track
	// inter-peer block relay.
	ReceivedAt   time.Time
	ReceivedFrom interface{}
}

// "external" block encoding. used for eth protocol, etc.
type extblock struct {
	Header      *Header
	Txs         []*Transaction
	Uncles      []*Header
	Withdrawals []*Withdrawal `rlp:"optional"`
}

// NewBlock creates a new block. The input data is copied, changes to header and to the
// field values will not affect the block.
//
// The values of TxHash, UncleHash, ReceiptHash and Bloom in header
// are ignored and set to values derived from the given txs, uncles
// and receipts.
func NewBlock(header *Header, txs []*Transaction, uncles []*Header, receipts []*Receipt, hasher TrieHasher) *Block {
	b := &Block{header: CopyHeader(header)}

	// TODO: panic if len(txs) != len(receipts)
	if len(txs) == 0 {
		b.header.TxHash = EmptyTxsHash
	} else {
		b.header.TxHash = DeriveSha(Transactions(txs), hasher)
		b.transactions = make(Transactions, len(txs))
		copy(b.transactions, txs)
	}

	if len(receipts) == 0 {
		b.header.ReceiptHash = EmptyReceiptsHash
	} else {
		b.header.ReceiptHash = DeriveSha(Receipts(receipts), hasher)
		b.header.Bloom = CreateBloom(receipts)
	}

	if len(uncles) == 0 {
		b.header.UncleHash = EmptyUncleHash
	} else {
		b.header.UncleHash = CalcUncleHash(uncles)
		b.uncles = make([]*Header, len(uncles))

		for i := range uncles {
			b.uncles[i] = CopyHeader(uncles[i])
		}
	}

	return b
}

// NewBlockWithWithdrawals creates a new block with withdrawals. The input data is copied,
// changes to header and to the field values will not affect the block.
//
// The values of TxHash, UncleHash, ReceiptHash and Bloom in header are ignored and set to
// values derived from the given txs, uncles and receipts.
func NewBlockWithWithdrawals(header *Header, txs []*Transaction, uncles []*Header, receipts []*Receipt, withdrawals []*Withdrawal, hasher TrieHasher) *Block {
	b := NewBlock(header, txs, uncles, receipts, hasher)

	if withdrawals == nil {
		b.header.WithdrawalsHash = nil
	} else if len(withdrawals) == 0 {
		b.header.WithdrawalsHash = &EmptyWithdrawalsHash
	} else {
		h := DeriveSha(Withdrawals(withdrawals), hasher)
		b.header.WithdrawalsHash = &h
	}

	return b.WithWithdrawals(withdrawals)
}

// CopyHeader creates a deep copy of a block header.
func CopyHeader(h *Header) *Header {
	cpy := *h
	if cpy.Difficulty = new(big.Int); h.Difficulty != nil {
		cpy.Difficulty.Set(h.Difficulty)
	}

	if cpy.Number = new(big.Int); h.Number != nil {
		cpy.Number.Set(h.Number)
	}

	if h.BaseFee != nil {
		cpy.BaseFee = new(big.Int).Set(h.BaseFee)
	}

	if len(h.Extra) > 0 {
		cpy.Extra = make([]byte, len(h.Extra))
		copy(cpy.Extra, h.Extra)
	}

	if h.WithdrawalsHash != nil {
		cpy.WithdrawalsHash = new(common.Hash)
		*cpy.WithdrawalsHash = *h.WithdrawalsHash
	}
<<<<<<< HEAD

=======
	if h.ExcessBlobGas != nil {
		cpy.ExcessBlobGas = new(uint64)
		*cpy.ExcessBlobGas = *h.ExcessBlobGas
	}
	if h.BlobGasUsed != nil {
		cpy.BlobGasUsed = new(uint64)
		*cpy.BlobGasUsed = *h.BlobGasUsed
	}
>>>>>>> bed84606
	return &cpy
}

// DecodeRLP decodes a block from RLP.
func (b *Block) DecodeRLP(s *rlp.Stream) error {
	var eb extblock

	_, size, _ := s.Kind()

	if err := s.Decode(&eb); err != nil {
		return err
	}

	b.header, b.uncles, b.transactions, b.withdrawals = eb.Header, eb.Uncles, eb.Txs, eb.Withdrawals
	b.size.Store(rlp.ListSize(size))

	return nil
}

// EncodeRLP serializes a block as RLP.
func (b *Block) EncodeRLP(w io.Writer) error {
	return rlp.Encode(w, &extblock{
		Header:      b.header,
		Txs:         b.transactions,
		Uncles:      b.uncles,
		Withdrawals: b.withdrawals,
	})
}

// Body returns the non-header content of the block.
// Note the returned data is not an independent copy.
func (b *Block) Body() *Body {
	return &Body{b.transactions, b.uncles, b.withdrawals}
}

// Accessors for body data. These do not return a copy because the content
// of the body slices does not affect the cached hash/size in block.

func (b *Block) Uncles() []*Header          { return b.uncles }
func (b *Block) Transactions() Transactions { return b.transactions }
func (b *Block) Withdrawals() Withdrawals   { return b.withdrawals }

func (b *Block) Transaction(hash common.Hash) *Transaction {
	for _, transaction := range b.transactions {
		if transaction.Hash() == hash {
			return transaction
		}
	}

	return nil
}

// Header returns the block header (as a copy).
func (b *Block) Header() *Header {
	return CopyHeader(b.header)
}

// Header value accessors. These do copy!

func (b *Block) Number() *big.Int     { return new(big.Int).Set(b.header.Number) }
func (b *Block) GasLimit() uint64     { return b.header.GasLimit }
func (b *Block) GasUsed() uint64      { return b.header.GasUsed }
func (b *Block) Difficulty() *big.Int { return new(big.Int).Set(b.header.Difficulty) }
func (b *Block) Time() uint64         { return b.header.Time }

func (b *Block) NumberU64() uint64        { return b.header.Number.Uint64() }
func (b *Block) MixDigest() common.Hash   { return b.header.MixDigest }
func (b *Block) Nonce() uint64            { return binary.BigEndian.Uint64(b.header.Nonce[:]) }
func (b *Block) Bloom() Bloom             { return b.header.Bloom }
func (b *Block) Coinbase() common.Address { return b.header.Coinbase }
func (b *Block) Root() common.Hash        { return b.header.Root }
func (b *Block) ParentHash() common.Hash  { return b.header.ParentHash }
func (b *Block) TxHash() common.Hash      { return b.header.TxHash }
func (b *Block) ReceiptHash() common.Hash { return b.header.ReceiptHash }
func (b *Block) UncleHash() common.Hash   { return b.header.UncleHash }
func (b *Block) Extra() []byte            { return common.CopyBytes(b.header.Extra) }

func (b *Block) GetTxDependency() [][]uint64 {
	if len(b.header.Extra) < ExtraVanityLength+ExtraSealLength {
		log.Error("length of extra less is than vanity and seal")
		return nil
	}

	var blockExtraData BlockExtraData
	if err := rlp.DecodeBytes(b.header.Extra[ExtraVanityLength:len(b.header.Extra)-ExtraSealLength], &blockExtraData); err != nil {
		log.Debug("error while decoding block extra data", "err", err)
		return nil
	}

	return blockExtraData.TxDependency
}

func (h *Header) GetValidatorBytes(config *params.BorConfig) []byte {
	if !config.IsParallelUniverse(h.Number) {
		return h.Extra[ExtraVanityLength : len(h.Extra)-ExtraSealLength]
	}

	if len(h.Extra) < ExtraVanityLength+ExtraSealLength {
		log.Error("length of extra less is than vanity and seal")
		return nil
	}

	var blockExtraData BlockExtraData
	if err := rlp.DecodeBytes(h.Extra[ExtraVanityLength:len(h.Extra)-ExtraSealLength], &blockExtraData); err != nil {
		log.Debug("error while decoding block extra data", "err", err)
		return nil
	}

	return blockExtraData.ValidatorBytes
}

func (b *Block) BaseFee() *big.Int {
	if b.header.BaseFee == nil {
		return nil
	}

	return new(big.Int).Set(b.header.BaseFee)
}

func (b *Block) ExcessBlobGas() *uint64 {
	var excessBlobGas *uint64
	if b.header.ExcessBlobGas != nil {
		excessBlobGas = new(uint64)
		*excessBlobGas = *b.header.ExcessBlobGas
	}
	return excessBlobGas
}

func (b *Block) BlobGasUsed() *uint64 {
	var blobGasUsed *uint64
	if b.header.BlobGasUsed != nil {
		blobGasUsed = new(uint64)
		*blobGasUsed = *b.header.BlobGasUsed
	}
	return blobGasUsed
}

// Size returns the true RLP encoded storage size of the block, either by encoding
// and returning it, or returning a previously cached value.
func (b *Block) Size() uint64 {
	if size := b.size.Load(); size != nil {
		return size.(uint64)
	}

	c := writeCounter(0)
	rlp.Encode(&c, b)
	b.size.Store(uint64(c))

	return uint64(c)
}

// SanityCheck can be used to prevent that unbounded fields are
// stuffed with junk data to add processing overhead
func (b *Block) SanityCheck() error {
	return b.header.SanityCheck()
}

type writeCounter uint64

func (c *writeCounter) Write(b []byte) (int, error) {
	*c += writeCounter(len(b))
	return len(b), nil
}

func CalcUncleHash(uncles []*Header) common.Hash {
	if len(uncles) == 0 {
		return EmptyUncleHash
	}

	return rlpHash(uncles)
}

// NewBlockWithHeader creates a block with the given header data. The
// header data is copied, changes to header and to the field values
// will not affect the block.
func NewBlockWithHeader(header *Header) *Block {
	return &Block{header: CopyHeader(header)}
}

// WithSeal returns a new block with the data from b but the header replaced with
// the sealed one.
func (b *Block) WithSeal(header *Header) *Block {
	return &Block{
		header:       CopyHeader(header),
		transactions: b.transactions,
		uncles:       b.uncles,
		withdrawals:  b.withdrawals,
	}
}

// WithBody returns a copy of the block with the given transaction and uncle contents.
func (b *Block) WithBody(transactions []*Transaction, uncles []*Header) *Block {
	block := &Block{
		header:       b.header,
		transactions: make([]*Transaction, len(transactions)),
		uncles:       make([]*Header, len(uncles)),
		withdrawals:  b.withdrawals,
	}
	copy(block.transactions, transactions)

	for i := range uncles {
		block.uncles[i] = CopyHeader(uncles[i])
	}

	return block
}

// WithWithdrawals returns a copy of the block containing the given withdrawals.
func (b *Block) WithWithdrawals(withdrawals []*Withdrawal) *Block {
	block := &Block{
		header:       b.header,
		transactions: b.transactions,
		uncles:       b.uncles,
	}
	if withdrawals != nil {
		block.withdrawals = make([]*Withdrawal, len(withdrawals))
		copy(block.withdrawals, withdrawals)
	}
<<<<<<< HEAD

	return b
=======
	return block
>>>>>>> bed84606
}

// Hash returns the keccak256 hash of b's header.
// The hash is computed on the first call and cached thereafter.
func (b *Block) Hash() common.Hash {
	if hash := b.hash.Load(); hash != nil {
		return hash.(common.Hash)
	}

	v := b.header.Hash()
	b.hash.Store(v)

	return v
}

type Blocks []*Block

// HeaderParentHashFromRLP returns the parentHash of an RLP-encoded
// header. If 'header' is invalid, the zero hash is returned.
func HeaderParentHashFromRLP(header []byte) common.Hash {
	// parentHash is the first list element.
	listContent, _, err := rlp.SplitList(header)
	if err != nil {
		return common.Hash{}
	}

	parentHash, _, err := rlp.SplitString(listContent)
	if err != nil {
		return common.Hash{}
	}

	if len(parentHash) != 32 {
		return common.Hash{}
	}

	return common.BytesToHash(parentHash)
}<|MERGE_RESOLUTION|>--- conflicted
+++ resolved
@@ -178,12 +178,7 @@
 	if h.WithdrawalsHash != nil {
 		return h.TxHash == EmptyTxsHash && *h.WithdrawalsHash == EmptyWithdrawalsHash
 	}
-<<<<<<< HEAD
-
-	return h.TxHash == EmptyTxsHash && h.UncleHash == EmptyUncleHash && *h.WithdrawalsHash == EmptyWithdrawalsHash
-=======
 	return h.TxHash == EmptyTxsHash && h.UncleHash == EmptyUncleHash
->>>>>>> bed84606
 }
 
 // EmptyReceipts returns true if there are no receipts for this header/block.
@@ -323,9 +318,6 @@
 		cpy.WithdrawalsHash = new(common.Hash)
 		*cpy.WithdrawalsHash = *h.WithdrawalsHash
 	}
-<<<<<<< HEAD
-
-=======
 	if h.ExcessBlobGas != nil {
 		cpy.ExcessBlobGas = new(uint64)
 		*cpy.ExcessBlobGas = *h.ExcessBlobGas
@@ -334,7 +326,6 @@
 		cpy.BlobGasUsed = new(uint64)
 		*cpy.BlobGasUsed = *h.BlobGasUsed
 	}
->>>>>>> bed84606
 	return &cpy
 }
 
@@ -553,12 +544,7 @@
 		block.withdrawals = make([]*Withdrawal, len(withdrawals))
 		copy(block.withdrawals, withdrawals)
 	}
-<<<<<<< HEAD
-
-	return b
-=======
 	return block
->>>>>>> bed84606
 }
 
 // Hash returns the keccak256 hash of b's header.
