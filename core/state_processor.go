--- conflicted
+++ resolved
@@ -103,13 +103,8 @@
 	}
 	// Fail if Shanghai not enabled and len(withdrawals) is non-zero.
 	withdrawals := block.Withdrawals()
-<<<<<<< HEAD
-	if len(withdrawals) > 0 && !p.config.IsShanghai(block.Number(), block.Time()) {
+	if len(withdrawals) > 0 && !p.config.IsShanghai(block.Number()) {
 		return nil, nil, 0, errors.New("withdrawals before shanghai")
-=======
-	if len(withdrawals) > 0 && !p.config.IsShanghai(block.Number()) {
-		return nil, nil, 0, fmt.Errorf("withdrawals before shanghai")
->>>>>>> 808c41d7
 	}
 	// Finalize the block, applying any consensus engine specific extras (e.g. block rewards)
 	p.engine.Finalize(p.bc, header, statedb, block.Transactions(), block.Uncles(), withdrawals)
