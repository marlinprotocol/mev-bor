--- conflicted
+++ resolved
@@ -17,11 +17,8 @@
 package core
 
 import (
-<<<<<<< HEAD
 	"context"
-=======
 	"errors"
->>>>>>> bed84606
 	"fmt"
 	"math/big"
 
@@ -75,10 +72,10 @@
 	if p.config.DAOForkSupport && p.config.DAOForkBlock != nil && p.config.DAOForkBlock.Cmp(block.Number()) == 0 {
 		misc.ApplyDAOHardFork(statedb)
 	}
-<<<<<<< HEAD
 
 	blockContext := NewEVMBlockContext(header, p.bc, nil)
 	vmenv := vm.NewEVM(blockContext, vm.TxContext{}, statedb, p.config, cfg)
+	signer := types.MakeSigner(p.config, header.Number, header.Time)
 	// Iterate over and process the individual transactions
 	for i, tx := range block.Transactions() {
 		if interruptCtx != nil {
@@ -89,17 +86,7 @@
 			}
 		}
 
-		msg, err := TransactionToMessage(tx, types.MakeSigner(p.config, header.Number), header.BaseFee)
-=======
-	var (
-		context = NewEVMBlockContext(header, p.bc, nil)
-		vmenv   = vm.NewEVM(context, vm.TxContext{}, statedb, p.config, cfg)
-		signer  = types.MakeSigner(p.config, header.Number, header.Time)
-	)
-	// Iterate over and process the individual transactions
-	for i, tx := range block.Transactions() {
 		msg, err := TransactionToMessage(tx, signer, header.BaseFee)
->>>>>>> bed84606
 		if err != nil {
 			return nil, nil, 0, fmt.Errorf("could not apply tx %d [%v]: %w", i, tx.Hash().Hex(), err)
 		}
@@ -116,14 +103,8 @@
 	}
 	// Fail if Shanghai not enabled and len(withdrawals) is non-zero.
 	withdrawals := block.Withdrawals()
-<<<<<<< HEAD
-	// TODO marcello double check
-	if len(withdrawals) > 0 && !p.config.IsShanghai(block.Time()) {
-		return nil, nil, 0, fmt.Errorf("withdrawals before shanghai")
-=======
 	if len(withdrawals) > 0 && !p.config.IsShanghai(block.Number(), block.Time()) {
 		return nil, nil, 0, errors.New("withdrawals before shanghai")
->>>>>>> bed84606
 	}
 	// Finalize the block, applying any consensus engine specific extras (e.g. block rewards)
 	p.engine.Finalize(p.bc, header, statedb, block.Transactions(), block.Uncles(), withdrawals)
@@ -229,24 +210,13 @@
 // and uses the input parameters for its environment. It returns the receipt
 // for the transaction, gas used and an error if the transaction failed,
 // indicating the block was invalid.
-<<<<<<< HEAD
 func ApplyTransaction(config *params.ChainConfig, bc ChainContext, author *common.Address, gp *GasPool, statedb *state.StateDB, header *types.Header, tx *types.Transaction, usedGas *uint64, cfg vm.Config, interruptCtx context.Context) (*types.Receipt, error) {
-	msg, err := TransactionToMessage(tx, types.MakeSigner(config, header.Number), header.BaseFee)
-=======
-func ApplyTransaction(config *params.ChainConfig, bc ChainContext, author *common.Address, gp *GasPool, statedb *state.StateDB, header *types.Header, tx *types.Transaction, usedGas *uint64, cfg vm.Config) (*types.Receipt, error) {
 	msg, err := TransactionToMessage(tx, types.MakeSigner(config, header.Number, header.Time), header.BaseFee)
->>>>>>> bed84606
 	if err != nil {
 		return nil, err
 	}
 	// Create a new context to be used in the EVM environment
 	blockContext := NewEVMBlockContext(header, bc, author)
-<<<<<<< HEAD
-	vmenv := vm.NewEVM(blockContext, vm.TxContext{}, statedb, config, cfg)
-
+	vmenv := vm.NewEVM(blockContext, vm.TxContext{BlobHashes: tx.BlobHashes()}, statedb, config, cfg)
 	return applyTransaction(msg, config, gp, statedb, header.Number, header.Hash(), tx, usedGas, vmenv, interruptCtx)
-=======
-	vmenv := vm.NewEVM(blockContext, vm.TxContext{BlobHashes: tx.BlobHashes()}, statedb, config, cfg)
-	return applyTransaction(msg, config, gp, statedb, header.Number, header.Hash(), tx, usedGas, vmenv)
->>>>>>> bed84606
 }