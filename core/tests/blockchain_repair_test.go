--- conflicted
+++ resolved
@@ -1815,11 +1815,7 @@
 
 	chainConfig.LondonBlock = big.NewInt(0)
 
-<<<<<<< HEAD
-	_, back, closeFn := miner.NewTestWorker(t, chainConfig, engine, db, 0, 0, 0)
-=======
 	_, back, closeFn := miner.NewTestWorker(t, chainConfig, engine, db, 0, 0, 0, 0)
->>>>>>> 5c912641
 	defer closeFn()
 
 	genesis := back.BlockChain().Genesis()
