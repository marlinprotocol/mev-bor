// Copyright 2015 The go-ethereum Authors
// This file is part of the go-ethereum library.
//
// The go-ethereum library is free software: you can redistribute it and/or modify
// it under the terms of the GNU Lesser General Public License as published by
// the Free Software Foundation, either version 3 of the License, or
// (at your option) any later version.
//
// The go-ethereum library is distributed in the hope that it will be useful,
// but WITHOUT ANY WARRANTY; without even the implied warranty of
// MERCHANTABILITY or FITNESS FOR A PARTICULAR PURPOSE. See the
// GNU Lesser General Public License for more details.
//
// You should have received a copy of the GNU Lesser General Public License
// along with the go-ethereum library. If not, see <http://www.gnu.org/licenses/>.

package core

import (
	"context"
	"crypto/ecdsa"
	"errors"
	"fmt"
	"io/ioutil"
	"math/big"
	"math/rand"
	"os"
	"runtime"
	"strings"
	"sync"
	"sync/atomic"
	"testing"
	"time"

	"gonum.org/v1/gonum/floats"
	"gonum.org/v1/gonum/stat"
	"pgregory.net/rapid"

	"github.com/ethereum/go-ethereum/common"
	"github.com/ethereum/go-ethereum/core/rawdb"
	"github.com/ethereum/go-ethereum/core/state"
	"github.com/ethereum/go-ethereum/core/types"
	"github.com/ethereum/go-ethereum/crypto"
	"github.com/ethereum/go-ethereum/event"
	"github.com/ethereum/go-ethereum/params"
	"github.com/ethereum/go-ethereum/trie"
)

var (
	// testTxPoolConfig is a transaction pool configuration without stateful disk
	// sideeffects used during testing.
	testTxPoolConfig TxPoolConfig

	// eip1559Config is a chain config with EIP-1559 enabled at block 0.
	eip1559Config *params.ChainConfig
)

const (
	txPoolGasLimit = 10_000_000
)

func init() {
	testTxPoolConfig = DefaultTxPoolConfig
	testTxPoolConfig.Journal = ""

	cpy := *params.TestChainConfig
	eip1559Config = &cpy
	eip1559Config.BerlinBlock = common.Big0
	eip1559Config.LondonBlock = common.Big0
}

type testBlockChain struct {
	gasLimit      uint64 // must be first field for 64 bit alignment (atomic access)
	statedb       *state.StateDB
	chainHeadFeed *event.Feed
}

func (bc *testBlockChain) CurrentBlock() *types.Block {
	return types.NewBlock(&types.Header{
		GasLimit: atomic.LoadUint64(&bc.gasLimit),
	}, nil, nil, nil, trie.NewStackTrie(nil))
}

func (bc *testBlockChain) GetBlock(hash common.Hash, number uint64) *types.Block {
	return bc.CurrentBlock()
}

func (bc *testBlockChain) StateAt(common.Hash) (*state.StateDB, error) {
	return bc.statedb, nil
}

func (bc *testBlockChain) SubscribeChainHeadEvent(ch chan<- ChainHeadEvent) event.Subscription {
	return bc.chainHeadFeed.Subscribe(ch)
}

func transaction(nonce uint64, gaslimit uint64, key *ecdsa.PrivateKey) *types.Transaction {
	return pricedTransaction(nonce, gaslimit, big.NewInt(1), key)
}

func pricedTransaction(nonce uint64, gaslimit uint64, gasprice *big.Int, key *ecdsa.PrivateKey) *types.Transaction {
	tx, _ := types.SignTx(types.NewTransaction(nonce, common.Address{}, big.NewInt(100), gaslimit, gasprice, nil), types.HomesteadSigner{}, key)
	return tx
}

func pricedDataTransaction(nonce uint64, gaslimit uint64, gasprice *big.Int, key *ecdsa.PrivateKey, bytes uint64) *types.Transaction {
	data := make([]byte, bytes)
	rand.Read(data)

	tx, _ := types.SignTx(types.NewTransaction(nonce, common.Address{}, big.NewInt(0), gaslimit, gasprice, data), types.HomesteadSigner{}, key)
	return tx
}

func dynamicFeeTx(nonce uint64, gaslimit uint64, gasFee *big.Int, tip *big.Int, key *ecdsa.PrivateKey) *types.Transaction {
	tx, _ := types.SignNewTx(key, types.LatestSignerForChainID(params.TestChainConfig.ChainID), &types.DynamicFeeTx{
		ChainID:    params.TestChainConfig.ChainID,
		Nonce:      nonce,
		GasTipCap:  tip,
		GasFeeCap:  gasFee,
		Gas:        gaslimit,
		To:         &common.Address{},
		Value:      big.NewInt(100),
		Data:       nil,
		AccessList: nil,
	})
	return tx
}

func setupTxPool() (*TxPool, *ecdsa.PrivateKey) {
	return setupTxPoolWithConfig(params.TestChainConfig, testTxPoolConfig, txPoolGasLimit)
}

func setupTxPoolWithConfig(config *params.ChainConfig, txPoolConfig TxPoolConfig, gasLimit uint64, options ...func(pool *TxPool)) (*TxPool, *ecdsa.PrivateKey) {
	statedb, _ := state.New(common.Hash{}, state.NewDatabase(rawdb.NewMemoryDatabase()), nil)

	blockchain := &testBlockChain{gasLimit, statedb, new(event.Feed)}

	key, _ := crypto.GenerateKey()

	pool := NewTxPool(txPoolConfig, config, blockchain, options...)

	// wait for the pool to initialize
	<-pool.initDoneCh
	return pool, key
}

// validateTxPoolInternals checks various consistency invariants within the pool.
func validateTxPoolInternals(pool *TxPool) error {
	pool.mu.RLock()
	defer pool.mu.RUnlock()

	// Ensure the total transaction set is consistent with pending + queued
	pending, queued := pool.stats()
	if total := pool.all.Count(); total != pending+queued {
		return fmt.Errorf("total transaction count %d != %d pending + %d queued", total, pending, queued)
	}
	pool.priced.Reheap()
	priced, remote := pool.priced.urgent.Len()+pool.priced.floating.Len(), pool.all.RemoteCount()
	if priced != remote {
		return fmt.Errorf("total priced transaction count %d != %d", priced, remote)
	}
	// Ensure the next nonce to assign is the correct one
	for addr, txs := range pool.pending {
		// Find the last transaction
		var last uint64
		for nonce := range txs.txs.items {
			if last < nonce {
				last = nonce
			}
		}
		if nonce := pool.pendingNonces.get(addr); nonce != last+1 {
			return fmt.Errorf("pending nonce mismatch: have %v, want %v", nonce, last+1)
		}
	}
	return nil
}

// validateEvents checks that the correct number of transaction addition events
// were fired on the pool's event feed.
func validateEvents(events chan NewTxsEvent, count int) error {
	var received []*types.Transaction

	for len(received) < count {
		select {
		case ev := <-events:
			received = append(received, ev.Txs...)
		case <-time.After(time.Second):
			return fmt.Errorf("event #%d not fired", len(received))
		}
	}
	if len(received) > count {
		return fmt.Errorf("more than %d events fired: %v", count, received[count:])
	}
	select {
	case ev := <-events:
		return fmt.Errorf("more than %d events fired: %v", count, ev.Txs)

	case <-time.After(50 * time.Millisecond):
		// This branch should be "default", but it's a data race between goroutines,
		// reading the event channel and pushing into it, so better wait a bit ensuring
		// really nothing gets injected.
	}
	return nil
}

func deriveSender(tx *types.Transaction) (common.Address, error) {
	return types.Sender(types.HomesteadSigner{}, tx)
}

type testChain struct {
	*testBlockChain
	address common.Address
	trigger *bool
}

// testChain.State() is used multiple times to reset the pending state.
// when simulate is true it will create a state that indicates
// that tx0 and tx1 are included in the chain.
func (c *testChain) State() (*state.StateDB, error) {
	// delay "state change" by one. The tx pool fetches the
	// state multiple times and by delaying it a bit we simulate
	// a state change between those fetches.
	stdb := c.statedb
	if *c.trigger {
		c.statedb, _ = state.New(common.Hash{}, state.NewDatabase(rawdb.NewMemoryDatabase()), nil)
		// simulate that the new head block included tx0 and tx1
		c.statedb.SetNonce(c.address, 2)
		c.statedb.SetBalance(c.address, new(big.Int).SetUint64(params.Ether))
		*c.trigger = false
	}
	return stdb, nil
}

// This test simulates a scenario where a new block is imported during a
// state reset and tests whether the pending state is in sync with the
// block head event that initiated the resetState().
func TestStateChangeDuringTransactionPoolReset(t *testing.T) {
	t.Parallel()

	var (
		key, _     = crypto.GenerateKey()
		address    = crypto.PubkeyToAddress(key.PublicKey)
		statedb, _ = state.New(common.Hash{}, state.NewDatabase(rawdb.NewMemoryDatabase()), nil)
		trigger    = false
	)

	// setup pool with 2 transaction in it
	statedb.SetBalance(address, new(big.Int).SetUint64(params.Ether))
	blockchain := &testChain{&testBlockChain{1000000000, statedb, new(event.Feed)}, address, &trigger}

	tx0 := transaction(0, 100000, key)
	tx1 := transaction(1, 100000, key)

	pool := NewTxPool(testTxPoolConfig, params.TestChainConfig, blockchain)
	defer pool.Stop()

	nonce := pool.Nonce(address)
	if nonce != 0 {
		t.Fatalf("Invalid nonce, want 0, got %d", nonce)
	}

	pool.AddRemotesSync([]*types.Transaction{tx0, tx1})

	nonce = pool.Nonce(address)
	if nonce != 2 {
		t.Fatalf("Invalid nonce, want 2, got %d", nonce)
	}

	// trigger state change in the background
	trigger = true
	<-pool.requestReset(nil, nil)

	nonce = pool.Nonce(address)
	if nonce != 2 {
		t.Fatalf("Invalid nonce, want 2, got %d", nonce)
	}
}

func testAddBalance(pool *TxPool, addr common.Address, amount *big.Int) {
	pool.mu.Lock()
	pool.currentState.AddBalance(addr, amount)
	pool.mu.Unlock()
}

func testSetNonce(pool *TxPool, addr common.Address, nonce uint64) {
	pool.mu.Lock()
	pool.currentState.SetNonce(addr, nonce)
	pool.mu.Unlock()
}

func getBalance(pool *TxPool, addr common.Address) *big.Int {
	bal := big.NewInt(0)

	pool.mu.Lock()
	bal.Set(pool.currentState.GetBalance(addr))
	pool.mu.Unlock()

	return bal
}

func TestInvalidTransactions(t *testing.T) {
	t.Parallel()

	pool, key := setupTxPool()
	defer pool.Stop()

	tx := transaction(0, 100, key)
	from, _ := deriveSender(tx)

	testAddBalance(pool, from, big.NewInt(1))
	if err := pool.AddRemote(tx); !errors.Is(err, ErrInsufficientFunds) {
		t.Error("expected", ErrInsufficientFunds)
	}

	balance := new(big.Int).Add(tx.Value(), new(big.Int).Mul(new(big.Int).SetUint64(tx.Gas()), tx.GasPrice()))
	testAddBalance(pool, from, balance)
	if err := pool.AddRemote(tx); !errors.Is(err, ErrIntrinsicGas) {
		t.Error("expected", ErrIntrinsicGas, "got", err)
	}

	testSetNonce(pool, from, 1)
	testAddBalance(pool, from, big.NewInt(0xffffffffffffff))
	tx = transaction(0, 100000, key)
	if err := pool.AddRemote(tx); !errors.Is(err, ErrNonceTooLow) {
		t.Error("expected", ErrNonceTooLow)
	}

	tx = transaction(1, 100000, key)
	pool.gasPrice = big.NewInt(1000)
	if err := pool.AddRemote(tx); err != ErrUnderpriced {
		t.Error("expected", ErrUnderpriced, "got", err)
	}
	if err := pool.AddLocal(tx); err != nil {
		t.Error("expected", nil, "got", err)
	}
}

func TestTransactionQueue(t *testing.T) {
	t.Parallel()

	pool, key := setupTxPool()
	defer pool.Stop()

	tx := transaction(0, 100, key)
	from, _ := deriveSender(tx)
	testAddBalance(pool, from, big.NewInt(1000))
	<-pool.requestReset(nil, nil)

	pool.enqueueTx(tx.Hash(), tx, false, true)
	<-pool.requestPromoteExecutables(newAccountSet(pool.signer, from))
	if len(pool.pending) != 1 {
		t.Error("expected valid txs to be 1 is", len(pool.pending))
	}

	tx = transaction(1, 100, key)
	from, _ = deriveSender(tx)
	testSetNonce(pool, from, 2)
	pool.enqueueTx(tx.Hash(), tx, false, true)

	<-pool.requestPromoteExecutables(newAccountSet(pool.signer, from))
	if _, ok := pool.pending[from].txs.items[tx.Nonce()]; ok {
		t.Error("expected transaction to be in tx pool")
	}
	if len(pool.queue) > 0 {
		t.Error("expected transaction queue to be empty. is", len(pool.queue))
	}
}

func TestTransactionQueue2(t *testing.T) {
	t.Parallel()

	pool, key := setupTxPool()
	defer pool.Stop()

	tx1 := transaction(0, 100, key)
	tx2 := transaction(10, 100, key)
	tx3 := transaction(11, 100, key)
	from, _ := deriveSender(tx1)
	testAddBalance(pool, from, big.NewInt(1000))
	pool.reset(nil, nil)

	pool.enqueueTx(tx1.Hash(), tx1, false, true)
	pool.enqueueTx(tx2.Hash(), tx2, false, true)
	pool.enqueueTx(tx3.Hash(), tx3, false, true)

	pool.promoteExecutables([]common.Address{from})
	if len(pool.pending) != 1 {
		t.Error("expected pending length to be 1, got", len(pool.pending))
	}
	if pool.queue[from].Len() != 2 {
		t.Error("expected len(queue) == 2, got", pool.queue[from].Len())
	}
}

func TestTransactionNegativeValue(t *testing.T) {
	t.Parallel()

	pool, key := setupTxPool()
	defer pool.Stop()

	tx, _ := types.SignTx(types.NewTransaction(0, common.Address{}, big.NewInt(-1), 100, big.NewInt(1), nil), types.HomesteadSigner{}, key)
	from, _ := deriveSender(tx)
	testAddBalance(pool, from, big.NewInt(1))
	if err := pool.AddRemote(tx); err != ErrNegativeValue {
		t.Error("expected", ErrNegativeValue, "got", err)
	}
}

func TestTransactionTipAboveFeeCap(t *testing.T) {
	t.Parallel()

	pool, key := setupTxPoolWithConfig(eip1559Config, testTxPoolConfig, txPoolGasLimit)
	defer pool.Stop()

	tx := dynamicFeeTx(0, 100, big.NewInt(1), big.NewInt(2), key)

	if err := pool.AddRemote(tx); err != ErrTipAboveFeeCap {
		t.Error("expected", ErrTipAboveFeeCap, "got", err)
	}
}

func TestTransactionVeryHighValues(t *testing.T) {
	t.Parallel()

	pool, key := setupTxPoolWithConfig(eip1559Config, testTxPoolConfig, txPoolGasLimit)
	defer pool.Stop()

	veryBigNumber := big.NewInt(1)
	veryBigNumber.Lsh(veryBigNumber, 300)

	tx := dynamicFeeTx(0, 100, big.NewInt(1), veryBigNumber, key)
	if err := pool.AddRemote(tx); err != ErrTipVeryHigh {
		t.Error("expected", ErrTipVeryHigh, "got", err)
	}

	tx2 := dynamicFeeTx(0, 100, veryBigNumber, big.NewInt(1), key)
	if err := pool.AddRemote(tx2); err != ErrFeeCapVeryHigh {
		t.Error("expected", ErrFeeCapVeryHigh, "got", err)
	}
}

func TestTransactionChainFork(t *testing.T) {
	t.Parallel()

	pool, key := setupTxPool()
	defer pool.Stop()

	addr := crypto.PubkeyToAddress(key.PublicKey)
	resetState := func() {
		statedb, _ := state.New(common.Hash{}, state.NewDatabase(rawdb.NewMemoryDatabase()), nil)
		statedb.AddBalance(addr, big.NewInt(100000000000000))

		pool.chain = &testBlockChain{1000000, statedb, new(event.Feed)}
		<-pool.requestReset(nil, nil)
	}
	resetState()

	tx := transaction(0, 100000, key)
	if _, err := pool.add(tx, false); err != nil {
		t.Error("didn't expect error", err)
	}
	pool.removeTx(tx.Hash(), true)

	// reset the pool's internal state
	resetState()
	if _, err := pool.add(tx, false); err != nil {
		t.Error("didn't expect error", err)
	}
}

func TestTransactionDoubleNonce(t *testing.T) {
	t.Parallel()

	pool, key := setupTxPool()
	defer pool.Stop()

	addr := crypto.PubkeyToAddress(key.PublicKey)
	resetState := func() {
		statedb, _ := state.New(common.Hash{}, state.NewDatabase(rawdb.NewMemoryDatabase()), nil)
		statedb.AddBalance(addr, big.NewInt(100000000000000))

		pool.chain = &testBlockChain{1000000, statedb, new(event.Feed)}
		<-pool.requestReset(nil, nil)
	}
	resetState()

	signer := types.HomesteadSigner{}
	tx1, _ := types.SignTx(types.NewTransaction(0, common.Address{}, big.NewInt(100), 100000, big.NewInt(1), nil), signer, key)
	tx2, _ := types.SignTx(types.NewTransaction(0, common.Address{}, big.NewInt(100), 1000000, big.NewInt(2), nil), signer, key)
	tx3, _ := types.SignTx(types.NewTransaction(0, common.Address{}, big.NewInt(100), 1000000, big.NewInt(1), nil), signer, key)

	// Add the first two transaction, ensure higher priced stays only
	if replace, err := pool.add(tx1, false); err != nil || replace {
		t.Errorf("first transaction insert failed (%v) or reported replacement (%v)", err, replace)
	}
	if replace, err := pool.add(tx2, false); err != nil || !replace {
		t.Errorf("second transaction insert failed (%v) or not reported replacement (%v)", err, replace)
	}
	<-pool.requestPromoteExecutables(newAccountSet(signer, addr))
	if pool.pending[addr].Len() != 1 {
		t.Error("expected 1 pending transactions, got", pool.pending[addr].Len())
	}
	if tx := pool.pending[addr].txs.items[0]; tx.Hash() != tx2.Hash() {
		t.Errorf("transaction mismatch: have %x, want %x", tx.Hash(), tx2.Hash())
	}

	// Add the third transaction and ensure it's not saved (smaller price)
	pool.add(tx3, false)
	<-pool.requestPromoteExecutables(newAccountSet(signer, addr))
	if pool.pending[addr].Len() != 1 {
		t.Error("expected 1 pending transactions, got", pool.pending[addr].Len())
	}
	if tx := pool.pending[addr].txs.items[0]; tx.Hash() != tx2.Hash() {
		t.Errorf("transaction mismatch: have %x, want %x", tx.Hash(), tx2.Hash())
	}
	// Ensure the total transaction count is correct
	if pool.all.Count() != 1 {
		t.Error("expected 1 total transactions, got", pool.all.Count())
	}
}

func TestTransactionMissingNonce(t *testing.T) {
	t.Parallel()

	pool, key := setupTxPool()
	defer pool.Stop()

	addr := crypto.PubkeyToAddress(key.PublicKey)
	testAddBalance(pool, addr, big.NewInt(100000000000000))
	tx := transaction(1, 100000, key)
	if _, err := pool.add(tx, false); err != nil {
		t.Error("didn't expect error", err)
	}
	if len(pool.pending) != 0 {
		t.Error("expected 0 pending transactions, got", len(pool.pending))
	}
	if pool.queue[addr].Len() != 1 {
		t.Error("expected 1 queued transaction, got", pool.queue[addr].Len())
	}
	if pool.all.Count() != 1 {
		t.Error("expected 1 total transactions, got", pool.all.Count())
	}
}

func TestTransactionNonceRecovery(t *testing.T) {
	t.Parallel()

	const n = 10
	pool, key := setupTxPool()
	defer pool.Stop()

	addr := crypto.PubkeyToAddress(key.PublicKey)
	testSetNonce(pool, addr, n)
	testAddBalance(pool, addr, big.NewInt(100000000000000))
	<-pool.requestReset(nil, nil)

	tx := transaction(n, 100000, key)
	if err := pool.AddRemote(tx); err != nil {
		t.Error(err)
	}
	// simulate some weird re-order of transactions and missing nonce(s)
	testSetNonce(pool, addr, n-1)
	<-pool.requestReset(nil, nil)
	if fn := pool.Nonce(addr); fn != n-1 {
		t.Errorf("expected nonce to be %d, got %d", n-1, fn)
	}
}

// Tests that if an account runs out of funds, any pending and queued transactions
// are dropped.
func TestTransactionDropping(t *testing.T) {
	t.Parallel()

	// Create a test account and fund it
	pool, key := setupTxPool()
	defer pool.Stop()

	account := crypto.PubkeyToAddress(key.PublicKey)
	testAddBalance(pool, account, big.NewInt(1000))

	// Add some pending and some queued transactions
	var (
		tx0  = transaction(0, 100, key)
		tx1  = transaction(1, 200, key)
		tx2  = transaction(2, 300, key)
		tx10 = transaction(10, 100, key)
		tx11 = transaction(11, 200, key)
		tx12 = transaction(12, 300, key)
	)
	pool.all.Add(tx0, false)
	pool.priced.Put(tx0, false)
	pool.promoteTx(account, tx0.Hash(), tx0)

	pool.all.Add(tx1, false)
	pool.priced.Put(tx1, false)
	pool.promoteTx(account, tx1.Hash(), tx1)

	pool.all.Add(tx2, false)
	pool.priced.Put(tx2, false)
	pool.promoteTx(account, tx2.Hash(), tx2)

	pool.enqueueTx(tx10.Hash(), tx10, false, true)
	pool.enqueueTx(tx11.Hash(), tx11, false, true)
	pool.enqueueTx(tx12.Hash(), tx12, false, true)

	// Check that pre and post validations leave the pool as is
	if pool.pending[account].Len() != 3 {
		t.Errorf("pending transaction mismatch: have %d, want %d", pool.pending[account].Len(), 3)
	}
	if pool.queue[account].Len() != 3 {
		t.Errorf("queued transaction mismatch: have %d, want %d", pool.queue[account].Len(), 3)
	}
	if pool.all.Count() != 6 {
		t.Errorf("total transaction mismatch: have %d, want %d", pool.all.Count(), 6)
	}
	<-pool.requestReset(nil, nil)
	if pool.pending[account].Len() != 3 {
		t.Errorf("pending transaction mismatch: have %d, want %d", pool.pending[account].Len(), 3)
	}
	if pool.queue[account].Len() != 3 {
		t.Errorf("queued transaction mismatch: have %d, want %d", pool.queue[account].Len(), 3)
	}
	if pool.all.Count() != 6 {
		t.Errorf("total transaction mismatch: have %d, want %d", pool.all.Count(), 6)
	}
	// Reduce the balance of the account, and check that invalidated transactions are dropped
	testAddBalance(pool, account, big.NewInt(-650))
	<-pool.requestReset(nil, nil)

	if _, ok := pool.pending[account].txs.items[tx0.Nonce()]; !ok {
		t.Errorf("funded pending transaction missing: %v", tx0)
	}
	if _, ok := pool.pending[account].txs.items[tx1.Nonce()]; !ok {
		t.Errorf("funded pending transaction missing: %v", tx0)
	}
	if _, ok := pool.pending[account].txs.items[tx2.Nonce()]; ok {
		t.Errorf("out-of-fund pending transaction present: %v", tx1)
	}
	if _, ok := pool.queue[account].txs.items[tx10.Nonce()]; !ok {
		t.Errorf("funded queued transaction missing: %v", tx10)
	}
	if _, ok := pool.queue[account].txs.items[tx11.Nonce()]; !ok {
		t.Errorf("funded queued transaction missing: %v", tx10)
	}
	if _, ok := pool.queue[account].txs.items[tx12.Nonce()]; ok {
		t.Errorf("out-of-fund queued transaction present: %v", tx11)
	}
	if pool.all.Count() != 4 {
		t.Errorf("total transaction mismatch: have %d, want %d", pool.all.Count(), 4)
	}
	// Reduce the block gas limit, check that invalidated transactions are dropped
	atomic.StoreUint64(&pool.chain.(*testBlockChain).gasLimit, 100)
	<-pool.requestReset(nil, nil)

	if _, ok := pool.pending[account].txs.items[tx0.Nonce()]; !ok {
		t.Errorf("funded pending transaction missing: %v", tx0)
	}
	if _, ok := pool.pending[account].txs.items[tx1.Nonce()]; ok {
		t.Errorf("over-gased pending transaction present: %v", tx1)
	}
	if _, ok := pool.queue[account].txs.items[tx10.Nonce()]; !ok {
		t.Errorf("funded queued transaction missing: %v", tx10)
	}
	if _, ok := pool.queue[account].txs.items[tx11.Nonce()]; ok {
		t.Errorf("over-gased queued transaction present: %v", tx11)
	}
	if pool.all.Count() != 2 {
		t.Errorf("total transaction mismatch: have %d, want %d", pool.all.Count(), 2)
	}
}

// Tests that if a transaction is dropped from the current pending pool (e.g. out
// of fund), all consecutive (still valid, but not executable) transactions are
// postponed back into the future queue to prevent broadcasting them.
func TestTransactionPostponing(t *testing.T) {
	t.Parallel()

	// Create the pool to test the postponing with
	statedb, _ := state.New(common.Hash{}, state.NewDatabase(rawdb.NewMemoryDatabase()), nil)
	blockchain := &testBlockChain{1000000, statedb, new(event.Feed)}

	pool := NewTxPool(testTxPoolConfig, params.TestChainConfig, blockchain)
	defer pool.Stop()

	// Create two test accounts to produce different gap profiles with
	keys := make([]*ecdsa.PrivateKey, 2)
	accs := make([]common.Address, len(keys))

	for i := 0; i < len(keys); i++ {
		keys[i], _ = crypto.GenerateKey()
		accs[i] = crypto.PubkeyToAddress(keys[i].PublicKey)

		testAddBalance(pool, crypto.PubkeyToAddress(keys[i].PublicKey), big.NewInt(50100))
	}
	// Add a batch consecutive pending transactions for validation
	txs := []*types.Transaction{}
	for i, key := range keys {

		for j := 0; j < 100; j++ {
			var tx *types.Transaction
			if (i+j)%2 == 0 {
				tx = transaction(uint64(j), 25000, key)
			} else {
				tx = transaction(uint64(j), 50000, key)
			}
			txs = append(txs, tx)
		}
	}
	for i, err := range pool.AddRemotesSync(txs) {
		if err != nil {
			t.Fatalf("tx %d: failed to add transactions: %v", i, err)
		}
	}
	// Check that pre and post validations leave the pool as is
	if pending := pool.pending[accs[0]].Len() + pool.pending[accs[1]].Len(); pending != len(txs) {
		t.Errorf("pending transaction mismatch: have %d, want %d", pending, len(txs))
	}
	if len(pool.queue) != 0 {
		t.Errorf("queued accounts mismatch: have %d, want %d", len(pool.queue), 0)
	}
	if pool.all.Count() != len(txs) {
		t.Errorf("total transaction mismatch: have %d, want %d", pool.all.Count(), len(txs))
	}
	<-pool.requestReset(nil, nil)
	if pending := pool.pending[accs[0]].Len() + pool.pending[accs[1]].Len(); pending != len(txs) {
		t.Errorf("pending transaction mismatch: have %d, want %d", pending, len(txs))
	}
	if len(pool.queue) != 0 {
		t.Errorf("queued accounts mismatch: have %d, want %d", len(pool.queue), 0)
	}
	if pool.all.Count() != len(txs) {
		t.Errorf("total transaction mismatch: have %d, want %d", pool.all.Count(), len(txs))
	}
	// Reduce the balance of the account, and check that transactions are reorganised
	for _, addr := range accs {
		testAddBalance(pool, addr, big.NewInt(-1))
	}
	<-pool.requestReset(nil, nil)

	// The first account's first transaction remains valid, check that subsequent
	// ones are either filtered out, or queued up for later.
	if _, ok := pool.pending[accs[0]].txs.items[txs[0].Nonce()]; !ok {
		t.Errorf("tx %d: valid and funded transaction missing from pending pool: %v", 0, txs[0])
	}
	if _, ok := pool.queue[accs[0]].txs.items[txs[0].Nonce()]; ok {
		t.Errorf("tx %d: valid and funded transaction present in future queue: %v", 0, txs[0])
	}
	for i, tx := range txs[1:100] {
		if i%2 == 1 {
			if _, ok := pool.pending[accs[0]].txs.items[tx.Nonce()]; ok {
				t.Errorf("tx %d: valid but future transaction present in pending pool: %v", i+1, tx)
			}
			if _, ok := pool.queue[accs[0]].txs.items[tx.Nonce()]; !ok {
				t.Errorf("tx %d: valid but future transaction missing from future queue: %v", i+1, tx)
			}
		} else {
			if _, ok := pool.pending[accs[0]].txs.items[tx.Nonce()]; ok {
				t.Errorf("tx %d: out-of-fund transaction present in pending pool: %v", i+1, tx)
			}
			if _, ok := pool.queue[accs[0]].txs.items[tx.Nonce()]; ok {
				t.Errorf("tx %d: out-of-fund transaction present in future queue: %v", i+1, tx)
			}
		}
	}
	// The second account's first transaction got invalid, check that all transactions
	// are either filtered out, or queued up for later.
	if pool.pending[accs[1]] != nil {
		t.Errorf("invalidated account still has pending transactions")
	}
	for i, tx := range txs[100:] {
		if i%2 == 1 {
			if _, ok := pool.queue[accs[1]].txs.items[tx.Nonce()]; !ok {
				t.Errorf("tx %d: valid but future transaction missing from future queue: %v", 100+i, tx)
			}
		} else {
			if _, ok := pool.queue[accs[1]].txs.items[tx.Nonce()]; ok {
				t.Errorf("tx %d: out-of-fund transaction present in future queue: %v", 100+i, tx)
			}
		}
	}
	if pool.all.Count() != len(txs)/2 {
		t.Errorf("total transaction mismatch: have %d, want %d", pool.all.Count(), len(txs)/2)
	}
}

// Tests that if the transaction pool has both executable and non-executable
// transactions from an origin account, filling the nonce gap moves all queued
// ones into the pending pool.
func TestTransactionGapFilling(t *testing.T) {
	t.Parallel()

	// Create a test account and fund it
	pool, key := setupTxPool()
	defer pool.Stop()

	account := crypto.PubkeyToAddress(key.PublicKey)
	testAddBalance(pool, account, big.NewInt(1000000))

	// Keep track of transaction events to ensure all executables get announced
	events := make(chan NewTxsEvent, testTxPoolConfig.AccountQueue+5)
	sub := pool.txFeed.Subscribe(events)
	defer sub.Unsubscribe()

	// Create a pending and a queued transaction with a nonce-gap in between
	pool.AddRemotesSync([]*types.Transaction{
		transaction(0, 100000, key),
		transaction(2, 100000, key),
	})
	pending, queued := pool.Stats()
	if pending != 1 {
		t.Fatalf("pending transactions mismatched: have %d, want %d", pending, 1)
	}
	if queued != 1 {
		t.Fatalf("queued transactions mismatched: have %d, want %d", queued, 1)
	}
	if err := validateEvents(events, 1); err != nil {
		t.Fatalf("original event firing failed: %v", err)
	}
	if err := validateTxPoolInternals(pool); err != nil {
		t.Fatalf("pool internal state corrupted: %v", err)
	}
	// Fill the nonce gap and ensure all transactions become pending
	if err := pool.addRemoteSync(transaction(1, 100000, key)); err != nil {
		t.Fatalf("failed to add gapped transaction: %v", err)
	}
	pending, queued = pool.Stats()
	if pending != 3 {
		t.Fatalf("pending transactions mismatched: have %d, want %d", pending, 3)
	}
	if queued != 0 {
		t.Fatalf("queued transactions mismatched: have %d, want %d", queued, 0)
	}
	if err := validateEvents(events, 2); err != nil {
		t.Fatalf("gap-filling event firing failed: %v", err)
	}
	if err := validateTxPoolInternals(pool); err != nil {
		t.Fatalf("pool internal state corrupted: %v", err)
	}
}

// Tests that if the transaction count belonging to a single account goes above
// some threshold, the higher transactions are dropped to prevent DOS attacks.
func TestTransactionQueueAccountLimiting(t *testing.T) {
	t.Parallel()

	// Create a test account and fund it
	pool, key := setupTxPool()
	defer pool.Stop()

	account := crypto.PubkeyToAddress(key.PublicKey)
	testAddBalance(pool, account, big.NewInt(1000000))

	// Keep queuing up transactions and make sure all above a limit are dropped
	for i := uint64(1); i <= testTxPoolConfig.AccountQueue+5; i++ {
		if err := pool.addRemoteSync(transaction(i, 100000, key)); err != nil {
			t.Fatalf("tx %d: failed to add transaction: %v", i, err)
		}
		if len(pool.pending) != 0 {
			t.Errorf("tx %d: pending pool size mismatch: have %d, want %d", i, len(pool.pending), 0)
		}
		if i <= testTxPoolConfig.AccountQueue {
			if pool.queue[account].Len() != int(i) {
				t.Errorf("tx %d: queue size mismatch: have %d, want %d", i, pool.queue[account].Len(), i)
			}
		} else {
			if pool.queue[account].Len() != int(testTxPoolConfig.AccountQueue) {
				t.Errorf("tx %d: queue limit mismatch: have %d, want %d", i, pool.queue[account].Len(), testTxPoolConfig.AccountQueue)
			}
		}
	}
	if pool.all.Count() != int(testTxPoolConfig.AccountQueue) {
		t.Errorf("total transaction mismatch: have %d, want %d", pool.all.Count(), testTxPoolConfig.AccountQueue)
	}
}

// Tests that if the transaction count belonging to multiple accounts go above
// some threshold, the higher transactions are dropped to prevent DOS attacks.
//
// This logic should not hold for local transactions, unless the local tracking
// mechanism is disabled.
func TestTransactionQueueGlobalLimiting(t *testing.T) {
	testTransactionQueueGlobalLimiting(t, false)
}
func TestTransactionQueueGlobalLimitingNoLocals(t *testing.T) {
	testTransactionQueueGlobalLimiting(t, true)
}

func testTransactionQueueGlobalLimiting(t *testing.T, nolocals bool) {
	t.Parallel()

	// Create the pool to test the limit enforcement with
	statedb, _ := state.New(common.Hash{}, state.NewDatabase(rawdb.NewMemoryDatabase()), nil)
	blockchain := &testBlockChain{1000000, statedb, new(event.Feed)}

	config := testTxPoolConfig
	config.NoLocals = nolocals
	config.GlobalQueue = config.AccountQueue*3 - 1 // reduce the queue limits to shorten test time (-1 to make it non divisible)

	pool := NewTxPool(config, params.TestChainConfig, blockchain)
	defer pool.Stop()

	// Create a number of test accounts and fund them (last one will be the local)
	keys := make([]*ecdsa.PrivateKey, 5)
	for i := 0; i < len(keys); i++ {
		keys[i], _ = crypto.GenerateKey()
		testAddBalance(pool, crypto.PubkeyToAddress(keys[i].PublicKey), big.NewInt(1000000))
	}
	local := keys[len(keys)-1]

	// Generate and queue a batch of transactions
	nonces := make(map[common.Address]uint64)

	txs := make(types.Transactions, 0, 3*config.GlobalQueue)
	for len(txs) < cap(txs) {
		key := keys[rand.Intn(len(keys)-1)] // skip adding transactions with the local account
		addr := crypto.PubkeyToAddress(key.PublicKey)

		txs = append(txs, transaction(nonces[addr]+1, 100000, key))
		nonces[addr]++
	}
	// Import the batch and verify that limits have been enforced
	pool.AddRemotesSync(txs)

	queued := 0
	for addr, list := range pool.queue {
		if list.Len() > int(config.AccountQueue) {
			t.Errorf("addr %x: queued accounts overflown allowance: %d > %d", addr, list.Len(), config.AccountQueue)
		}
		queued += list.Len()
	}
	if queued > int(config.GlobalQueue) {
		t.Fatalf("total transactions overflow allowance: %d > %d", queued, config.GlobalQueue)
	}
	// Generate a batch of transactions from the local account and import them
	txs = txs[:0]
	for i := uint64(0); i < 3*config.GlobalQueue; i++ {
		txs = append(txs, transaction(i+1, 100000, local))
	}
	pool.AddLocals(txs)

	// If locals are disabled, the previous eviction algorithm should apply here too
	if nolocals {
		queued := 0
		for addr, list := range pool.queue {
			if list.Len() > int(config.AccountQueue) {
				t.Errorf("addr %x: queued accounts overflown allowance: %d > %d", addr, list.Len(), config.AccountQueue)
			}
			queued += list.Len()
		}
		if queued > int(config.GlobalQueue) {
			t.Fatalf("total transactions overflow allowance: %d > %d", queued, config.GlobalQueue)
		}
	} else {
		// Local exemptions are enabled, make sure the local account owned the queue
		if len(pool.queue) != 1 {
			t.Errorf("multiple accounts in queue: have %v, want %v", len(pool.queue), 1)
		}
		// Also ensure no local transactions are ever dropped, even if above global limits
		if queued := pool.queue[crypto.PubkeyToAddress(local.PublicKey)].Len(); uint64(queued) != 3*config.GlobalQueue {
			t.Fatalf("local account queued transaction count mismatch: have %v, want %v", queued, 3*config.GlobalQueue)
		}
	}
}

// Tests that if an account remains idle for a prolonged amount of time, any
// non-executable transactions queued up are dropped to prevent wasting resources
// on shuffling them around.
//
// This logic should not hold for local transactions, unless the local tracking
// mechanism is disabled.
func TestTransactionQueueTimeLimiting(t *testing.T) {
	testTransactionQueueTimeLimiting(t, false)
}
func TestTransactionQueueTimeLimitingNoLocals(t *testing.T) {
	testTransactionQueueTimeLimiting(t, true)
}

func testTransactionQueueTimeLimiting(t *testing.T, nolocals bool) {
	// Reduce the eviction interval to a testable amount
	defer func(old time.Duration) { evictionInterval = old }(evictionInterval)
	evictionInterval = time.Millisecond * 100

	// Create the pool to test the non-expiration enforcement
	statedb, _ := state.New(common.Hash{}, state.NewDatabase(rawdb.NewMemoryDatabase()), nil)
	blockchain := &testBlockChain{1000000, statedb, new(event.Feed)}

	config := testTxPoolConfig
	config.Lifetime = time.Second
	config.NoLocals = nolocals

	pool := NewTxPool(config, params.TestChainConfig, blockchain)
	defer pool.Stop()

	// Create two test accounts to ensure remotes expire but locals do not
	local, _ := crypto.GenerateKey()
	remote, _ := crypto.GenerateKey()

	testAddBalance(pool, crypto.PubkeyToAddress(local.PublicKey), big.NewInt(1000000000))
	testAddBalance(pool, crypto.PubkeyToAddress(remote.PublicKey), big.NewInt(1000000000))

	// Add the two transactions and ensure they both are queued up
	if err := pool.AddLocal(pricedTransaction(1, 100000, big.NewInt(1), local)); err != nil {
		t.Fatalf("failed to add local transaction: %v", err)
	}
	if err := pool.AddRemote(pricedTransaction(1, 100000, big.NewInt(1), remote)); err != nil {
		t.Fatalf("failed to add remote transaction: %v", err)
	}
	pending, queued := pool.Stats()
	if pending != 0 {
		t.Fatalf("pending transactions mismatched: have %d, want %d", pending, 0)
	}
	if queued != 2 {
		t.Fatalf("queued transactions mismatched: have %d, want %d", queued, 2)
	}
	if err := validateTxPoolInternals(pool); err != nil {
		t.Fatalf("pool internal state corrupted: %v", err)
	}

	// Allow the eviction interval to run
	time.Sleep(2 * evictionInterval)

	// Transactions should not be evicted from the queue yet since lifetime duration has not passed
	pending, queued = pool.Stats()
	if pending != 0 {
		t.Fatalf("pending transactions mismatched: have %d, want %d", pending, 0)
	}
	if queued != 2 {
		t.Fatalf("queued transactions mismatched: have %d, want %d", queued, 2)
	}
	if err := validateTxPoolInternals(pool); err != nil {
		t.Fatalf("pool internal state corrupted: %v", err)
	}

	// Wait a bit for eviction to run and clean up any leftovers, and ensure only the local remains
	time.Sleep(2 * config.Lifetime)

	pending, queued = pool.Stats()
	if pending != 0 {
		t.Fatalf("pending transactions mismatched: have %d, want %d", pending, 0)
	}
	if nolocals {
		if queued != 0 {
			t.Fatalf("queued transactions mismatched: have %d, want %d", queued, 0)
		}
	} else {
		if queued != 1 {
			t.Fatalf("queued transactions mismatched: have %d, want %d", queued, 1)
		}
	}
	if err := validateTxPoolInternals(pool); err != nil {
		t.Fatalf("pool internal state corrupted: %v", err)
	}

	// remove current transactions and increase nonce to prepare for a reset and cleanup
	statedb.SetNonce(crypto.PubkeyToAddress(remote.PublicKey), 2)
	statedb.SetNonce(crypto.PubkeyToAddress(local.PublicKey), 2)
	<-pool.requestReset(nil, nil)

	// make sure queue, pending are cleared
	pending, queued = pool.Stats()
	if pending != 0 {
		t.Fatalf("pending transactions mismatched: have %d, want %d", pending, 0)
	}
	if queued != 0 {
		t.Fatalf("queued transactions mismatched: have %d, want %d", queued, 0)
	}
	if err := validateTxPoolInternals(pool); err != nil {
		t.Fatalf("pool internal state corrupted: %v", err)
	}

	// Queue gapped transactions
	if err := pool.AddLocal(pricedTransaction(4, 100000, big.NewInt(1), local)); err != nil {
		t.Fatalf("failed to add remote transaction: %v", err)
	}
	if err := pool.addRemoteSync(pricedTransaction(4, 100000, big.NewInt(1), remote)); err != nil {
		t.Fatalf("failed to add remote transaction: %v", err)
	}
	time.Sleep(5 * evictionInterval) // A half lifetime pass

	// Queue executable transactions, the life cycle should be restarted.
	if err := pool.AddLocal(pricedTransaction(2, 100000, big.NewInt(1), local)); err != nil {
		t.Fatalf("failed to add remote transaction: %v", err)
	}
	if err := pool.addRemoteSync(pricedTransaction(2, 100000, big.NewInt(1), remote)); err != nil {
		t.Fatalf("failed to add remote transaction: %v", err)
	}
	time.Sleep(6 * evictionInterval)

	// All gapped transactions shouldn't be kicked out
	pending, queued = pool.Stats()
	if pending != 2 {
		t.Fatalf("pending transactions mismatched: have %d, want %d", pending, 2)
	}
	if queued != 2 {
		t.Fatalf("queued transactions mismatched: have %d, want %d", queued, 3)
	}
	if err := validateTxPoolInternals(pool); err != nil {
		t.Fatalf("pool internal state corrupted: %v", err)
	}

	// The whole life time pass after last promotion, kick out stale transactions
	time.Sleep(2 * config.Lifetime)
	pending, queued = pool.Stats()
	if pending != 2 {
		t.Fatalf("pending transactions mismatched: have %d, want %d", pending, 2)
	}
	if nolocals {
		if queued != 0 {
			t.Fatalf("queued transactions mismatched: have %d, want %d", queued, 0)
		}
	} else {
		if queued != 1 {
			t.Fatalf("queued transactions mismatched: have %d, want %d", queued, 1)
		}
	}
	if err := validateTxPoolInternals(pool); err != nil {
		t.Fatalf("pool internal state corrupted: %v", err)
	}
}

// Tests that even if the transaction count belonging to a single account goes
// above some threshold, as long as the transactions are executable, they are
// accepted.
func TestTransactionPendingLimiting(t *testing.T) {
	t.Parallel()

	// Create a test account and fund it
	pool, key := setupTxPool()
	defer pool.Stop()

	account := crypto.PubkeyToAddress(key.PublicKey)
	testAddBalance(pool, account, big.NewInt(1000000))

	// Keep track of transaction events to ensure all executables get announced
	events := make(chan NewTxsEvent, testTxPoolConfig.AccountQueue+5)
	sub := pool.txFeed.Subscribe(events)
	defer sub.Unsubscribe()

	// Keep queuing up transactions and make sure all above a limit are dropped
	for i := uint64(0); i < testTxPoolConfig.AccountQueue+5; i++ {
		if err := pool.addRemoteSync(transaction(i, 100000, key)); err != nil {
			t.Fatalf("tx %d: failed to add transaction: %v", i, err)
		}
		if pool.pending[account].Len() != int(i)+1 {
			t.Errorf("tx %d: pending pool size mismatch: have %d, want %d", i, pool.pending[account].Len(), i+1)
		}
		if len(pool.queue) != 0 {
			t.Errorf("tx %d: queue size mismatch: have %d, want %d", i, pool.queue[account].Len(), 0)
		}
	}
	if pool.all.Count() != int(testTxPoolConfig.AccountQueue+5) {
		t.Errorf("total transaction mismatch: have %d, want %d", pool.all.Count(), testTxPoolConfig.AccountQueue+5)
	}
	if err := validateEvents(events, int(testTxPoolConfig.AccountQueue+5)); err != nil {
		t.Fatalf("event firing failed: %v", err)
	}
	if err := validateTxPoolInternals(pool); err != nil {
		t.Fatalf("pool internal state corrupted: %v", err)
	}
}

// Tests that if the transaction count belonging to multiple accounts go above
// some hard threshold, the higher transactions are dropped to prevent DOS
// attacks.
func TestTransactionPendingGlobalLimiting(t *testing.T) {
	t.Parallel()

	// Create the pool to test the limit enforcement with
	statedb, _ := state.New(common.Hash{}, state.NewDatabase(rawdb.NewMemoryDatabase()), nil)
	blockchain := &testBlockChain{1000000, statedb, new(event.Feed)}

	config := testTxPoolConfig
	config.GlobalSlots = config.AccountSlots * 10

	pool := NewTxPool(config, params.TestChainConfig, blockchain)
	defer pool.Stop()

	// Create a number of test accounts and fund them
	keys := make([]*ecdsa.PrivateKey, 5)
	for i := 0; i < len(keys); i++ {
		keys[i], _ = crypto.GenerateKey()
		testAddBalance(pool, crypto.PubkeyToAddress(keys[i].PublicKey), big.NewInt(1000000))
	}
	// Generate and queue a batch of transactions
	nonces := make(map[common.Address]uint64)

	txs := types.Transactions{}
	for _, key := range keys {
		addr := crypto.PubkeyToAddress(key.PublicKey)
		for j := 0; j < int(config.GlobalSlots)/len(keys)*2; j++ {
			txs = append(txs, transaction(nonces[addr], 100000, key))
			nonces[addr]++
		}
	}
	// Import the batch and verify that limits have been enforced
	pool.AddRemotesSync(txs)

	pending := 0
	for _, list := range pool.pending {
		pending += list.Len()
	}
	if pending > int(config.GlobalSlots) {
		t.Fatalf("total pending transactions overflow allowance: %d > %d", pending, config.GlobalSlots)
	}
	if err := validateTxPoolInternals(pool); err != nil {
		t.Fatalf("pool internal state corrupted: %v", err)
	}
}

// Test the limit on transaction size is enforced correctly.
// This test verifies every transaction having allowed size
// is added to the pool, and longer transactions are rejected.
func TestTransactionAllowedTxSize(t *testing.T) {
	t.Parallel()

	// Create a test account and fund it
	pool, key := setupTxPool()
	defer pool.Stop()

	account := crypto.PubkeyToAddress(key.PublicKey)
	testAddBalance(pool, account, big.NewInt(1000000000))

	// Compute maximal data size for transactions (lower bound).
	//
	// It is assumed the fields in the transaction (except of the data) are:
	//   - nonce     <= 32 bytes
	//   - gasPrice  <= 32 bytes
	//   - gasLimit  <= 32 bytes
	//   - recipient == 20 bytes
	//   - value     <= 32 bytes
	//   - signature == 65 bytes
	// All those fields are summed up to at most 213 bytes.
	baseSize := uint64(213)
	dataSize := txMaxSize - baseSize

	// Try adding a transaction with maximal allowed size
	tx := pricedDataTransaction(0, pool.currentMaxGas, big.NewInt(1), key, dataSize)
	if err := pool.addRemoteSync(tx); err != nil {
		t.Fatalf("failed to add transaction of size %d, close to maximal: %v", int(tx.Size()), err)
	}
	// Try adding a transaction with random allowed size
	if err := pool.addRemoteSync(pricedDataTransaction(1, pool.currentMaxGas, big.NewInt(1), key, uint64(rand.Intn(int(dataSize))))); err != nil {
		t.Fatalf("failed to add transaction of random allowed size: %v", err)
	}
	// Try adding a transaction of minimal not allowed size
	if err := pool.addRemoteSync(pricedDataTransaction(2, pool.currentMaxGas, big.NewInt(1), key, txMaxSize)); err == nil {
		t.Fatalf("expected rejection on slightly oversize transaction")
	}
	// Try adding a transaction of random not allowed size
	if err := pool.addRemoteSync(pricedDataTransaction(2, pool.currentMaxGas, big.NewInt(1), key, dataSize+1+uint64(rand.Intn(10*txMaxSize)))); err == nil {
		t.Fatalf("expected rejection on oversize transaction")
	}
	// Run some sanity checks on the pool internals
	pending, queued := pool.Stats()
	if pending != 2 {
		t.Fatalf("pending transactions mismatched: have %d, want %d", pending, 2)
	}
	if queued != 0 {
		t.Fatalf("queued transactions mismatched: have %d, want %d", queued, 0)
	}
	if err := validateTxPoolInternals(pool); err != nil {
		t.Fatalf("pool internal state corrupted: %v", err)
	}
}

// Tests that if transactions start being capped, transactions are also removed from 'all'
func TestTransactionCapClearsFromAll(t *testing.T) {
	t.Parallel()

	// Create the pool to test the limit enforcement with
	statedb, _ := state.New(common.Hash{}, state.NewDatabase(rawdb.NewMemoryDatabase()), nil)
	blockchain := &testBlockChain{1000000, statedb, new(event.Feed)}

	config := testTxPoolConfig
	config.AccountSlots = 2
	config.AccountQueue = 2
	config.GlobalSlots = 8

	pool := NewTxPool(config, params.TestChainConfig, blockchain)
	defer pool.Stop()

	// Create a number of test accounts and fund them
	key, _ := crypto.GenerateKey()
	addr := crypto.PubkeyToAddress(key.PublicKey)
	testAddBalance(pool, addr, big.NewInt(1000000))

	txs := types.Transactions{}
	for j := 0; j < int(config.GlobalSlots)*2; j++ {
		txs = append(txs, transaction(uint64(j), 100000, key))
	}
	// Import the batch and verify that limits have been enforced
	pool.AddRemotes(txs)
	if err := validateTxPoolInternals(pool); err != nil {
		t.Fatalf("pool internal state corrupted: %v", err)
	}
}

// Tests that if the transaction count belonging to multiple accounts go above
// some hard threshold, if they are under the minimum guaranteed slot count then
// the transactions are still kept.
func TestTransactionPendingMinimumAllowance(t *testing.T) {
	t.Parallel()

	// Create the pool to test the limit enforcement with
	statedb, _ := state.New(common.Hash{}, state.NewDatabase(rawdb.NewMemoryDatabase()), nil)
	blockchain := &testBlockChain{1000000, statedb, new(event.Feed)}

	config := testTxPoolConfig
	config.GlobalSlots = 1

	pool := NewTxPool(config, params.TestChainConfig, blockchain)
	defer pool.Stop()

	// Create a number of test accounts and fund them
	keys := make([]*ecdsa.PrivateKey, 5)
	for i := 0; i < len(keys); i++ {
		keys[i], _ = crypto.GenerateKey()
		testAddBalance(pool, crypto.PubkeyToAddress(keys[i].PublicKey), big.NewInt(1000000))
	}
	// Generate and queue a batch of transactions
	nonces := make(map[common.Address]uint64)

	txs := types.Transactions{}
	for _, key := range keys {
		addr := crypto.PubkeyToAddress(key.PublicKey)
		for j := 0; j < int(config.AccountSlots)*2; j++ {
			txs = append(txs, transaction(nonces[addr], 100000, key))
			nonces[addr]++
		}
	}
	// Import the batch and verify that limits have been enforced
	pool.AddRemotesSync(txs)

	for addr, list := range pool.pending {
		if list.Len() != int(config.AccountSlots) {
			t.Errorf("addr %x: total pending transactions mismatch: have %d, want %d", addr, list.Len(), config.AccountSlots)
		}
	}
	if err := validateTxPoolInternals(pool); err != nil {
		t.Fatalf("pool internal state corrupted: %v", err)
	}
}

// Tests that setting the transaction pool gas price to a higher value correctly
// discards everything cheaper than that and moves any gapped transactions back
// from the pending pool to the queue.
//
// Note, local transactions are never allowed to be dropped.
func TestTransactionPoolRepricing(t *testing.T) {
	t.Parallel()

	// Create the pool to test the pricing enforcement with
	statedb, _ := state.New(common.Hash{}, state.NewDatabase(rawdb.NewMemoryDatabase()), nil)
	blockchain := &testBlockChain{1000000, statedb, new(event.Feed)}

	pool := NewTxPool(testTxPoolConfig, params.TestChainConfig, blockchain)
	defer pool.Stop()

	// Keep track of transaction events to ensure all executables get announced
	events := make(chan NewTxsEvent, 32)
	sub := pool.txFeed.Subscribe(events)
	defer sub.Unsubscribe()

	// Create a number of test accounts and fund them
	keys := make([]*ecdsa.PrivateKey, 4)
	for i := 0; i < len(keys); i++ {
		keys[i], _ = crypto.GenerateKey()
		testAddBalance(pool, crypto.PubkeyToAddress(keys[i].PublicKey), big.NewInt(1000000))
	}
	// Generate and queue a batch of transactions, both pending and queued
	txs := types.Transactions{}

	txs = append(txs, pricedTransaction(0, 100000, big.NewInt(2), keys[0]))
	txs = append(txs, pricedTransaction(1, 100000, big.NewInt(1), keys[0]))
	txs = append(txs, pricedTransaction(2, 100000, big.NewInt(2), keys[0]))

	txs = append(txs, pricedTransaction(0, 100000, big.NewInt(1), keys[1]))
	txs = append(txs, pricedTransaction(1, 100000, big.NewInt(2), keys[1]))
	txs = append(txs, pricedTransaction(2, 100000, big.NewInt(2), keys[1]))

	txs = append(txs, pricedTransaction(1, 100000, big.NewInt(2), keys[2]))
	txs = append(txs, pricedTransaction(2, 100000, big.NewInt(1), keys[2]))
	txs = append(txs, pricedTransaction(3, 100000, big.NewInt(2), keys[2]))

	ltx := pricedTransaction(0, 100000, big.NewInt(1), keys[3])

	// Import the batch and that both pending and queued transactions match up
	pool.AddRemotesSync(txs)
	pool.AddLocal(ltx)

	pending, queued := pool.Stats()
	if pending != 7 {
		t.Fatalf("pending transactions mismatched: have %d, want %d", pending, 7)
	}
	if queued != 3 {
		t.Fatalf("queued transactions mismatched: have %d, want %d", queued, 3)
	}
	if err := validateEvents(events, 7); err != nil {
		t.Fatalf("original event firing failed: %v", err)
	}
	if err := validateTxPoolInternals(pool); err != nil {
		t.Fatalf("pool internal state corrupted: %v", err)
	}
	// Reprice the pool and check that underpriced transactions get dropped
	pool.SetGasPrice(big.NewInt(2))

	pending, queued = pool.Stats()
	if pending != 2 {
		t.Fatalf("pending transactions mismatched: have %d, want %d", pending, 2)
	}
	if queued != 5 {
		t.Fatalf("queued transactions mismatched: have %d, want %d", queued, 5)
	}
	if err := validateEvents(events, 0); err != nil {
		t.Fatalf("reprice event firing failed: %v", err)
	}
	if err := validateTxPoolInternals(pool); err != nil {
		t.Fatalf("pool internal state corrupted: %v", err)
	}
	// Check that we can't add the old transactions back
	if err := pool.AddRemote(pricedTransaction(1, 100000, big.NewInt(1), keys[0])); err != ErrUnderpriced {
		t.Fatalf("adding underpriced pending transaction error mismatch: have %v, want %v", err, ErrUnderpriced)
	}
	if err := pool.AddRemote(pricedTransaction(0, 100000, big.NewInt(1), keys[1])); err != ErrUnderpriced {
		t.Fatalf("adding underpriced pending transaction error mismatch: have %v, want %v", err, ErrUnderpriced)
	}
	if err := pool.AddRemote(pricedTransaction(2, 100000, big.NewInt(1), keys[2])); err != ErrUnderpriced {
		t.Fatalf("adding underpriced queued transaction error mismatch: have %v, want %v", err, ErrUnderpriced)
	}
	if err := validateEvents(events, 0); err != nil {
		t.Fatalf("post-reprice event firing failed: %v", err)
	}
	if err := validateTxPoolInternals(pool); err != nil {
		t.Fatalf("pool internal state corrupted: %v", err)
	}
	// However we can add local underpriced transactions
	tx := pricedTransaction(1, 100000, big.NewInt(1), keys[3])
	if err := pool.AddLocal(tx); err != nil {
		t.Fatalf("failed to add underpriced local transaction: %v", err)
	}
	if pending, _ = pool.Stats(); pending != 3 {
		t.Fatalf("pending transactions mismatched: have %d, want %d", pending, 3)
	}
	if err := validateEvents(events, 1); err != nil {
		t.Fatalf("post-reprice local event firing failed: %v", err)
	}
	if err := validateTxPoolInternals(pool); err != nil {
		t.Fatalf("pool internal state corrupted: %v", err)
	}
	// And we can fill gaps with properly priced transactions
	if err := pool.AddRemote(pricedTransaction(1, 100000, big.NewInt(2), keys[0])); err != nil {
		t.Fatalf("failed to add pending transaction: %v", err)
	}
	if err := pool.AddRemote(pricedTransaction(0, 100000, big.NewInt(2), keys[1])); err != nil {
		t.Fatalf("failed to add pending transaction: %v", err)
	}
	if err := pool.AddRemote(pricedTransaction(2, 100000, big.NewInt(2), keys[2])); err != nil {
		t.Fatalf("failed to add queued transaction: %v", err)
	}
	if err := validateEvents(events, 5); err != nil {
		t.Fatalf("post-reprice event firing failed: %v", err)
	}
	if err := validateTxPoolInternals(pool); err != nil {
		t.Fatalf("pool internal state corrupted: %v", err)
	}
}

// Tests that setting the transaction pool gas price to a higher value correctly
// discards everything cheaper (legacy & dynamic fee) than that and moves any
// gapped transactions back from the pending pool to the queue.
//
// Note, local transactions are never allowed to be dropped.
func TestTransactionPoolRepricingDynamicFee(t *testing.T) {
	t.Parallel()

	// Create the pool to test the pricing enforcement with
	pool, _ := setupTxPoolWithConfig(eip1559Config, testTxPoolConfig, txPoolGasLimit)
	defer pool.Stop()

	// Keep track of transaction events to ensure all executables get announced
	events := make(chan NewTxsEvent, 32)
	sub := pool.txFeed.Subscribe(events)
	defer sub.Unsubscribe()

	// Create a number of test accounts and fund them
	keys := make([]*ecdsa.PrivateKey, 4)
	for i := 0; i < len(keys); i++ {
		keys[i], _ = crypto.GenerateKey()
		testAddBalance(pool, crypto.PubkeyToAddress(keys[i].PublicKey), big.NewInt(1000000))
	}
	// Generate and queue a batch of transactions, both pending and queued
	txs := types.Transactions{}

	txs = append(txs, pricedTransaction(0, 100000, big.NewInt(2), keys[0]))
	txs = append(txs, pricedTransaction(1, 100000, big.NewInt(1), keys[0]))
	txs = append(txs, pricedTransaction(2, 100000, big.NewInt(2), keys[0]))

	txs = append(txs, dynamicFeeTx(0, 100000, big.NewInt(2), big.NewInt(1), keys[1]))
	txs = append(txs, dynamicFeeTx(1, 100000, big.NewInt(3), big.NewInt(2), keys[1]))
	txs = append(txs, dynamicFeeTx(2, 100000, big.NewInt(3), big.NewInt(2), keys[1]))

	txs = append(txs, dynamicFeeTx(1, 100000, big.NewInt(2), big.NewInt(2), keys[2]))
	txs = append(txs, dynamicFeeTx(2, 100000, big.NewInt(1), big.NewInt(1), keys[2]))
	txs = append(txs, dynamicFeeTx(3, 100000, big.NewInt(2), big.NewInt(2), keys[2]))

	ltx := dynamicFeeTx(0, 100000, big.NewInt(2), big.NewInt(1), keys[3])

	// Import the batch and that both pending and queued transactions match up
	pool.AddRemotesSync(txs)
	pool.AddLocal(ltx)

	pending, queued := pool.Stats()
	if pending != 7 {
		t.Fatalf("pending transactions mismatched: have %d, want %d", pending, 7)
	}
	if queued != 3 {
		t.Fatalf("queued transactions mismatched: have %d, want %d", queued, 3)
	}
	if err := validateEvents(events, 7); err != nil {
		t.Fatalf("original event firing failed: %v", err)
	}
	if err := validateTxPoolInternals(pool); err != nil {
		t.Fatalf("pool internal state corrupted: %v", err)
	}
	// Reprice the pool and check that underpriced transactions get dropped
	pool.SetGasPrice(big.NewInt(2))

	pending, queued = pool.Stats()
	if pending != 2 {
		t.Fatalf("pending transactions mismatched: have %d, want %d", pending, 2)
	}
	if queued != 5 {
		t.Fatalf("queued transactions mismatched: have %d, want %d", queued, 5)
	}
	if err := validateEvents(events, 0); err != nil {
		t.Fatalf("reprice event firing failed: %v", err)
	}
	if err := validateTxPoolInternals(pool); err != nil {
		t.Fatalf("pool internal state corrupted: %v", err)
	}
	// Check that we can't add the old transactions back
	tx := pricedTransaction(1, 100000, big.NewInt(1), keys[0])
	if err := pool.AddRemote(tx); err != ErrUnderpriced {
		t.Fatalf("adding underpriced pending transaction error mismatch: have %v, want %v", err, ErrUnderpriced)
	}
	tx = dynamicFeeTx(0, 100000, big.NewInt(2), big.NewInt(1), keys[1])
	if err := pool.AddRemote(tx); err != ErrUnderpriced {
		t.Fatalf("adding underpriced pending transaction error mismatch: have %v, want %v", err, ErrUnderpriced)
	}
	tx = dynamicFeeTx(2, 100000, big.NewInt(1), big.NewInt(1), keys[2])
	if err := pool.AddRemote(tx); err != ErrUnderpriced {
		t.Fatalf("adding underpriced queued transaction error mismatch: have %v, want %v", err, ErrUnderpriced)
	}
	if err := validateEvents(events, 0); err != nil {
		t.Fatalf("post-reprice event firing failed: %v", err)
	}
	if err := validateTxPoolInternals(pool); err != nil {
		t.Fatalf("pool internal state corrupted: %v", err)
	}
	// However we can add local underpriced transactions
	tx = dynamicFeeTx(1, 100000, big.NewInt(1), big.NewInt(1), keys[3])
	if err := pool.AddLocal(tx); err != nil {
		t.Fatalf("failed to add underpriced local transaction: %v", err)
	}
	if pending, _ = pool.Stats(); pending != 3 {
		t.Fatalf("pending transactions mismatched: have %d, want %d", pending, 3)
	}
	if err := validateEvents(events, 1); err != nil {
		t.Fatalf("post-reprice local event firing failed: %v", err)
	}
	if err := validateTxPoolInternals(pool); err != nil {
		t.Fatalf("pool internal state corrupted: %v", err)
	}
	// And we can fill gaps with properly priced transactions
	tx = pricedTransaction(1, 100000, big.NewInt(2), keys[0])
	if err := pool.AddRemote(tx); err != nil {
		t.Fatalf("failed to add pending transaction: %v", err)
	}
	tx = dynamicFeeTx(0, 100000, big.NewInt(3), big.NewInt(2), keys[1])
	if err := pool.AddRemote(tx); err != nil {
		t.Fatalf("failed to add pending transaction: %v", err)
	}
	tx = dynamicFeeTx(2, 100000, big.NewInt(2), big.NewInt(2), keys[2])
	if err := pool.AddRemote(tx); err != nil {
		t.Fatalf("failed to add queued transaction: %v", err)
	}
	if err := validateEvents(events, 5); err != nil {
		t.Fatalf("post-reprice event firing failed: %v", err)
	}
	if err := validateTxPoolInternals(pool); err != nil {
		t.Fatalf("pool internal state corrupted: %v", err)
	}
}

// Tests that setting the transaction pool gas price to a higher value does not
// remove local transactions (legacy & dynamic fee).
func TestTransactionPoolRepricingKeepsLocals(t *testing.T) {
	t.Parallel()

	// Create the pool to test the pricing enforcement with
	statedb, _ := state.New(common.Hash{}, state.NewDatabase(rawdb.NewMemoryDatabase()), nil)
	blockchain := &testBlockChain{1000000, statedb, new(event.Feed)}

	pool := NewTxPool(testTxPoolConfig, eip1559Config, blockchain)
	defer pool.Stop()

	// Create a number of test accounts and fund them
	keys := make([]*ecdsa.PrivateKey, 3)
	for i := 0; i < len(keys); i++ {
		keys[i], _ = crypto.GenerateKey()
		testAddBalance(pool, crypto.PubkeyToAddress(keys[i].PublicKey), big.NewInt(1000*1000000))
	}
	// Create transaction (both pending and queued) with a linearly growing gasprice
	for i := uint64(0); i < 500; i++ {
		// Add pending transaction.
		pendingTx := pricedTransaction(i, 100000, big.NewInt(int64(i)), keys[2])
		if err := pool.AddLocal(pendingTx); err != nil {
			t.Fatal(err)
		}
		// Add queued transaction.
		queuedTx := pricedTransaction(i+501, 100000, big.NewInt(int64(i)), keys[2])
		if err := pool.AddLocal(queuedTx); err != nil {
			t.Fatal(err)
		}

		// Add pending dynamic fee transaction.
		pendingTx = dynamicFeeTx(i, 100000, big.NewInt(int64(i)+1), big.NewInt(int64(i)), keys[1])
		if err := pool.AddLocal(pendingTx); err != nil {
			t.Fatal(err)
		}
		// Add queued dynamic fee transaction.
		queuedTx = dynamicFeeTx(i+501, 100000, big.NewInt(int64(i)+1), big.NewInt(int64(i)), keys[1])
		if err := pool.AddLocal(queuedTx); err != nil {
			t.Fatal(err)
		}
	}
	pending, queued := pool.Stats()
	expPending, expQueued := 1000, 1000
	validate := func() {
		pending, queued = pool.Stats()
		if pending != expPending {
			t.Fatalf("pending transactions mismatched: have %d, want %d", pending, expPending)
		}
		if queued != expQueued {
			t.Fatalf("queued transactions mismatched: have %d, want %d", queued, expQueued)
		}

		if err := validateTxPoolInternals(pool); err != nil {
			t.Fatalf("pool internal state corrupted: %v", err)
		}
	}
	validate()

	// Reprice the pool and check that nothing is dropped
	pool.SetGasPrice(big.NewInt(2))
	validate()

	pool.SetGasPrice(big.NewInt(2))
	pool.SetGasPrice(big.NewInt(4))
	pool.SetGasPrice(big.NewInt(8))
	pool.SetGasPrice(big.NewInt(100))
	validate()
}

// Tests that when the pool reaches its global transaction limit, underpriced
// transactions are gradually shifted out for more expensive ones and any gapped
// pending transactions are moved into the queue.
//
// Note, local transactions are never allowed to be dropped.
func TestTransactionPoolUnderpricing(t *testing.T) {
	t.Parallel()

	// Create the pool to test the pricing enforcement with
	statedb, _ := state.New(common.Hash{}, state.NewDatabase(rawdb.NewMemoryDatabase()), nil)
	blockchain := &testBlockChain{1000000, statedb, new(event.Feed)}

	config := testTxPoolConfig
	config.GlobalSlots = 2
	config.GlobalQueue = 2

	pool := NewTxPool(config, params.TestChainConfig, blockchain)
	defer pool.Stop()

	// Keep track of transaction events to ensure all executables get announced
	events := make(chan NewTxsEvent, 32)
	sub := pool.txFeed.Subscribe(events)
	defer sub.Unsubscribe()

	// Create a number of test accounts and fund them
	keys := make([]*ecdsa.PrivateKey, 4)
	for i := 0; i < len(keys); i++ {
		keys[i], _ = crypto.GenerateKey()
		testAddBalance(pool, crypto.PubkeyToAddress(keys[i].PublicKey), big.NewInt(1000000))
	}
	// Generate and queue a batch of transactions, both pending and queued
	txs := types.Transactions{}

	txs = append(txs, pricedTransaction(0, 100000, big.NewInt(1), keys[0]))
	txs = append(txs, pricedTransaction(1, 100000, big.NewInt(2), keys[0]))

	txs = append(txs, pricedTransaction(1, 100000, big.NewInt(1), keys[1]))

	ltx := pricedTransaction(0, 100000, big.NewInt(1), keys[2])

	// Import the batch and that both pending and queued transactions match up
	pool.AddRemotes(txs)
	pool.AddLocal(ltx)

	pending, queued := pool.Stats()
	if pending != 3 {
		t.Fatalf("pending transactions mismatched: have %d, want %d", pending, 3)
	}
	if queued != 1 {
		t.Fatalf("queued transactions mismatched: have %d, want %d", queued, 1)
	}
	if err := validateEvents(events, 3); err != nil {
		t.Fatalf("original event firing failed: %v", err)
	}
	if err := validateTxPoolInternals(pool); err != nil {
		t.Fatalf("pool internal state corrupted: %v", err)
	}
	// Ensure that adding an underpriced transaction on block limit fails
	if err := pool.AddRemote(pricedTransaction(0, 100000, big.NewInt(1), keys[1])); err != ErrUnderpriced {
		t.Fatalf("adding underpriced pending transaction error mismatch: have %v, want %v", err, ErrUnderpriced)
	}
	// Ensure that adding high priced transactions drops cheap ones, but not own
	if err := pool.AddRemote(pricedTransaction(0, 100000, big.NewInt(3), keys[1])); err != nil { // +K1:0 => -K1:1 => Pend K0:0, K0:1, K1:0, K2:0; Que -
		t.Fatalf("failed to add well priced transaction: %v", err)
	}
	if err := pool.AddRemote(pricedTransaction(2, 100000, big.NewInt(4), keys[1])); err != nil { // +K1:2 => -K0:0 => Pend K1:0, K2:0; Que K0:1 K1:2
		t.Fatalf("failed to add well priced transaction: %v", err)
	}
	if err := pool.AddRemote(pricedTransaction(3, 100000, big.NewInt(5), keys[1])); err != nil { // +K1:3 => -K0:1 => Pend K1:0, K2:0; Que K1:2 K1:3
		t.Fatalf("failed to add well priced transaction: %v", err)
	}
	pending, queued = pool.Stats()
	if pending != 2 {
		t.Fatalf("pending transactions mismatched: have %d, want %d", pending, 2)
	}
	if queued != 2 {
		t.Fatalf("queued transactions mismatched: have %d, want %d", queued, 2)
	}
	if err := validateEvents(events, 1); err != nil {
		t.Fatalf("additional event firing failed: %v", err)
	}
	if err := validateTxPoolInternals(pool); err != nil {
		t.Fatalf("pool internal state corrupted: %v", err)
	}
	// Ensure that adding local transactions can push out even higher priced ones
	ltx = pricedTransaction(1, 100000, big.NewInt(0), keys[2])
	if err := pool.AddLocal(ltx); err != nil {
		t.Fatalf("failed to append underpriced local transaction: %v", err)
	}
	ltx = pricedTransaction(0, 100000, big.NewInt(0), keys[3])
	if err := pool.AddLocal(ltx); err != nil {
		t.Fatalf("failed to add new underpriced local transaction: %v", err)
	}
	pending, queued = pool.Stats()
	if pending != 3 {
		t.Fatalf("pending transactions mismatched: have %d, want %d", pending, 3)
	}
	if queued != 1 {
		t.Fatalf("queued transactions mismatched: have %d, want %d", queued, 1)
	}
	if err := validateEvents(events, 2); err != nil {
		t.Fatalf("local event firing failed: %v", err)
	}
	if err := validateTxPoolInternals(pool); err != nil {
		t.Fatalf("pool internal state corrupted: %v", err)
	}
}

// Tests that more expensive transactions push out cheap ones from the pool, but
// without producing instability by creating gaps that start jumping transactions
// back and forth between queued/pending.
func TestTransactionPoolStableUnderpricing(t *testing.T) {
	t.Parallel()

	// Create the pool to test the pricing enforcement with
	statedb, _ := state.New(common.Hash{}, state.NewDatabase(rawdb.NewMemoryDatabase()), nil)
	blockchain := &testBlockChain{1000000, statedb, new(event.Feed)}

	config := testTxPoolConfig
	config.GlobalSlots = 128
	config.GlobalQueue = 0

	pool := NewTxPool(config, params.TestChainConfig, blockchain)
	defer pool.Stop()

	// Keep track of transaction events to ensure all executables get announced
	events := make(chan NewTxsEvent, 32)
	sub := pool.txFeed.Subscribe(events)
	defer sub.Unsubscribe()

	// Create a number of test accounts and fund them
	keys := make([]*ecdsa.PrivateKey, 2)
	for i := 0; i < len(keys); i++ {
		keys[i], _ = crypto.GenerateKey()
		testAddBalance(pool, crypto.PubkeyToAddress(keys[i].PublicKey), big.NewInt(1000000))
	}
	// Fill up the entire queue with the same transaction price points
	txs := types.Transactions{}
	for i := uint64(0); i < config.GlobalSlots; i++ {
		txs = append(txs, pricedTransaction(i, 100000, big.NewInt(1), keys[0]))
	}
	pool.AddRemotesSync(txs)

	pending, queued := pool.Stats()
	if pending != int(config.GlobalSlots) {
		t.Fatalf("pending transactions mismatched: have %d, want %d", pending, config.GlobalSlots)
	}
	if queued != 0 {
		t.Fatalf("queued transactions mismatched: have %d, want %d", queued, 0)
	}
	if err := validateEvents(events, int(config.GlobalSlots)); err != nil {
		t.Fatalf("original event firing failed: %v", err)
	}
	if err := validateTxPoolInternals(pool); err != nil {
		t.Fatalf("pool internal state corrupted: %v", err)
	}
	// Ensure that adding high priced transactions drops a cheap, but doesn't produce a gap
	if err := pool.addRemoteSync(pricedTransaction(0, 100000, big.NewInt(3), keys[1])); err != nil {
		t.Fatalf("failed to add well priced transaction: %v", err)
	}
	pending, queued = pool.Stats()
	if pending != int(config.GlobalSlots) {
		t.Fatalf("pending transactions mismatched: have %d, want %d", pending, config.GlobalSlots)
	}
	if queued != 0 {
		t.Fatalf("queued transactions mismatched: have %d, want %d", queued, 0)
	}
	if err := validateEvents(events, 1); err != nil {
		t.Fatalf("additional event firing failed: %v", err)
	}
	if err := validateTxPoolInternals(pool); err != nil {
		t.Fatalf("pool internal state corrupted: %v", err)
	}
}

// Tests that when the pool reaches its global transaction limit, underpriced
// transactions (legacy & dynamic fee) are gradually shifted out for more
// expensive ones and any gapped pending transactions are moved into the queue.
//
// Note, local transactions are never allowed to be dropped.
func TestTransactionPoolUnderpricingDynamicFee(t *testing.T) {
	t.Parallel()

	pool, _ := setupTxPoolWithConfig(eip1559Config, testTxPoolConfig, txPoolGasLimit)
	defer pool.Stop()

	pool.config.GlobalSlots = 2
	pool.config.GlobalQueue = 2

	// Keep track of transaction events to ensure all executables get announced
	events := make(chan NewTxsEvent, 32)
	sub := pool.txFeed.Subscribe(events)
	defer sub.Unsubscribe()

	// Create a number of test accounts and fund them
	keys := make([]*ecdsa.PrivateKey, 4)
	for i := 0; i < len(keys); i++ {
		keys[i], _ = crypto.GenerateKey()
		testAddBalance(pool, crypto.PubkeyToAddress(keys[i].PublicKey), big.NewInt(1000000))
	}

	// Generate and queue a batch of transactions, both pending and queued
	txs := types.Transactions{}

	txs = append(txs, dynamicFeeTx(0, 100000, big.NewInt(3), big.NewInt(2), keys[0]))
	txs = append(txs, pricedTransaction(1, 100000, big.NewInt(2), keys[0]))
	txs = append(txs, dynamicFeeTx(1, 100000, big.NewInt(2), big.NewInt(1), keys[1]))

	ltx := dynamicFeeTx(0, 100000, big.NewInt(2), big.NewInt(1), keys[2])

	// Import the batch and that both pending and queued transactions match up
	pool.AddRemotes(txs) // Pend K0:0, K0:1; Que K1:1
	pool.AddLocal(ltx)   // +K2:0 => Pend K0:0, K0:1, K2:0; Que K1:1

	pending, queued := pool.Stats()
	if pending != 3 {
		t.Fatalf("pending transactions mismatched: have %d, want %d", pending, 3)
	}
	if queued != 1 {
		t.Fatalf("queued transactions mismatched: have %d, want %d", queued, 1)
	}
	if err := validateEvents(events, 3); err != nil {
		t.Fatalf("original event firing failed: %v", err)
	}
	if err := validateTxPoolInternals(pool); err != nil {
		t.Fatalf("pool internal state corrupted: %v", err)
	}

	// Ensure that adding an underpriced transaction fails
	tx := dynamicFeeTx(0, 100000, big.NewInt(2), big.NewInt(1), keys[1])
	if err := pool.AddRemote(tx); err != ErrUnderpriced { // Pend K0:0, K0:1, K2:0; Que K1:1
		t.Fatalf("adding underpriced pending transaction error mismatch: have %v, want %v", err, ErrUnderpriced)
	}

	// Ensure that adding high priced transactions drops cheap ones, but not own
	tx = pricedTransaction(0, 100000, big.NewInt(2), keys[1])
	if err := pool.AddRemote(tx); err != nil { // +K1:0, -K1:1 => Pend K0:0, K0:1, K1:0, K2:0; Que -
		t.Fatalf("failed to add well priced transaction: %v", err)
	}

	tx = pricedTransaction(2, 100000, big.NewInt(3), keys[1])
	if err := pool.AddRemote(tx); err != nil { // +K1:2, -K0:1 => Pend K0:0 K1:0, K2:0; Que K1:2
		t.Fatalf("failed to add well priced transaction: %v", err)
	}
	tx = dynamicFeeTx(3, 100000, big.NewInt(4), big.NewInt(1), keys[1])
	if err := pool.AddRemote(tx); err != nil { // +K1:3, -K1:0 => Pend K0:0 K2:0; Que K1:2 K1:3
		t.Fatalf("failed to add well priced transaction: %v", err)
	}
	pending, queued = pool.Stats()
	if pending != 2 {
		t.Fatalf("pending transactions mismatched: have %d, want %d", pending, 2)
	}
	if queued != 2 {
		t.Fatalf("queued transactions mismatched: have %d, want %d", queued, 2)
	}
	if err := validateEvents(events, 1); err != nil {
		t.Fatalf("additional event firing failed: %v", err)
	}
	if err := validateTxPoolInternals(pool); err != nil {
		t.Fatalf("pool internal state corrupted: %v", err)
	}
	// Ensure that adding local transactions can push out even higher priced ones
	ltx = dynamicFeeTx(1, 100000, big.NewInt(0), big.NewInt(0), keys[2])
	if err := pool.AddLocal(ltx); err != nil {
		t.Fatalf("failed to append underpriced local transaction: %v", err)
	}
	ltx = dynamicFeeTx(0, 100000, big.NewInt(0), big.NewInt(0), keys[3])
	if err := pool.AddLocal(ltx); err != nil {
		t.Fatalf("failed to add new underpriced local transaction: %v", err)
	}
	pending, queued = pool.Stats()
	if pending != 3 {
		t.Fatalf("pending transactions mismatched: have %d, want %d", pending, 3)
	}
	if queued != 1 {
		t.Fatalf("queued transactions mismatched: have %d, want %d", queued, 1)
	}
	if err := validateEvents(events, 2); err != nil {
		t.Fatalf("local event firing failed: %v", err)
	}
	if err := validateTxPoolInternals(pool); err != nil {
		t.Fatalf("pool internal state corrupted: %v", err)
	}
}

// Tests whether highest fee cap transaction is retained after a batch of high effective
// tip transactions are added and vice versa
func TestDualHeapEviction(t *testing.T) {
	t.Parallel()

	pool, _ := setupTxPoolWithConfig(eip1559Config, testTxPoolConfig, txPoolGasLimit)
	defer pool.Stop()

	pool.config.GlobalSlots = 10
	pool.config.GlobalQueue = 10

	var (
		highTip, highCap *types.Transaction
		baseFee          int
	)

	check := func(tx *types.Transaction, name string) {
		if pool.all.GetRemote(tx.Hash()) == nil {
			t.Fatalf("highest %s transaction evicted from the pool", name)
		}
	}

	add := func(urgent bool) {
		for i := 0; i < 20; i++ {
			var tx *types.Transaction
			// Create a test accounts and fund it
			key, _ := crypto.GenerateKey()
			testAddBalance(pool, crypto.PubkeyToAddress(key.PublicKey), big.NewInt(1000000000000))
			if urgent {
				tx = dynamicFeeTx(0, 100000, big.NewInt(int64(baseFee+1+i)), big.NewInt(int64(1+i)), key)
				highTip = tx
			} else {
				tx = dynamicFeeTx(0, 100000, big.NewInt(int64(baseFee+200+i)), big.NewInt(1), key)
				highCap = tx
			}
			pool.AddRemotesSync([]*types.Transaction{tx})
		}
		pending, queued := pool.Stats()
		if pending+queued != 20 {
			t.Fatalf("transaction count mismatch: have %d, want %d", pending+queued, 10)
		}
	}

	add(false)
	for baseFee = 0; baseFee <= 1000; baseFee += 100 {
		pool.priced.SetBaseFee(big.NewInt(int64(baseFee)))
		add(true)
		check(highCap, "fee cap")
		add(false)
		check(highTip, "effective tip")
	}

	if err := validateTxPoolInternals(pool); err != nil {
		t.Fatalf("pool internal state corrupted: %v", err)
	}
}

// Tests that the pool rejects duplicate transactions.
func TestTransactionDeduplication(t *testing.T) {
	t.Parallel()

	// Create the pool to test the pricing enforcement with
	statedb, _ := state.New(common.Hash{}, state.NewDatabase(rawdb.NewMemoryDatabase()), nil)
	blockchain := &testBlockChain{1000000, statedb, new(event.Feed)}

	pool := NewTxPool(testTxPoolConfig, params.TestChainConfig, blockchain)
	defer pool.Stop()

	// Create a test account to add transactions with
	key, _ := crypto.GenerateKey()
	testAddBalance(pool, crypto.PubkeyToAddress(key.PublicKey), big.NewInt(1000000000))

	// Create a batch of transactions and add a few of them
	txs := make([]*types.Transaction, 16)
	for i := 0; i < len(txs); i++ {
		txs[i] = pricedTransaction(uint64(i), 100000, big.NewInt(1), key)
	}
	var firsts []*types.Transaction
	for i := 0; i < len(txs); i += 2 {
		firsts = append(firsts, txs[i])
	}
	errs := pool.AddRemotesSync(firsts)
	if len(errs) != len(firsts) {
		t.Fatalf("first add mismatching result count: have %d, want %d", len(errs), len(firsts))
	}
	for i, err := range errs {
		if err != nil {
			t.Errorf("add %d failed: %v", i, err)
		}
	}
	pending, queued := pool.Stats()
	if pending != 1 {
		t.Fatalf("pending transactions mismatched: have %d, want %d", pending, 1)
	}
	if queued != len(txs)/2-1 {
		t.Fatalf("queued transactions mismatched: have %d, want %d", queued, len(txs)/2-1)
	}
	// Try to add all of them now and ensure previous ones error out as knowns
	errs = pool.AddRemotesSync(txs)
	if len(errs) != len(txs) {
		t.Fatalf("all add mismatching result count: have %d, want %d", len(errs), len(txs))
	}
	for i, err := range errs {
		if i%2 == 0 && err == nil {
			t.Errorf("add %d succeeded, should have failed as known", i)
		}
		if i%2 == 1 && err != nil {
			t.Errorf("add %d failed: %v", i, err)
		}
	}
	pending, queued = pool.Stats()
	if pending != len(txs) {
		t.Fatalf("pending transactions mismatched: have %d, want %d", pending, len(txs))
	}
	if queued != 0 {
		t.Fatalf("queued transactions mismatched: have %d, want %d", queued, 0)
	}
	if err := validateTxPoolInternals(pool); err != nil {
		t.Fatalf("pool internal state corrupted: %v", err)
	}
}

// Tests that the pool rejects replacement transactions that don't meet the minimum
// price bump required.
func TestTransactionReplacement(t *testing.T) {
	t.Parallel()

	// Create the pool to test the pricing enforcement with
	statedb, _ := state.New(common.Hash{}, state.NewDatabase(rawdb.NewMemoryDatabase()), nil)
	blockchain := &testBlockChain{1000000, statedb, new(event.Feed)}

	pool := NewTxPool(testTxPoolConfig, params.TestChainConfig, blockchain)
	defer pool.Stop()

	// Keep track of transaction events to ensure all executables get announced
	events := make(chan NewTxsEvent, 32)
	sub := pool.txFeed.Subscribe(events)
	defer sub.Unsubscribe()

	// Create a test account to add transactions with
	key, _ := crypto.GenerateKey()
	testAddBalance(pool, crypto.PubkeyToAddress(key.PublicKey), big.NewInt(1000000000))

	// Add pending transactions, ensuring the minimum price bump is enforced for replacement (for ultra low prices too)
	price := int64(100)
	threshold := (price * (100 + int64(testTxPoolConfig.PriceBump))) / 100

	if err := pool.addRemoteSync(pricedTransaction(0, 100000, big.NewInt(1), key)); err != nil {
		t.Fatalf("failed to add original cheap pending transaction: %v", err)
	}
	if err := pool.AddRemote(pricedTransaction(0, 100001, big.NewInt(1), key)); err != ErrReplaceUnderpriced {
		t.Fatalf("original cheap pending transaction replacement error mismatch: have %v, want %v", err, ErrReplaceUnderpriced)
	}
	if err := pool.AddRemote(pricedTransaction(0, 100000, big.NewInt(2), key)); err != nil {
		t.Fatalf("failed to replace original cheap pending transaction: %v", err)
	}
	if err := validateEvents(events, 2); err != nil {
		t.Fatalf("cheap replacement event firing failed: %v", err)
	}

	if err := pool.addRemoteSync(pricedTransaction(0, 100000, big.NewInt(price), key)); err != nil {
		t.Fatalf("failed to add original proper pending transaction: %v", err)
	}
	if err := pool.AddRemote(pricedTransaction(0, 100001, big.NewInt(threshold-1), key)); err != ErrReplaceUnderpriced {
		t.Fatalf("original proper pending transaction replacement error mismatch: have %v, want %v", err, ErrReplaceUnderpriced)
	}
	if err := pool.AddRemote(pricedTransaction(0, 100000, big.NewInt(threshold), key)); err != nil {
		t.Fatalf("failed to replace original proper pending transaction: %v", err)
	}
	if err := validateEvents(events, 2); err != nil {
		t.Fatalf("proper replacement event firing failed: %v", err)
	}

	// Add queued transactions, ensuring the minimum price bump is enforced for replacement (for ultra low prices too)
	if err := pool.AddRemote(pricedTransaction(2, 100000, big.NewInt(1), key)); err != nil {
		t.Fatalf("failed to add original cheap queued transaction: %v", err)
	}
	if err := pool.AddRemote(pricedTransaction(2, 100001, big.NewInt(1), key)); err != ErrReplaceUnderpriced {
		t.Fatalf("original cheap queued transaction replacement error mismatch: have %v, want %v", err, ErrReplaceUnderpriced)
	}
	if err := pool.AddRemote(pricedTransaction(2, 100000, big.NewInt(2), key)); err != nil {
		t.Fatalf("failed to replace original cheap queued transaction: %v", err)
	}

	if err := pool.AddRemote(pricedTransaction(2, 100000, big.NewInt(price), key)); err != nil {
		t.Fatalf("failed to add original proper queued transaction: %v", err)
	}
	if err := pool.AddRemote(pricedTransaction(2, 100001, big.NewInt(threshold-1), key)); err != ErrReplaceUnderpriced {
		t.Fatalf("original proper queued transaction replacement error mismatch: have %v, want %v", err, ErrReplaceUnderpriced)
	}
	if err := pool.AddRemote(pricedTransaction(2, 100000, big.NewInt(threshold), key)); err != nil {
		t.Fatalf("failed to replace original proper queued transaction: %v", err)
	}

	if err := validateEvents(events, 0); err != nil {
		t.Fatalf("queued replacement event firing failed: %v", err)
	}
	if err := validateTxPoolInternals(pool); err != nil {
		t.Fatalf("pool internal state corrupted: %v", err)
	}
}

// Tests that the pool rejects replacement dynamic fee transactions that don't
// meet the minimum price bump required.
func TestTransactionReplacementDynamicFee(t *testing.T) {
	t.Parallel()

	// Create the pool to test the pricing enforcement with
	pool, key := setupTxPoolWithConfig(eip1559Config, testTxPoolConfig, txPoolGasLimit)
	defer pool.Stop()
	testAddBalance(pool, crypto.PubkeyToAddress(key.PublicKey), big.NewInt(1000000000))

	// Keep track of transaction events to ensure all executables get announced
	events := make(chan NewTxsEvent, 32)
	sub := pool.txFeed.Subscribe(events)
	defer sub.Unsubscribe()

	// Add pending transactions, ensuring the minimum price bump is enforced for replacement (for ultra low prices too)
	gasFeeCap := int64(100)
	feeCapThreshold := (gasFeeCap * (100 + int64(testTxPoolConfig.PriceBump))) / 100
	gasTipCap := int64(60)
	tipThreshold := (gasTipCap * (100 + int64(testTxPoolConfig.PriceBump))) / 100

	// Run the following identical checks for both the pending and queue pools:
	//	1.  Send initial tx => accept
	//	2.  Don't bump tip or fee cap => discard
	//	3.  Bump both more than min => accept
	//	4.  Check events match expected (2 new executable txs during pending, 0 during queue)
	//	5.  Send new tx with larger tip and gasFeeCap => accept
	//	6.  Bump tip max allowed so it's still underpriced => discard
	//	7.  Bump fee cap max allowed so it's still underpriced => discard
	//	8.  Bump tip min for acceptance => discard
	//	9.  Bump feecap min for acceptance => discard
	//	10. Bump feecap and tip min for acceptance => accept
	//	11. Check events match expected (2 new executable txs during pending, 0 during queue)
	stages := []string{"pending", "queued"}
	for _, stage := range stages {
		// Since state is empty, 0 nonce txs are "executable" and can go
		// into pending immediately. 2 nonce txs are "happed
		nonce := uint64(0)
		if stage == "queued" {
			nonce = 2
		}

		// 1.  Send initial tx => accept
		tx := dynamicFeeTx(nonce, 100000, big.NewInt(2), big.NewInt(1), key)
		if err := pool.addRemoteSync(tx); err != nil {
			t.Fatalf("failed to add original cheap %s transaction: %v", stage, err)
		}
		// 2.  Don't bump tip or feecap => discard
		tx = dynamicFeeTx(nonce, 100001, big.NewInt(2), big.NewInt(1), key)
		if err := pool.AddRemote(tx); err != ErrReplaceUnderpriced {
			t.Fatalf("original cheap %s transaction replacement error mismatch: have %v, want %v", stage, err, ErrReplaceUnderpriced)
		}
		// 3.  Bump both more than min => accept
		tx = dynamicFeeTx(nonce, 100000, big.NewInt(3), big.NewInt(2), key)
		if err := pool.AddRemote(tx); err != nil {
			t.Fatalf("failed to replace original cheap %s transaction: %v", stage, err)
		}
		// 4.  Check events match expected (2 new executable txs during pending, 0 during queue)
		count := 2
		if stage == "queued" {
			count = 0
		}
		if err := validateEvents(events, count); err != nil {
			t.Fatalf("cheap %s replacement event firing failed: %v", stage, err)
		}
		// 5.  Send new tx with larger tip and feeCap => accept
		tx = dynamicFeeTx(nonce, 100000, big.NewInt(gasFeeCap), big.NewInt(gasTipCap), key)
		if err := pool.addRemoteSync(tx); err != nil {
			t.Fatalf("failed to add original proper %s transaction: %v", stage, err)
		}
		// 6.  Bump tip max allowed so it's still underpriced => discard
		tx = dynamicFeeTx(nonce, 100000, big.NewInt(gasFeeCap), big.NewInt(tipThreshold-1), key)
		if err := pool.AddRemote(tx); err != ErrReplaceUnderpriced {
			t.Fatalf("original proper %s transaction replacement error mismatch: have %v, want %v", stage, err, ErrReplaceUnderpriced)
		}
		// 7.  Bump fee cap max allowed so it's still underpriced => discard
		tx = dynamicFeeTx(nonce, 100000, big.NewInt(feeCapThreshold-1), big.NewInt(gasTipCap), key)
		if err := pool.AddRemote(tx); err != ErrReplaceUnderpriced {
			t.Fatalf("original proper %s transaction replacement error mismatch: have %v, want %v", stage, err, ErrReplaceUnderpriced)
		}
		// 8.  Bump tip min for acceptance => accept
		tx = dynamicFeeTx(nonce, 100000, big.NewInt(gasFeeCap), big.NewInt(tipThreshold), key)
		if err := pool.AddRemote(tx); err != ErrReplaceUnderpriced {
			t.Fatalf("original proper %s transaction replacement error mismatch: have %v, want %v", stage, err, ErrReplaceUnderpriced)
		}
		// 9.  Bump fee cap min for acceptance => accept
		tx = dynamicFeeTx(nonce, 100000, big.NewInt(feeCapThreshold), big.NewInt(gasTipCap), key)
		if err := pool.AddRemote(tx); err != ErrReplaceUnderpriced {
			t.Fatalf("original proper %s transaction replacement error mismatch: have %v, want %v", stage, err, ErrReplaceUnderpriced)
		}
		// 10. Check events match expected (3 new executable txs during pending, 0 during queue)
		tx = dynamicFeeTx(nonce, 100000, big.NewInt(feeCapThreshold), big.NewInt(tipThreshold), key)
		if err := pool.AddRemote(tx); err != nil {
			t.Fatalf("failed to replace original cheap %s transaction: %v", stage, err)
		}
		// 11. Check events match expected (3 new executable txs during pending, 0 during queue)
		count = 2
		if stage == "queued" {
			count = 0
		}
		if err := validateEvents(events, count); err != nil {
			t.Fatalf("replacement %s event firing failed: %v", stage, err)
		}
	}

	if err := validateTxPoolInternals(pool); err != nil {
		t.Fatalf("pool internal state corrupted: %v", err)
	}
}

// Tests that local transactions are journaled to disk, but remote transactions
// get discarded between restarts.
func TestTransactionJournaling(t *testing.T)         { testTransactionJournaling(t, false) }
func TestTransactionJournalingNoLocals(t *testing.T) { testTransactionJournaling(t, true) }

func testTransactionJournaling(t *testing.T, nolocals bool) {
	t.Parallel()

	// Create a temporary file for the journal
	file, err := ioutil.TempFile("", "")
	if err != nil {
		t.Fatalf("failed to create temporary journal: %v", err)
	}
	journal := file.Name()
	defer os.Remove(journal)

	// Clean up the temporary file, we only need the path for now
	file.Close()
	os.Remove(journal)

	// Create the original pool to inject transaction into the journal
	statedb, _ := state.New(common.Hash{}, state.NewDatabase(rawdb.NewMemoryDatabase()), nil)
	blockchain := &testBlockChain{1000000, statedb, new(event.Feed)}

	config := testTxPoolConfig
	config.NoLocals = nolocals
	config.Journal = journal
	config.Rejournal = time.Second

	pool := NewTxPool(config, params.TestChainConfig, blockchain)

	// Create two test accounts to ensure remotes expire but locals do not
	local, _ := crypto.GenerateKey()
	remote, _ := crypto.GenerateKey()

	testAddBalance(pool, crypto.PubkeyToAddress(local.PublicKey), big.NewInt(1000000000))
	testAddBalance(pool, crypto.PubkeyToAddress(remote.PublicKey), big.NewInt(1000000000))

	// Add three local and a remote transactions and ensure they are queued up
	if err := pool.AddLocal(pricedTransaction(0, 100000, big.NewInt(1), local)); err != nil {
		t.Fatalf("failed to add local transaction: %v", err)
	}
	if err := pool.AddLocal(pricedTransaction(1, 100000, big.NewInt(1), local)); err != nil {
		t.Fatalf("failed to add local transaction: %v", err)
	}
	if err := pool.AddLocal(pricedTransaction(2, 100000, big.NewInt(1), local)); err != nil {
		t.Fatalf("failed to add local transaction: %v", err)
	}
	if err := pool.addRemoteSync(pricedTransaction(0, 100000, big.NewInt(1), remote)); err != nil {
		t.Fatalf("failed to add remote transaction: %v", err)
	}
	pending, queued := pool.Stats()
	if pending != 4 {
		t.Fatalf("pending transactions mismatched: have %d, want %d", pending, 4)
	}
	if queued != 0 {
		t.Fatalf("queued transactions mismatched: have %d, want %d", queued, 0)
	}
	if err := validateTxPoolInternals(pool); err != nil {
		t.Fatalf("pool internal state corrupted: %v", err)
	}
	// Terminate the old pool, bump the local nonce, create a new pool and ensure relevant transaction survive
	pool.Stop()
	statedb.SetNonce(crypto.PubkeyToAddress(local.PublicKey), 1)
	blockchain = &testBlockChain{1000000, statedb, new(event.Feed)}

	pool = NewTxPool(config, params.TestChainConfig, blockchain)

	pending, queued = pool.Stats()
	if queued != 0 {
		t.Fatalf("queued transactions mismatched: have %d, want %d", queued, 0)
	}
	if nolocals {
		if pending != 0 {
			t.Fatalf("pending transactions mismatched: have %d, want %d", pending, 0)
		}
	} else {
		if pending != 2 {
			t.Fatalf("pending transactions mismatched: have %d, want %d", pending, 2)
		}
	}
	if err := validateTxPoolInternals(pool); err != nil {
		t.Fatalf("pool internal state corrupted: %v", err)
	}
	// Bump the nonce temporarily and ensure the newly invalidated transaction is removed
	statedb.SetNonce(crypto.PubkeyToAddress(local.PublicKey), 2)
	<-pool.requestReset(nil, nil)
	time.Sleep(2 * config.Rejournal)
	pool.Stop()

	statedb.SetNonce(crypto.PubkeyToAddress(local.PublicKey), 1)
	blockchain = &testBlockChain{1000000, statedb, new(event.Feed)}
	pool = NewTxPool(config, params.TestChainConfig, blockchain)

	pending, queued = pool.Stats()
	if pending != 0 {
		t.Fatalf("pending transactions mismatched: have %d, want %d", pending, 0)
	}
	if nolocals {
		if queued != 0 {
			t.Fatalf("queued transactions mismatched: have %d, want %d", queued, 0)
		}
	} else {
		if queued != 1 {
			t.Fatalf("queued transactions mismatched: have %d, want %d", queued, 1)
		}
	}
	if err := validateTxPoolInternals(pool); err != nil {
		t.Fatalf("pool internal state corrupted: %v", err)
	}
	pool.Stop()
}

// TestTransactionStatusCheck tests that the pool can correctly retrieve the
// pending status of individual transactions.
func TestTransactionStatusCheck(t *testing.T) {
	t.Parallel()

	// Create the pool to test the status retrievals with
	statedb, _ := state.New(common.Hash{}, state.NewDatabase(rawdb.NewMemoryDatabase()), nil)
	blockchain := &testBlockChain{1000000, statedb, new(event.Feed)}

	pool := NewTxPool(testTxPoolConfig, params.TestChainConfig, blockchain)
	defer pool.Stop()

	// Create the test accounts to check various transaction statuses with
	keys := make([]*ecdsa.PrivateKey, 3)
	for i := 0; i < len(keys); i++ {
		keys[i], _ = crypto.GenerateKey()
		testAddBalance(pool, crypto.PubkeyToAddress(keys[i].PublicKey), big.NewInt(1000000))
	}
	// Generate and queue a batch of transactions, both pending and queued
	txs := types.Transactions{}

	txs = append(txs, pricedTransaction(0, 100000, big.NewInt(1), keys[0])) // Pending only
	txs = append(txs, pricedTransaction(0, 100000, big.NewInt(1), keys[1])) // Pending and queued
	txs = append(txs, pricedTransaction(2, 100000, big.NewInt(1), keys[1]))
	txs = append(txs, pricedTransaction(2, 100000, big.NewInt(1), keys[2])) // Queued only

	// Import the transaction and ensure they are correctly added
	pool.AddRemotesSync(txs)

	pending, queued := pool.Stats()
	if pending != 2 {
		t.Fatalf("pending transactions mismatched: have %d, want %d", pending, 2)
	}
	if queued != 2 {
		t.Fatalf("queued transactions mismatched: have %d, want %d", queued, 2)
	}
	if err := validateTxPoolInternals(pool); err != nil {
		t.Fatalf("pool internal state corrupted: %v", err)
	}
	// Retrieve the status of each transaction and validate them
	hashes := make([]common.Hash, len(txs))
	for i, tx := range txs {
		hashes[i] = tx.Hash()
	}
	hashes = append(hashes, common.Hash{})

	statuses := pool.Status(hashes)
	expect := []TxStatus{TxStatusPending, TxStatusPending, TxStatusQueued, TxStatusQueued, TxStatusUnknown}

	for i := 0; i < len(statuses); i++ {
		if statuses[i] != expect[i] {
			t.Errorf("transaction %d: status mismatch: have %v, want %v", i, statuses[i], expect[i])
		}
	}
}

// Test the transaction slots consumption is computed correctly
func TestTransactionSlotCount(t *testing.T) {
	t.Parallel()

	key, _ := crypto.GenerateKey()

	// Check that an empty transaction consumes a single slot
	smallTx := pricedDataTransaction(0, 0, big.NewInt(0), key, 0)
	if slots := numSlots(smallTx); slots != 1 {
		t.Fatalf("small transactions slot count mismatch: have %d want %d", slots, 1)
	}
	// Check that a large transaction consumes the correct number of slots
	bigTx := pricedDataTransaction(0, 0, big.NewInt(0), key, uint64(10*txSlotSize))
	if slots := numSlots(bigTx); slots != 11 {
		t.Fatalf("big transactions slot count mismatch: have %d want %d", slots, 11)
	}
}

// Benchmarks the speed of validating the contents of the pending queue of the
// transaction pool.
func BenchmarkPendingDemotion100(b *testing.B)   { benchmarkPendingDemotion(b, 100) }
func BenchmarkPendingDemotion1000(b *testing.B)  { benchmarkPendingDemotion(b, 1000) }
func BenchmarkPendingDemotion10000(b *testing.B) { benchmarkPendingDemotion(b, 10000) }

func benchmarkPendingDemotion(b *testing.B, size int) {
	// Add a batch of transactions to a pool one by one
	pool, key := setupTxPool()
	defer pool.Stop()

	account := crypto.PubkeyToAddress(key.PublicKey)
	testAddBalance(pool, account, big.NewInt(1000000))

	for i := 0; i < size; i++ {
		tx := transaction(uint64(i), 100000, key)
		pool.promoteTx(account, tx.Hash(), tx)
	}
	// Benchmark the speed of pool validation
	b.ResetTimer()
	for i := 0; i < b.N; i++ {
		pool.demoteUnexecutables()
	}
}

// Benchmarks the speed of scheduling the contents of the future queue of the
// transaction pool.
func BenchmarkFuturePromotion100(b *testing.B)   { benchmarkFuturePromotion(b, 100) }
func BenchmarkFuturePromotion1000(b *testing.B)  { benchmarkFuturePromotion(b, 1000) }
func BenchmarkFuturePromotion10000(b *testing.B) { benchmarkFuturePromotion(b, 10000) }

func benchmarkFuturePromotion(b *testing.B, size int) {
	// Add a batch of transactions to a pool one by one
	pool, key := setupTxPool()
	defer pool.Stop()

	account := crypto.PubkeyToAddress(key.PublicKey)
	testAddBalance(pool, account, big.NewInt(1000000))

	for i := 0; i < size; i++ {
		tx := transaction(uint64(1+i), 100000, key)
		pool.enqueueTx(tx.Hash(), tx, false, true)
	}
	// Benchmark the speed of pool validation
	b.ResetTimer()
	for i := 0; i < b.N; i++ {
		pool.promoteExecutables(nil)
	}
}

// Benchmarks the speed of batched transaction insertion.
func BenchmarkPoolBatchInsert100(b *testing.B)   { benchmarkPoolBatchInsert(b, 100, false) }
func BenchmarkPoolBatchInsert1000(b *testing.B)  { benchmarkPoolBatchInsert(b, 1000, false) }
func BenchmarkPoolBatchInsert10000(b *testing.B) { benchmarkPoolBatchInsert(b, 10000, false) }

func BenchmarkPoolBatchLocalInsert100(b *testing.B)   { benchmarkPoolBatchInsert(b, 100, true) }
func BenchmarkPoolBatchLocalInsert1000(b *testing.B)  { benchmarkPoolBatchInsert(b, 1000, true) }
func BenchmarkPoolBatchLocalInsert10000(b *testing.B) { benchmarkPoolBatchInsert(b, 10000, true) }

func benchmarkPoolBatchInsert(b *testing.B, size int, local bool) {
	// Generate a batch of transactions to enqueue into the pool
	pool, key := setupTxPool()
	defer pool.Stop()

	account := crypto.PubkeyToAddress(key.PublicKey)
	testAddBalance(pool, account, big.NewInt(1000000))

	batches := make([]types.Transactions, b.N)
	for i := 0; i < b.N; i++ {
		batches[i] = make(types.Transactions, size)
		for j := 0; j < size; j++ {
			batches[i][j] = transaction(uint64(size*i+j), 100000, key)
		}
	}
	// Benchmark importing the transactions into the queue
	b.ResetTimer()
	for _, batch := range batches {
		if local {
			pool.AddLocals(batch)
		} else {
			pool.AddRemotes(batch)
		}
	}
}

func BenchmarkInsertRemoteWithAllLocals(b *testing.B) {
	// Allocate keys for testing
	key, _ := crypto.GenerateKey()
	account := crypto.PubkeyToAddress(key.PublicKey)

	remoteKey, _ := crypto.GenerateKey()
	remoteAddr := crypto.PubkeyToAddress(remoteKey.PublicKey)

	locals := make([]*types.Transaction, 4096+1024) // Occupy all slots
	for i := 0; i < len(locals); i++ {
		locals[i] = transaction(uint64(i), 100000, key)
	}
	remotes := make([]*types.Transaction, 1000)
	for i := 0; i < len(remotes); i++ {
		remotes[i] = pricedTransaction(uint64(i), 100000, big.NewInt(2), remoteKey) // Higher gasprice
	}
	// Benchmark importing the transactions into the queue
	b.ResetTimer()
	for i := 0; i < b.N; i++ {
		b.StopTimer()
		pool, _ := setupTxPool()
		testAddBalance(pool, account, big.NewInt(100000000))
		for _, local := range locals {
			pool.AddLocal(local)
		}
		b.StartTimer()
		// Assign a high enough balance for testing
		testAddBalance(pool, remoteAddr, big.NewInt(100000000))
		for i := 0; i < len(remotes); i++ {
			pool.AddRemotes([]*types.Transaction{remotes[i]})
		}
		pool.Stop()
	}
}

// Benchmarks the speed of batch transaction insertion in case of multiple accounts.
func BenchmarkPoolMultiAccountBatchInsert(b *testing.B) {
	// Generate a batch of transactions to enqueue into the pool
	pool, _ := setupTxPool()
	defer pool.Stop()
	b.ReportAllocs()
	batches := make(types.Transactions, b.N)
	for i := 0; i < b.N; i++ {
		key, _ := crypto.GenerateKey()
		account := crypto.PubkeyToAddress(key.PublicKey)
		pool.currentState.AddBalance(account, big.NewInt(1000000))
		tx := transaction(uint64(0), 100000, key)
		batches[i] = tx
	}
	// Benchmark importing the transactions into the queue
	b.ResetTimer()
	for _, tx := range batches {
		pool.AddRemotesSync([]*types.Transaction{tx})
	}
}

type acc struct {
	nonce   uint64
	key     *ecdsa.PrivateKey
	account common.Address
}

type testTx struct {
	tx      *types.Transaction
	idx     int
	isLocal bool
}

const localIdx = 0

func getTransactionGen(t *rapid.T, keys []*acc, nonces []uint64, localKey *acc, gasPriceMin, gasPriceMax, gasLimitMin, gasLimitMax uint64) *testTx {
	idx := rapid.IntRange(0, len(keys)-1).Draw(t, "accIdx").(int)

	var (
		isLocal bool
		key     *ecdsa.PrivateKey
	)

	if idx == localIdx {
		isLocal = true
		key = localKey.key
	} else {
		key = keys[idx].key
	}

	nonces[idx]++

	gasPriceUint := rapid.Uint64Range(gasPriceMin, gasPriceMax).Draw(t, "gasPrice").(uint64)
	gasPrice := big.NewInt(0).SetUint64(gasPriceUint)
	gasLimit := rapid.Uint64Range(gasLimitMin, gasLimitMax).Draw(t, "gasLimit").(uint64)

	return &testTx{
		tx:      pricedTransaction(nonces[idx]-1, gasLimit, gasPrice, key),
		idx:     idx,
		isLocal: isLocal,
	}
}

type transactionBatches struct {
	txs      []*testTx
	totalTxs int
}

func transactionsGen(keys []*acc, nonces []uint64, localKey *acc, minTxs int, maxTxs int, gasPriceMin, gasPriceMax, gasLimitMin, gasLimitMax uint64, caseParams *strings.Builder) func(t *rapid.T) *transactionBatches {
	return func(t *rapid.T) *transactionBatches {
		totalTxs := rapid.IntRange(minTxs, maxTxs).Draw(t, "totalTxs").(int)
		txs := make([]*testTx, totalTxs)

		gasValues := make([]float64, totalTxs)

		fmt.Fprintf(caseParams, " totalTxs = %d;", totalTxs)

		keys = keys[:len(nonces)]

		for i := 0; i < totalTxs; i++ {
			txs[i] = getTransactionGen(t, keys, nonces, localKey, gasPriceMin, gasPriceMax, gasLimitMin, gasLimitMax)

			gasValues[i] = float64(txs[i].tx.Gas())
		}

		mean, stddev := stat.MeanStdDev(gasValues, nil)
		fmt.Fprintf(caseParams, " gasValues mean %d, stdev %d, %d-%d);", int64(mean), int64(stddev), int64(floats.Min(gasValues)), int64(floats.Max(gasValues)))

		return &transactionBatches{txs, totalTxs}
	}
}

type txPoolRapidConfig struct {
	gasLimit    uint64
	avgBlockTxs uint64

	minTxs int
	maxTxs int

	minAccs int
	maxAccs int

	// less tweakable, more like constants
	gasPriceMin uint64
	gasPriceMax uint64

	gasLimitMin uint64
	gasLimitMax uint64

	balance int64

	blockTime      time.Duration
	maxEmptyBlocks int
	maxStuckBlocks int
}

func defaultTxPoolRapidConfig() txPoolRapidConfig {
	gasLimit := uint64(30_000_000)
	avgBlockTxs := gasLimit/params.TxGas + 1
	maxTxs := int(25 * avgBlockTxs)

	return txPoolRapidConfig{
		gasLimit: gasLimit,

		avgBlockTxs: avgBlockTxs,

		minTxs: 1,
		maxTxs: maxTxs,

		minAccs: 1,
		maxAccs: maxTxs,

		// less tweakable, more like constants
		gasPriceMin: 1,
		gasPriceMax: 1_000,

		gasLimitMin: params.TxGas,
		gasLimitMax: gasLimit / 2,

		balance: 0xffffffffffffff,

		blockTime:      2 * time.Second,
		maxEmptyBlocks: 10,
		maxStuckBlocks: 10,
	}
}

<<<<<<< HEAD
func TestSmallTxPool(t *testing.T) {
	t.Parallel()

=======
// TestSmallTxPool is not something to run in parallel as far it uses all CPUs
// nolint:paralleltest
func TestSmallTxPool(t *testing.T) {
>>>>>>> 2fd85f6e
	t.Skip("a red test to be fixed")

	cfg := defaultTxPoolRapidConfig()

	cfg.maxEmptyBlocks = 10
	cfg.maxStuckBlocks = 10

	cfg.minTxs = 1
	cfg.maxTxs = 2

	cfg.minAccs = 1
	cfg.maxAccs = 2

	testPoolBatchInsert(t, cfg)
}

<<<<<<< HEAD
func TestBigTxPool(t *testing.T) {
	t.Parallel()

=======
// This test is not something to run in parallel as far it uses all CPUs
// nolint:paralleltest
func TestBigTxPool(t *testing.T) {
>>>>>>> 2fd85f6e
	t.Skip("a red test to be fixed")

	cfg := defaultTxPoolRapidConfig()

	testPoolBatchInsert(t, cfg)
}

<<<<<<< HEAD
//nolint:gocognit
func testPoolBatchInsert(t *testing.T, cfg txPoolRapidConfig) {
	t.Helper()

=======
//nolint:gocognit,thelper
func testPoolBatchInsert(t *testing.T, cfg txPoolRapidConfig) {
>>>>>>> 2fd85f6e
	t.Parallel()

	const debug = false

	initialBalance := big.NewInt(cfg.balance)

	keys := make([]*acc, cfg.maxAccs)

	var key *ecdsa.PrivateKey

	// prealloc keys
	for idx := 0; idx < cfg.maxAccs; idx++ {
		key, _ = crypto.GenerateKey()

		keys[idx] = &acc{
			key:     key,
			nonce:   0,
			account: crypto.PubkeyToAddress(key.PublicKey),
		}
	}

	var threads = runtime.NumCPU()

	if debug {
		// 1 is set only for debug
		threads = 1
	}

	testsDone := new(uint64)

	for i := 0; i < threads; i++ {
		t.Run(fmt.Sprintf("thread %d", i), func(t *testing.T) {
			t.Parallel()

			rapid.Check(t, func(rt *rapid.T) {
				caseParams := new(strings.Builder)

				defer func() {
					res := atomic.AddUint64(testsDone, 1)

					if res%100 == 0 {
						fmt.Println("case-done", res)
					}
				}()

				// Generate a batch of transactions to enqueue into the pool
				testTxPoolConfig := testTxPoolConfig

				// from sentry config
				testTxPoolConfig.AccountQueue = 16
				testTxPoolConfig.AccountSlots = 16
				testTxPoolConfig.GlobalQueue = 32768
				testTxPoolConfig.GlobalSlots = 32768
				testTxPoolConfig.Lifetime = time.Hour + 30*time.Minute //"1h30m0s"
				testTxPoolConfig.PriceLimit = 1

				now := time.Now()
				pendingAddedCh := make(chan struct{}, 1024)
				pool, key := setupTxPoolWithConfig(params.TestChainConfig, testTxPoolConfig, cfg.gasLimit, MakeWithPromoteTxCh(pendingAddedCh))
				defer pool.Stop()

				totalAccs := rapid.IntRange(cfg.minAccs, cfg.maxAccs).Draw(rt, "totalAccs").(int)

				fmt.Fprintf(caseParams, "Case params: totalAccs = %d;", totalAccs)

				defer func() {
					pending, queued := pool.Content()

					if len(pending) != 0 {
						pendingGas := make([]float64, 0, len(pending))

						for _, txs := range pending {
							for _, tx := range txs {
								pendingGas = append(pendingGas, float64(tx.Gas()))
							}
						}

						mean, stddev := stat.MeanStdDev(pendingGas, nil)
						fmt.Fprintf(caseParams, "\tpending mean %d, stdev %d, %d-%d;\n", int64(mean), int64(stddev), int64(floats.Min(pendingGas)), int64(floats.Max(pendingGas)))
					}

					if len(queued) != 0 {
						queuedGas := make([]float64, 0, len(queued))

						for _, txs := range queued {
							for _, tx := range txs {
								queuedGas = append(queuedGas, float64(tx.Gas()))
							}
						}

						mean, stddev := stat.MeanStdDev(queuedGas, nil)
						fmt.Fprintf(caseParams, "\tqueued mean %d, stdev %d, %d-%d);\n\n", int64(mean), int64(stddev), int64(floats.Min(queuedGas)), int64(floats.Max(queuedGas)))
					}

					rt.Log(caseParams)
				}()

				// regenerate only local key
				localKey := &acc{
					key:     key,
					account: crypto.PubkeyToAddress(key.PublicKey),
				}

				if err := validateTxPoolInternals(pool); err != nil {
					rt.Fatalf("pool internal state corrupted: %v", err)
				}

				var wg sync.WaitGroup
				wg.Add(1)

				go func() {
					defer wg.Done()
					now = time.Now()

					testAddBalance(pool, localKey.account, initialBalance)

					for idx := 0; idx < totalAccs; idx++ {
						testAddBalance(pool, keys[idx].account, initialBalance)
					}
				}()

				nonces := make([]uint64, totalAccs)
				gen := rapid.Custom(transactionsGen(keys, nonces, localKey, cfg.minTxs, cfg.maxTxs, cfg.gasPriceMin, cfg.gasPriceMax, cfg.gasLimitMin, cfg.gasLimitMax, caseParams))

				txs := gen.Draw(rt, "batches").(*transactionBatches)

				wg.Wait()

				var (
					addIntoTxPool func(tx []*types.Transaction) []error
					totalInBatch  int
				)

				for _, tx := range txs.txs {
					addIntoTxPool = pool.AddRemotesSync

					if tx.isLocal {
						addIntoTxPool = pool.AddLocals
					}

					err := addIntoTxPool([]*types.Transaction{tx.tx})
					if len(err) != 0 && err[0] != nil {
						rt.Log("on adding a transaction to the tx pool", err[0], tx.tx.Gas(), tx.tx.GasPrice(), pool.GasPrice(), getBalance(pool, keys[tx.idx].account))
					}
				}

				var (
					block              int
					emptyBlocks        int
					stuckBlocks        int
					lastTxPoolStats    int
					currentTxPoolStats int
				)

				for {
					// we'd expect fulfilling block take comparable, but less than blockTime
					ctx, cancel := context.WithTimeout(context.Background(), time.Duration(cfg.maxStuckBlocks)*cfg.blockTime)

					select {
					case <-pendingAddedCh:
					case <-ctx.Done():
						pendingStat, queuedStat := pool.Stats()
						if pendingStat+queuedStat == 0 {
							cancel()

							break
						}

						rt.Fatalf("got %ds block timeout (expected less then %s): total accounts %d. Pending %d, queued %d)",
							block, 5*cfg.blockTime, txs.totalTxs, pendingStat, queuedStat)
					}

					pendingStat, queuedStat := pool.Stats()
					currentTxPoolStats = pendingStat + queuedStat
					if currentTxPoolStats == 0 {
						cancel()
						break
					}

					// check if txPool got stuck
					if currentTxPoolStats == lastTxPoolStats {
						stuckBlocks++ //todo: переписать
					} else {
						stuckBlocks = 0
						lastTxPoolStats = currentTxPoolStats
					}

					// copy-paste
					start := time.Now()
					pending := pool.Pending(true)
					locals := pool.Locals()

					// from fillTransactions
					removedFromPool, blockGasLeft, err := fillTransactions(ctx, pool, locals, pending, cfg.gasLimit)

					done := time.Since(start)

					if removedFromPool > 0 {
						emptyBlocks = 0
					} else {
						emptyBlocks++
					}

					if emptyBlocks >= cfg.maxEmptyBlocks || stuckBlocks >= cfg.maxStuckBlocks {
						// check for nonce gaps
						var lastNonce, currentNonce int

						pending = pool.Pending(true)

						for txAcc, pendingTxs := range pending {
							lastNonce = int(pool.Nonce(txAcc)) - len(pendingTxs) - 1

							isFirst := true

							for _, tx := range pendingTxs {
								currentNonce = int(tx.Nonce())
								if currentNonce-lastNonce != 1 {
									rt.Fatalf("got a nonce gap for account %q. Current pending nonce %d, previous %d %v; emptyBlocks - %v; stuckBlocks - %v",
										txAcc, currentNonce, lastNonce, isFirst, emptyBlocks >= cfg.maxEmptyBlocks, stuckBlocks >= cfg.maxStuckBlocks)
								}

								lastNonce = currentNonce
							}
						}
					}

					if emptyBlocks >= cfg.maxEmptyBlocks {
						rt.Fatalf("got %d empty blocks in a row(expected less then %d): total time %s, total accounts %d. Pending %d, locals %d)",
							emptyBlocks, cfg.maxEmptyBlocks, done, txs.totalTxs, len(pending), len(locals))
					}

					if stuckBlocks >= cfg.maxStuckBlocks {
						rt.Fatalf("got %d empty blocks in a row(expected less then %d): total time %s, total accounts %d. Pending %d, locals %d)",
							emptyBlocks, cfg.maxEmptyBlocks, done, txs.totalTxs, len(pending), len(locals))
					}

					if err != nil {
						rt.Fatalf("took too long: total time %s(expected %s), total accounts %d. Pending %d, locals %d)",
							done, cfg.blockTime, txs.totalTxs, len(pending), len(locals))
					}

					rt.Log("current_total", txs.totalTxs, "in_batch", totalInBatch, "removed", removedFromPool, "emptyBlocks", emptyBlocks, "blockGasLeft", blockGasLeft, "pending", len(pending), "locals", len(locals),
						"locals+pending", done)

					rt.Log("block", block, "pending", pendingStat, "queued", queuedStat, "elapsed", done)

					block++

					cancel()

					//time.Sleep(time.Second)
				}

				rt.Logf("case completed totalTxs %d %v\n\n", txs.totalTxs, time.Since(now))
			})
		})
	}

	t.Log("done test cases", atomic.LoadUint64(testsDone))
}

func fillTransactions(ctx context.Context, pool *TxPool, locals []common.Address, pending map[common.Address]types.Transactions, gasLimit uint64) (int, uint64, error) {
	localTxs := make(map[common.Address]types.Transactions)
	remoteTxs := pending

	for _, txAcc := range locals {
		if txs := remoteTxs[txAcc]; len(txs) > 0 {
			delete(remoteTxs, txAcc)

			localTxs[txAcc] = txs
		}
	}

	// fake signer
	signer := types.NewLondonSigner(big.NewInt(1))

	// fake baseFee
	baseFee := big.NewInt(1)

	blockGasLimit := gasLimit

	var (
		txLocalCount  int
		txRemoteCount int
	)

	if len(localTxs) > 0 {
		txs := types.NewTransactionsByPriceAndNonce(signer, localTxs, baseFee)

		select {
		case <-ctx.Done():
			return txLocalCount + txRemoteCount, blockGasLimit, ctx.Err()
		default:
		}

		blockGasLimit, txLocalCount = commitTransactions(pool, txs, blockGasLimit)
	}

	select {
	case <-ctx.Done():
		return txLocalCount + txRemoteCount, blockGasLimit, ctx.Err()
	default:
	}

	if len(remoteTxs) > 0 {
		txs := types.NewTransactionsByPriceAndNonce(signer, remoteTxs, baseFee)

		select {
		case <-ctx.Done():
			return txLocalCount + txRemoteCount, blockGasLimit, ctx.Err()
		default:
		}

		blockGasLimit, txRemoteCount = commitTransactions(pool, txs, blockGasLimit)
	}

	return txLocalCount + txRemoteCount, blockGasLimit, nil
}

func commitTransactions(pool *TxPool, txs *types.TransactionsByPriceAndNonce, blockGasLimit uint64) (uint64, int) {
	var (
		tx      *types.Transaction
		txCount int
	)

	for {
		tx = txs.Peek()

		if tx == nil {
			return blockGasLimit, txCount
		}

		if tx.Gas() <= blockGasLimit {
			blockGasLimit -= tx.Gas()
			pool.removeTx(tx.Hash(), false)

			txCount++
		} else {
			// we don't maximize fulfilment of the block. just fill somehow
			return blockGasLimit, txCount
		}
	}
}

func MakeWithPromoteTxCh(ch chan struct{}) func(*TxPool) {
	return func(pool *TxPool) {
		pool.promoteTxCh = ch
	}
}<|MERGE_RESOLUTION|>--- conflicted
+++ resolved
@@ -2712,15 +2712,11 @@
 	}
 }
 
-<<<<<<< HEAD
-func TestSmallTxPool(t *testing.T) {
-	t.Parallel()
-
-=======
 // TestSmallTxPool is not something to run in parallel as far it uses all CPUs
 // nolint:paralleltest
 func TestSmallTxPool(t *testing.T) {
->>>>>>> 2fd85f6e
+	t.Parallel()
+
 	t.Skip("a red test to be fixed")
 
 	cfg := defaultTxPoolRapidConfig()
@@ -2737,15 +2733,11 @@
 	testPoolBatchInsert(t, cfg)
 }
 
-<<<<<<< HEAD
-func TestBigTxPool(t *testing.T) {
-	t.Parallel()
-
-=======
 // This test is not something to run in parallel as far it uses all CPUs
 // nolint:paralleltest
 func TestBigTxPool(t *testing.T) {
->>>>>>> 2fd85f6e
+	t.Parallel()
+
 	t.Skip("a red test to be fixed")
 
 	cfg := defaultTxPoolRapidConfig()
@@ -2753,15 +2745,10 @@
 	testPoolBatchInsert(t, cfg)
 }
 
-<<<<<<< HEAD
-//nolint:gocognit
+//nolint:gocognit,thelper
 func testPoolBatchInsert(t *testing.T, cfg txPoolRapidConfig) {
 	t.Helper()
 
-=======
-//nolint:gocognit,thelper
-func testPoolBatchInsert(t *testing.T, cfg txPoolRapidConfig) {
->>>>>>> 2fd85f6e
 	t.Parallel()
 
 	const debug = false
