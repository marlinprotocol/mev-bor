// Copyright 2015 The go-ethereum Authors
// This file is part of the go-ethereum library.
//
// The go-ethereum library is free software: you can redistribute it and/or modify
// it under the terms of the GNU Lesser General Public License as published by
// the Free Software Foundation, either version 3 of the License, or
// (at your option) any later version.
//
// The go-ethereum library is distributed in the hope that it will be useful,
// but WITHOUT ANY WARRANTY; without even the implied warranty of
// MERCHANTABILITY or FITNESS FOR A PARTICULAR PURPOSE. See the
// GNU Lesser General Public License for more details.
//
// You should have received a copy of the GNU Lesser General Public License
// along with the go-ethereum library. If not, see <http://www.gnu.org/licenses/>.

package state

import (
	"bytes"

	"github.com/ethereum/go-ethereum/common"
	"github.com/ethereum/go-ethereum/core/types"
	"github.com/ethereum/go-ethereum/ethdb"
	"github.com/ethereum/go-ethereum/rlp"
	"github.com/ethereum/go-ethereum/trie"
)

// NewStateSync create a new state trie download scheduler.
<<<<<<< HEAD
func NewStateSync(root common.Hash, database ethdb.KeyValueReader, onLeaf func(paths [][]byte, leaf []byte) error) *trie.Sync {
=======
func NewStateSync(root common.Hash, database ethdb.KeyValueReader, onLeaf func(keys [][]byte, leaf []byte) error, scheme string) *trie.Sync {
>>>>>>> ea9e62ca
	// Register the storage slot callback if the external callback is specified.
	var onSlot func(keys [][]byte, path []byte, leaf []byte, parent common.Hash, parentPath []byte) error
	if onLeaf != nil {
		onSlot = func(keys [][]byte, path []byte, leaf []byte, parent common.Hash, parentPath []byte) error {
			return onLeaf(keys, leaf)
		}
	}
	// Register the account callback to connect the state trie and the storage
	// trie belongs to the contract.
	var syncer *trie.Sync
	onAccount := func(keys [][]byte, path []byte, leaf []byte, parent common.Hash, parentPath []byte) error {
		if onLeaf != nil {
			if err := onLeaf(keys, leaf); err != nil {
				return err
			}
		}
		var obj types.StateAccount
		if err := rlp.Decode(bytes.NewReader(leaf), &obj); err != nil {
			return err
		}
		syncer.AddSubTrie(obj.Root, path, parent, parentPath, onSlot)
		syncer.AddCodeEntry(common.BytesToHash(obj.CodeHash), path, parent, parentPath)
		return nil
	}
<<<<<<< HEAD
	syncer = trie.NewSync(root, database, onAccount)
=======
	syncer = trie.NewSync(root, database, onAccount, scheme)
>>>>>>> ea9e62ca
	return syncer
}<|MERGE_RESOLUTION|>--- conflicted
+++ resolved
@@ -27,11 +27,7 @@
 )
 
 // NewStateSync create a new state trie download scheduler.
-<<<<<<< HEAD
-func NewStateSync(root common.Hash, database ethdb.KeyValueReader, onLeaf func(paths [][]byte, leaf []byte) error) *trie.Sync {
-=======
 func NewStateSync(root common.Hash, database ethdb.KeyValueReader, onLeaf func(keys [][]byte, leaf []byte) error, scheme string) *trie.Sync {
->>>>>>> ea9e62ca
 	// Register the storage slot callback if the external callback is specified.
 	var onSlot func(keys [][]byte, path []byte, leaf []byte, parent common.Hash, parentPath []byte) error
 	if onLeaf != nil {
@@ -56,10 +52,6 @@
 		syncer.AddCodeEntry(common.BytesToHash(obj.CodeHash), path, parent, parentPath)
 		return nil
 	}
-<<<<<<< HEAD
-	syncer = trie.NewSync(root, database, onAccount)
-=======
 	syncer = trie.NewSync(root, database, onAccount, scheme)
->>>>>>> ea9e62ca
 	return syncer
 }