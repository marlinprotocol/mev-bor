--- conflicted
+++ resolved
@@ -99,24 +99,10 @@
 }
 
 // newObject creates a state object.
-<<<<<<< HEAD
-func newObject(db *StateDB, address common.Address, data types.StateAccount) *stateObject {
-	if data.Balance == nil {
-		data.Balance = new(big.Int)
-	}
-
-	if data.CodeHash == nil {
-		data.CodeHash = types.EmptyCodeHash.Bytes()
-	}
-
-	if data.Root == (common.Hash{}) {
-		data.Root = types.EmptyRootHash
-=======
 func newObject(db *StateDB, address common.Address, acct *types.StateAccount) *stateObject {
 	origin := acct
 	if acct == nil {
 		acct = types.NewEmptyStateAccount()
->>>>>>> bed84606
 	}
 
 	return &stateObject{
@@ -231,23 +217,12 @@
 	// If the snapshot is unavailable or reading from it fails, load from the database.
 	if s.db.snap == nil || err != nil {
 		start := time.Now()
-<<<<<<< HEAD
-		tr, err := s.getTrie(db)
-
-=======
 		tr, err := s.getTrie()
->>>>>>> bed84606
 		if err != nil {
 			s.db.setError(err)
 			return common.Hash{}
 		}
-<<<<<<< HEAD
-
-		enc, err = tr.GetStorage(s.address, key.Bytes())
-
-=======
 		val, err := tr.GetStorage(s.address, key.Bytes())
->>>>>>> bed84606
 		if metrics.EnabledExpensive {
 			s.db.StorageReads += time.Since(start)
 		}
@@ -256,21 +231,7 @@
 			s.db.setError(err)
 			return common.Hash{}
 		}
-<<<<<<< HEAD
-	}
-
-	var value common.Hash
-
-	if len(enc) > 0 {
-		_, content, _, err := rlp.Split(enc)
-		if err != nil {
-			s.db.setError(err)
-		}
-
-		value.SetBytes(content)
-=======
 		value.SetBytes(val)
->>>>>>> bed84606
 	}
 
 	s.originStorage[key] = value
@@ -339,13 +300,7 @@
 		origin  map[common.Hash][]byte
 		hasher  = s.db.hasher
 	)
-<<<<<<< HEAD
-
-	tr, err := s.getTrie(db)
-
-=======
 	tr, err := s.getTrie()
->>>>>>> bed84606
 	if err != nil {
 		s.db.setError(err)
 		return nil, err
@@ -358,19 +313,11 @@
 		if value == s.originStorage[key] {
 			continue
 		}
-<<<<<<< HEAD
-
-		s.originStorage[key] = value
-
-		var v []byte
-
-=======
 		prev := s.originStorage[key]
 		s.originStorage[key] = value
 
 		// rlp-encoded value to be used by the snapshot
 		var snapshotVal []byte
->>>>>>> bed84606
 		if (value == common.Hash{}) {
 			if err := tr.DeleteStorage(s.address, key[:]); err != nil {
 				s.db.setError(err)
@@ -415,15 +362,8 @@
 				b, _ := rlp.EncodeToBytes(common.TrimLeftZeroes(prev[:]))
 				origin[khash] = b
 			}
-<<<<<<< HEAD
-
-			storage[crypto.HashData(hasher, key[:])] = v // v will be nil if it's deleted
-		}
-
-=======
 		}
 		// Cache the items for preloading
->>>>>>> bed84606
 		usedStorage = append(usedStorage, common.CopyBytes(key[:])) // Copy needed for closure
 	}
 
@@ -465,23 +405,13 @@
 	}
 	// If nothing changed, don't bother with committing anything
 	if tr == nil {
-<<<<<<< HEAD
-		//nolint:nilnil
-=======
 		s.origin = s.data.Copy()
->>>>>>> bed84606
 		return nil, nil
 	}
 	// Track the amount of time wasted on committing the storage trie
 	if metrics.EnabledExpensive {
 		defer func(start time.Time) { s.db.StorageCommits += time.Since(start) }(time.Now())
 	}
-<<<<<<< HEAD
-
-	root, nodes := tr.Commit(false)
-	s.data.Root = root
-
-=======
 	root, nodes, err := tr.Commit(false)
 	if err != nil {
 		return nil, err
@@ -490,7 +420,6 @@
 
 	// Update original account data after commit
 	s.origin = s.data.Copy()
->>>>>>> bed84606
 	return nodes, nil
 }
 
@@ -543,18 +472,6 @@
 	if s.trie != nil {
 		obj.trie = db.db.CopyTrie(s.trie)
 	}
-<<<<<<< HEAD
-
-	stateObject.code = s.code
-	stateObject.dirtyStorage = s.dirtyStorage.Copy()
-	stateObject.originStorage = s.originStorage.Copy()
-	stateObject.pendingStorage = s.pendingStorage.Copy()
-	stateObject.suicided = s.suicided
-	stateObject.dirtyCode = s.dirtyCode
-	stateObject.deleted = s.deleted
-
-	return stateObject
-=======
 	obj.code = s.code
 	obj.dirtyStorage = s.dirtyStorage.Copy()
 	obj.originStorage = s.originStorage.Copy()
@@ -563,7 +480,6 @@
 	obj.dirtyCode = s.dirtyCode
 	obj.deleted = s.deleted
 	return obj
->>>>>>> bed84606
 }
 
 //
@@ -584,12 +500,7 @@
 	if bytes.Equal(s.CodeHash(), types.EmptyCodeHash.Bytes()) {
 		return nil
 	}
-<<<<<<< HEAD
-
-	code, err := db.ContractCode(s.addrHash, common.BytesToHash(s.CodeHash()))
-=======
 	code, err := s.db.db.ContractCode(s.address, common.BytesToHash(s.CodeHash()))
->>>>>>> bed84606
 	if err != nil {
 		s.db.setError(fmt.Errorf("can't load code hash %x: %v", s.CodeHash(), err))
 	}
@@ -610,12 +521,7 @@
 	if bytes.Equal(s.CodeHash(), types.EmptyCodeHash.Bytes()) {
 		return 0
 	}
-<<<<<<< HEAD
-
-	size, err := db.ContractCodeSize(s.addrHash, common.BytesToHash(s.CodeHash()))
-=======
 	size, err := s.db.db.ContractCodeSize(s.address, common.BytesToHash(s.CodeHash()))
->>>>>>> bed84606
 	if err != nil {
 		s.db.setError(fmt.Errorf("can't load code size %x: %v", s.CodeHash(), err))
 	}
