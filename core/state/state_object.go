--- conflicted
+++ resolved
@@ -288,14 +288,9 @@
 // storage change at all.
 func (s *stateObject) updateTrie() (Trie, error) {
 	// Make sure all dirty slots are finalized into the pending storage area
-<<<<<<< HEAD
-	s.finalise(false) // Don't prefetch anymore, pull directly if need be
-
-=======
 	s.finalise(false)
 
 	// Short circuit if nothing changed, don't bother with hashing anything
->>>>>>> 916d6a44
 	if len(s.pendingStorage) == 0 {
 		return s.trie, nil
 	}
@@ -377,15 +372,7 @@
 	if s.db.prefetcher != nil {
 		s.db.prefetcher.used(s.addrHash, s.data.Root, usedStorage)
 	}
-<<<<<<< HEAD
-
-	if len(s.pendingStorage) > 0 {
-		s.pendingStorage = make(Storage)
-	}
-
-=======
 	s.pendingStorage = make(Storage) // reset pending map
->>>>>>> 916d6a44
 	return tr, nil
 }
 
