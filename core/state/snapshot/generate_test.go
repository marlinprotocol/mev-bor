// Copyright 2019 The go-ethereum Authors
// This file is part of the go-ethereum library.
//
// The go-ethereum library is free software: you can redistribute it and/or modify
// it under the terms of the GNU Lesser General Public License as published by
// the Free Software Foundation, either version 3 of the License, or
// (at your option) any later version.
//
// The go-ethereum library is distributed in the hope that it will be useful,
// but WITHOUT ANY WARRANTY; without even the implied warranty of
// MERCHANTABILITY or FITNESS FOR A PARTICULAR PURPOSE. See the
// GNU Lesser General Public License for more details.
//
// You should have received a copy of the GNU Lesser General Public License
// along with the go-ethereum library. If not, see <http://www.gnu.org/licenses/>.

package snapshot

import (
	"fmt"
	"math/big"
	"os"
	"testing"
	"time"

	"github.com/ethereum/go-ethereum/common"
	"github.com/ethereum/go-ethereum/core/rawdb"
	"github.com/ethereum/go-ethereum/core/types"
	"github.com/ethereum/go-ethereum/ethdb"
	"github.com/ethereum/go-ethereum/log"
	"github.com/ethereum/go-ethereum/rlp"
	"github.com/ethereum/go-ethereum/trie"
	"github.com/ethereum/go-ethereum/trie/triedb/hashdb"
	"github.com/ethereum/go-ethereum/trie/triedb/pathdb"
	"github.com/ethereum/go-ethereum/trie/trienode"
	"golang.org/x/crypto/sha3"
)

func hashData(input []byte) common.Hash {
	var hasher = sha3.NewLegacyKeccak256()

	var hash common.Hash

	hasher.Reset()
	hasher.Write(input)
	hasher.Sum(hash[:0])

	return hash
}

// Tests that snapshot generation from an empty database.
func TestGeneration(t *testing.T) {
	testGeneration(t, rawdb.HashScheme)
	testGeneration(t, rawdb.PathScheme)
}

func testGeneration(t *testing.T, scheme string) {
	// We can't use statedb to make a test trie (circular dependency), so make
	// a fake one manually. We're going with a small account trie of 3 accounts,
	// two of which also has the same 3-slot storage trie attached.
	var helper = newHelper(scheme)
	stRoot := helper.makeStorageTrie(common.Hash{}, []string{"key-1", "key-2", "key-3"}, []string{"val-1", "val-2", "val-3"}, false)

	helper.addTrieAccount("acc-1", &types.StateAccount{Balance: big.NewInt(1), Root: stRoot, CodeHash: types.EmptyCodeHash.Bytes()})
	helper.addTrieAccount("acc-2", &types.StateAccount{Balance: big.NewInt(2), Root: types.EmptyRootHash, CodeHash: types.EmptyCodeHash.Bytes()})
	helper.addTrieAccount("acc-3", &types.StateAccount{Balance: big.NewInt(3), Root: stRoot, CodeHash: types.EmptyCodeHash.Bytes()})

	helper.makeStorageTrie(hashData([]byte("acc-1")), []string{"key-1", "key-2", "key-3"}, []string{"val-1", "val-2", "val-3"}, true)
	helper.makeStorageTrie(hashData([]byte("acc-3")), []string{"key-1", "key-2", "key-3"}, []string{"val-1", "val-2", "val-3"}, true)

	root, snap := helper.CommitAndGenerate()
	if have, want := root, common.HexToHash("0xe3712f1a226f3782caca78ca770ccc19ee000552813a9f59d479f8611db9b1fd"); have != want {
		t.Fatalf("have %#x want %#x", have, want)
	}
	select {
	case <-snap.genPending:
		// Snapshot generation succeeded

	case <-time.After(3 * time.Second):
		t.Errorf("Snapshot generation failed")
	}
	checkSnapRoot(t, snap, root)

	// Signal abortion to the generator and wait for it to tear down
	stop := make(chan *generatorStats)
	snap.genAbort <- stop
	<-stop
}

// Tests that snapshot generation with existent flat state.
func TestGenerateExistentState(t *testing.T) {
	testGenerateExistentState(t, rawdb.HashScheme)
	testGenerateExistentState(t, rawdb.PathScheme)
}

func testGenerateExistentState(t *testing.T, scheme string) {
	// We can't use statedb to make a test trie (circular dependency), so make
	// a fake one manually. We're going with a small account trie of 3 accounts,
	// two of which also has the same 3-slot storage trie attached.
	var helper = newHelper(scheme)

	stRoot := helper.makeStorageTrie(hashData([]byte("acc-1")), []string{"key-1", "key-2", "key-3"}, []string{"val-1", "val-2", "val-3"}, true)
	helper.addTrieAccount("acc-1", &types.StateAccount{Balance: big.NewInt(1), Root: stRoot, CodeHash: types.EmptyCodeHash.Bytes()})
	helper.addSnapAccount("acc-1", &types.StateAccount{Balance: big.NewInt(1), Root: stRoot, CodeHash: types.EmptyCodeHash.Bytes()})
	helper.addSnapStorage("acc-1", []string{"key-1", "key-2", "key-3"}, []string{"val-1", "val-2", "val-3"})

	helper.addTrieAccount("acc-2", &types.StateAccount{Balance: big.NewInt(2), Root: types.EmptyRootHash, CodeHash: types.EmptyCodeHash.Bytes()})
	helper.addSnapAccount("acc-2", &types.StateAccount{Balance: big.NewInt(2), Root: types.EmptyRootHash, CodeHash: types.EmptyCodeHash.Bytes()})

	stRoot = helper.makeStorageTrie(hashData([]byte("acc-3")), []string{"key-1", "key-2", "key-3"}, []string{"val-1", "val-2", "val-3"}, true)
	helper.addTrieAccount("acc-3", &types.StateAccount{Balance: big.NewInt(3), Root: stRoot, CodeHash: types.EmptyCodeHash.Bytes()})
	helper.addSnapAccount("acc-3", &types.StateAccount{Balance: big.NewInt(3), Root: stRoot, CodeHash: types.EmptyCodeHash.Bytes()})
	helper.addSnapStorage("acc-3", []string{"key-1", "key-2", "key-3"}, []string{"val-1", "val-2", "val-3"})

	root, snap := helper.CommitAndGenerate()
	select {
	case <-snap.genPending:
		// Snapshot generation succeeded

	case <-time.After(3 * time.Second):
		t.Errorf("Snapshot generation failed")
	}
	checkSnapRoot(t, snap, root)

	// Signal abortion to the generator and wait for it to tear down
	stop := make(chan *generatorStats)
	snap.genAbort <- stop
	<-stop
}

func checkSnapRoot(t *testing.T, snap *diskLayer, trieRoot common.Hash) {
	t.Helper()

	accIt := snap.AccountIterator(common.Hash{})
	defer accIt.Release()

	snapRoot, err := generateTrieRoot(nil, "", accIt, common.Hash{}, stackTrieGenerate,
		func(db ethdb.KeyValueWriter, accountHash, codeHash common.Hash, stat *generateStats) (common.Hash, error) {
			storageIt, _ := snap.StorageIterator(accountHash, common.Hash{})
			defer storageIt.Release()

			hash, err := generateTrieRoot(nil, "", storageIt, accountHash, stackTrieGenerate, nil, stat, false)
			if err != nil {
				return common.Hash{}, err
			}

			return hash, nil
		}, newGenerateStats(), true)
	if err != nil {
		t.Fatal(err)
	}

	if snapRoot != trieRoot {
		t.Fatalf("snaproot: %#x != trieroot #%x", snapRoot, trieRoot)
	}

	if err := CheckDanglingStorage(snap.diskdb); err != nil {
		t.Fatalf("Detected dangling storages: %v", err)
	}
}

type testHelper struct {
	diskdb  ethdb.Database
	triedb  *trie.Database
	accTrie *trie.StateTrie
	nodes   *trienode.MergedNodeSet
}

func newHelper(scheme string) *testHelper {
	diskdb := rawdb.NewMemoryDatabase()
	config := &trie.Config{}
	if scheme == rawdb.PathScheme {
		config.PathDB = &pathdb.Config{} // disable caching
	} else {
		config.HashDB = &hashdb.Config{} // disable caching
	}
	triedb := trie.NewDatabase(diskdb, config)
	accTrie, _ := trie.NewStateTrie(trie.StateTrieID(types.EmptyRootHash), triedb)
	return &testHelper{
		diskdb:  diskdb,
		triedb:  triedb,
		accTrie: accTrie,
		nodes:   trienode.NewMergedNodeSet(),
	}
}

func (t *testHelper) addTrieAccount(acckey string, acc *types.StateAccount) {
	val, _ := rlp.EncodeToBytes(acc)
	t.accTrie.MustUpdate([]byte(acckey), val)
}

func (t *testHelper) addSnapAccount(acckey string, acc *types.StateAccount) {
	key := hashData([]byte(acckey))
	rawdb.WriteAccountSnapshot(t.diskdb, key, types.SlimAccountRLP(*acc))
}

func (t *testHelper) addAccount(acckey string, acc *types.StateAccount) {
	t.addTrieAccount(acckey, acc)
	t.addSnapAccount(acckey, acc)
}

func (t *testHelper) addSnapStorage(accKey string, keys []string, vals []string) {
	accHash := hashData([]byte(accKey))
	for i, key := range keys {
		rawdb.WriteStorageSnapshot(t.diskdb, accHash, hashData([]byte(key)), []byte(vals[i]))
	}
}

func (t *testHelper) makeStorageTrie(owner common.Hash, keys []string, vals []string, commit bool) common.Hash {
	id := trie.StorageTrieID(types.EmptyRootHash, owner, types.EmptyRootHash)
	stTrie, _ := trie.NewStateTrie(id, t.triedb)
	for i, k := range keys {
		stTrie.MustUpdate([]byte(k), []byte(vals[i]))
	}

	if !commit {
		return stTrie.Hash()
	}
	root, nodes, _ := stTrie.Commit(false)
	if nodes != nil {
		_ = t.nodes.Merge(nodes)
	}
	return root
}

func (t *testHelper) Commit() common.Hash {
	root, nodes, _ := t.accTrie.Commit(true)
	if nodes != nil {
		_ = t.nodes.Merge(nodes)
	}
	t.triedb.Update(root, types.EmptyRootHash, 0, t.nodes, nil)
	t.triedb.Commit(root, false)
	return root
}

func (t *testHelper) CommitAndGenerate() (common.Hash, *diskLayer) {
	root := t.Commit()
	snap := generateSnapshot(t.diskdb, t.triedb, 16, root)

	return root, snap
}

// Tests that snapshot generation with existent flat state, where the flat state
// contains some errors:
// - the contract with empty storage root but has storage entries in the disk
// - the contract with non empty storage root but empty storage slots
// - the contract(non-empty storage) misses some storage slots
//   - miss in the beginning
//   - miss in the middle
//   - miss in the end
//
// - the contract(non-empty storage) has wrong storage slots
//   - wrong slots in the beginning
//   - wrong slots in the middle
//   - wrong slots in the end
//
// - the contract(non-empty storage) has extra storage slots
//   - extra slots in the beginning
//   - extra slots in the middle
//   - extra slots in the end
func TestGenerateExistentStateWithWrongStorage(t *testing.T) {
	testGenerateExistentStateWithWrongStorage(t, rawdb.HashScheme)
	testGenerateExistentStateWithWrongStorage(t, rawdb.PathScheme)
}

func testGenerateExistentStateWithWrongStorage(t *testing.T, scheme string) {
	helper := newHelper(scheme)

	// Account one, empty root but non-empty database
	helper.addAccount("acc-1", &types.StateAccount{Balance: big.NewInt(1), Root: types.EmptyRootHash, CodeHash: types.EmptyCodeHash.Bytes()})
	helper.addSnapStorage("acc-1", []string{"key-1", "key-2", "key-3"}, []string{"val-1", "val-2", "val-3"})

	// Account two, non empty root but empty database
	stRoot := helper.makeStorageTrie(hashData([]byte("acc-2")), []string{"key-1", "key-2", "key-3"}, []string{"val-1", "val-2", "val-3"}, true)
	helper.addAccount("acc-2", &types.StateAccount{Balance: big.NewInt(1), Root: stRoot, CodeHash: types.EmptyCodeHash.Bytes()})

	// Miss slots
	{
		// Account three, non empty root but misses slots in the beginning
		helper.makeStorageTrie(hashData([]byte("acc-3")), []string{"key-1", "key-2", "key-3"}, []string{"val-1", "val-2", "val-3"}, true)
		helper.addAccount("acc-3", &types.StateAccount{Balance: big.NewInt(1), Root: stRoot, CodeHash: types.EmptyCodeHash.Bytes()})
		helper.addSnapStorage("acc-3", []string{"key-2", "key-3"}, []string{"val-2", "val-3"})

		// Account four, non empty root but misses slots in the middle
		helper.makeStorageTrie(hashData([]byte("acc-4")), []string{"key-1", "key-2", "key-3"}, []string{"val-1", "val-2", "val-3"}, true)
		helper.addAccount("acc-4", &types.StateAccount{Balance: big.NewInt(1), Root: stRoot, CodeHash: types.EmptyCodeHash.Bytes()})
		helper.addSnapStorage("acc-4", []string{"key-1", "key-3"}, []string{"val-1", "val-3"})

		// Account five, non empty root but misses slots in the end
		helper.makeStorageTrie(hashData([]byte("acc-5")), []string{"key-1", "key-2", "key-3"}, []string{"val-1", "val-2", "val-3"}, true)
		helper.addAccount("acc-5", &types.StateAccount{Balance: big.NewInt(1), Root: stRoot, CodeHash: types.EmptyCodeHash.Bytes()})
		helper.addSnapStorage("acc-5", []string{"key-1", "key-2"}, []string{"val-1", "val-2"})
	}

	// Wrong storage slots
	{
		// Account six, non empty root but wrong slots in the beginning
		helper.makeStorageTrie(hashData([]byte("acc-6")), []string{"key-1", "key-2", "key-3"}, []string{"val-1", "val-2", "val-3"}, true)
		helper.addAccount("acc-6", &types.StateAccount{Balance: big.NewInt(1), Root: stRoot, CodeHash: types.EmptyCodeHash.Bytes()})
		helper.addSnapStorage("acc-6", []string{"key-1", "key-2", "key-3"}, []string{"badval-1", "val-2", "val-3"})

		// Account seven, non empty root but wrong slots in the middle
		helper.makeStorageTrie(hashData([]byte("acc-7")), []string{"key-1", "key-2", "key-3"}, []string{"val-1", "val-2", "val-3"}, true)
		helper.addAccount("acc-7", &types.StateAccount{Balance: big.NewInt(1), Root: stRoot, CodeHash: types.EmptyCodeHash.Bytes()})
		helper.addSnapStorage("acc-7", []string{"key-1", "key-2", "key-3"}, []string{"val-1", "badval-2", "val-3"})

		// Account eight, non empty root but wrong slots in the end
		helper.makeStorageTrie(hashData([]byte("acc-8")), []string{"key-1", "key-2", "key-3"}, []string{"val-1", "val-2", "val-3"}, true)
		helper.addAccount("acc-8", &types.StateAccount{Balance: big.NewInt(1), Root: stRoot, CodeHash: types.EmptyCodeHash.Bytes()})
		helper.addSnapStorage("acc-8", []string{"key-1", "key-2", "key-3"}, []string{"val-1", "val-2", "badval-3"})

		// Account 9, non empty root but rotated slots
		helper.makeStorageTrie(hashData([]byte("acc-9")), []string{"key-1", "key-2", "key-3"}, []string{"val-1", "val-2", "val-3"}, true)
		helper.addAccount("acc-9", &types.StateAccount{Balance: big.NewInt(1), Root: stRoot, CodeHash: types.EmptyCodeHash.Bytes()})
		helper.addSnapStorage("acc-9", []string{"key-1", "key-2", "key-3"}, []string{"val-1", "val-3", "val-2"})
	}

	// Extra storage slots
	{
		// Account 10, non empty root but extra slots in the beginning
		helper.makeStorageTrie(hashData([]byte("acc-10")), []string{"key-1", "key-2", "key-3"}, []string{"val-1", "val-2", "val-3"}, true)
		helper.addAccount("acc-10", &types.StateAccount{Balance: big.NewInt(1), Root: stRoot, CodeHash: types.EmptyCodeHash.Bytes()})
		helper.addSnapStorage("acc-10", []string{"key-0", "key-1", "key-2", "key-3"}, []string{"val-0", "val-1", "val-2", "val-3"})

		// Account 11, non empty root but extra slots in the middle
		helper.makeStorageTrie(hashData([]byte("acc-11")), []string{"key-1", "key-2", "key-3"}, []string{"val-1", "val-2", "val-3"}, true)
		helper.addAccount("acc-11", &types.StateAccount{Balance: big.NewInt(1), Root: stRoot, CodeHash: types.EmptyCodeHash.Bytes()})
		helper.addSnapStorage("acc-11", []string{"key-1", "key-2", "key-2-1", "key-3"}, []string{"val-1", "val-2", "val-2-1", "val-3"})

		// Account 12, non empty root but extra slots in the end
		helper.makeStorageTrie(hashData([]byte("acc-12")), []string{"key-1", "key-2", "key-3"}, []string{"val-1", "val-2", "val-3"}, true)
		helper.addAccount("acc-12", &types.StateAccount{Balance: big.NewInt(1), Root: stRoot, CodeHash: types.EmptyCodeHash.Bytes()})
		helper.addSnapStorage("acc-12", []string{"key-1", "key-2", "key-3", "key-4"}, []string{"val-1", "val-2", "val-3", "val-4"})
	}

	root, snap := helper.CommitAndGenerate()
	t.Logf("Root: %#x\n", root) // Root = 0x8746cce9fd9c658b2cfd639878ed6584b7a2b3e73bb40f607fcfa156002429a0

	select {
	case <-snap.genPending:
		// Snapshot generation succeeded

	case <-time.After(3 * time.Second):
		t.Errorf("Snapshot generation failed")
	}
	checkSnapRoot(t, snap, root)
	// Signal abortion to the generator and wait for it to tear down
	stop := make(chan *generatorStats)
	snap.genAbort <- stop
	<-stop
}

// Tests that snapshot generation with existent flat state, where the flat state
// contains some errors:
// - miss accounts
// - wrong accounts
// - extra accounts
func TestGenerateExistentStateWithWrongAccounts(t *testing.T) {
	testGenerateExistentStateWithWrongAccounts(t, rawdb.HashScheme)
	testGenerateExistentStateWithWrongAccounts(t, rawdb.PathScheme)
}

func testGenerateExistentStateWithWrongAccounts(t *testing.T, scheme string) {
	helper := newHelper(scheme)

	helper.makeStorageTrie(hashData([]byte("acc-1")), []string{"key-1", "key-2", "key-3"}, []string{"val-1", "val-2", "val-3"}, true)
	helper.makeStorageTrie(hashData([]byte("acc-2")), []string{"key-1", "key-2", "key-3"}, []string{"val-1", "val-2", "val-3"}, true)
	helper.makeStorageTrie(hashData([]byte("acc-3")), []string{"key-1", "key-2", "key-3"}, []string{"val-1", "val-2", "val-3"}, true)
	helper.makeStorageTrie(hashData([]byte("acc-4")), []string{"key-1", "key-2", "key-3"}, []string{"val-1", "val-2", "val-3"}, true)
	stRoot := helper.makeStorageTrie(hashData([]byte("acc-6")), []string{"key-1", "key-2", "key-3"}, []string{"val-1", "val-2", "val-3"}, true)

	// Trie accounts [acc-1, acc-2, acc-3, acc-4, acc-6]
	// Extra accounts [acc-0, acc-5, acc-7]

	// Missing accounts, only in the trie
	{
		helper.addTrieAccount("acc-1", &types.StateAccount{Balance: big.NewInt(1), Root: stRoot, CodeHash: types.EmptyCodeHash.Bytes()}) // Beginning
		helper.addTrieAccount("acc-4", &types.StateAccount{Balance: big.NewInt(1), Root: stRoot, CodeHash: types.EmptyCodeHash.Bytes()}) // Middle
		helper.addTrieAccount("acc-6", &types.StateAccount{Balance: big.NewInt(1), Root: stRoot, CodeHash: types.EmptyCodeHash.Bytes()}) // End
	}

	// Wrong accounts
	{
		helper.addTrieAccount("acc-2", &types.StateAccount{Balance: big.NewInt(1), Root: stRoot, CodeHash: types.EmptyCodeHash.Bytes()})
		helper.addSnapAccount("acc-2", &types.StateAccount{Balance: big.NewInt(1), Root: stRoot, CodeHash: common.Hex2Bytes("0x1234")})

		helper.addTrieAccount("acc-3", &types.StateAccount{Balance: big.NewInt(1), Root: stRoot, CodeHash: types.EmptyCodeHash.Bytes()})
		helper.addSnapAccount("acc-3", &types.StateAccount{Balance: big.NewInt(1), Root: types.EmptyRootHash, CodeHash: types.EmptyCodeHash.Bytes()})
	}

	// Extra accounts, only in the snap
	{
		helper.addSnapAccount("acc-0", &types.StateAccount{Balance: big.NewInt(1), Root: stRoot, CodeHash: types.EmptyCodeHash.Bytes()})              // before the beginning
		helper.addSnapAccount("acc-5", &types.StateAccount{Balance: big.NewInt(1), Root: types.EmptyRootHash, CodeHash: common.Hex2Bytes("0x1234")})  // Middle
		helper.addSnapAccount("acc-7", &types.StateAccount{Balance: big.NewInt(1), Root: types.EmptyRootHash, CodeHash: types.EmptyCodeHash.Bytes()}) // after the end
	}

	root, snap := helper.CommitAndGenerate()
	t.Logf("Root: %#x\n", root) // Root = 0x825891472281463511e7ebcc7f109e4f9200c20fa384754e11fd605cd98464e8

	select {
	case <-snap.genPending:
		// Snapshot generation succeeded

	case <-time.After(3 * time.Second):
		t.Errorf("Snapshot generation failed")
	}
	checkSnapRoot(t, snap, root)

	// Signal abortion to the generator and wait for it to tear down
	stop := make(chan *generatorStats)
	snap.genAbort <- stop
	<-stop
}

// Tests that snapshot generation errors out correctly in case of a missing trie
// node in the account trie.
func TestGenerateCorruptAccountTrie(t *testing.T) {
	testGenerateCorruptAccountTrie(t, rawdb.HashScheme)
	testGenerateCorruptAccountTrie(t, rawdb.PathScheme)
}

func testGenerateCorruptAccountTrie(t *testing.T, scheme string) {
	// We can't use statedb to make a test trie (circular dependency), so make
	// a fake one manually. We're going with a small account trie of 3 accounts,
	// without any storage slots to keep the test smaller.
	helper := newHelper(scheme)

	helper.addTrieAccount("acc-1", &types.StateAccount{Balance: big.NewInt(1), Root: types.EmptyRootHash, CodeHash: types.EmptyCodeHash.Bytes()}) // 0xc7a30f39aff471c95d8a837497ad0e49b65be475cc0953540f80cfcdbdcd9074
	helper.addTrieAccount("acc-2", &types.StateAccount{Balance: big.NewInt(2), Root: types.EmptyRootHash, CodeHash: types.EmptyCodeHash.Bytes()}) // 0x65145f923027566669a1ae5ccac66f945b55ff6eaeb17d2ea8e048b7d381f2d7
	helper.addTrieAccount("acc-3", &types.StateAccount{Balance: big.NewInt(3), Root: types.EmptyRootHash, CodeHash: types.EmptyCodeHash.Bytes()}) // 0x19ead688e907b0fab07176120dceec244a72aff2f0aa51e8b827584e378772f4

	root := helper.Commit() // Root: 0xa04693ea110a31037fb5ee814308a6f1d76bdab0b11676bdf4541d2de55ba978

<<<<<<< HEAD
	// Delete an account trie leaf and ensure the generator chokes
	_ = helper.triedb.Commit(root, false)
	_ = helper.diskdb.Delete(common.HexToHash("0x65145f923027566669a1ae5ccac66f945b55ff6eaeb17d2ea8e048b7d381f2d7").Bytes())
=======
	// Delete an account trie node and ensure the generator chokes
	targetPath := []byte{0xc}
	targetHash := common.HexToHash("0x65145f923027566669a1ae5ccac66f945b55ff6eaeb17d2ea8e048b7d381f2d7")

	rawdb.DeleteTrieNode(helper.diskdb, common.Hash{}, targetPath, targetHash, scheme)
>>>>>>> 916d6a44

	snap := generateSnapshot(helper.diskdb, helper.triedb, 16, root)
	select {
	case <-snap.genPending:
		// Snapshot generation succeeded
		t.Errorf("Snapshot generated against corrupt account trie")

	case <-time.After(time.Second):
		// Not generated fast enough, hopefully blocked inside on missing trie node fail
	}
	// Signal abortion to the generator and wait for it to tear down
	stop := make(chan *generatorStats)
	snap.genAbort <- stop
	<-stop
}

// Tests that snapshot generation errors out correctly in case of a missing root
// trie node for a storage trie. It's similar to internal corruption but it is
// handled differently inside the generator.
func TestGenerateMissingStorageTrie(t *testing.T) {
	testGenerateMissingStorageTrie(t, rawdb.HashScheme)
	testGenerateMissingStorageTrie(t, rawdb.PathScheme)
}

func testGenerateMissingStorageTrie(t *testing.T, scheme string) {
	// We can't use statedb to make a test trie (circular dependency), so make
	// a fake one manually. We're going with a small account trie of 3 accounts,
	// two of which also has the same 3-slot storage trie attached.
	var (
		acc1   = hashData([]byte("acc-1"))
		acc3   = hashData([]byte("acc-3"))
		helper = newHelper(scheme)
	)
	stRoot := helper.makeStorageTrie(hashData([]byte("acc-1")), []string{"key-1", "key-2", "key-3"}, []string{"val-1", "val-2", "val-3"}, true)   // 0xddefcd9376dd029653ef384bd2f0a126bb755fe84fdcc9e7cf421ba454f2bc67
	helper.addTrieAccount("acc-1", &types.StateAccount{Balance: big.NewInt(1), Root: stRoot, CodeHash: types.EmptyCodeHash.Bytes()})              // 0x9250573b9c18c664139f3b6a7a8081b7d8f8916a8fcc5d94feec6c29f5fd4e9e
	helper.addTrieAccount("acc-2", &types.StateAccount{Balance: big.NewInt(2), Root: types.EmptyRootHash, CodeHash: types.EmptyCodeHash.Bytes()}) // 0x65145f923027566669a1ae5ccac66f945b55ff6eaeb17d2ea8e048b7d381f2d7
	stRoot = helper.makeStorageTrie(hashData([]byte("acc-3")), []string{"key-1", "key-2", "key-3"}, []string{"val-1", "val-2", "val-3"}, true)
	helper.addTrieAccount("acc-3", &types.StateAccount{Balance: big.NewInt(3), Root: stRoot, CodeHash: types.EmptyCodeHash.Bytes()}) // 0x50815097425d000edfc8b3a4a13e175fc2bdcfee8bdfbf2d1ff61041d3c235b2

	root := helper.Commit()

	// Delete storage trie root of account one and three.
	rawdb.DeleteTrieNode(helper.diskdb, acc1, nil, stRoot, scheme)
	rawdb.DeleteTrieNode(helper.diskdb, acc3, nil, stRoot, scheme)

	snap := generateSnapshot(helper.diskdb, helper.triedb, 16, root)
	select {
	case <-snap.genPending:
		// Snapshot generation succeeded
		t.Errorf("Snapshot generated against corrupt storage trie")

	case <-time.After(time.Second):
		// Not generated fast enough, hopefully blocked inside on missing trie node fail
	}
	// Signal abortion to the generator and wait for it to tear down
	stop := make(chan *generatorStats)
	snap.genAbort <- stop
	<-stop
}

// Tests that snapshot generation errors out correctly in case of a missing trie
// node in a storage trie.
func TestGenerateCorruptStorageTrie(t *testing.T) {
	testGenerateCorruptStorageTrie(t, rawdb.HashScheme)
	testGenerateCorruptStorageTrie(t, rawdb.PathScheme)
}

func testGenerateCorruptStorageTrie(t *testing.T, scheme string) {
	// We can't use statedb to make a test trie (circular dependency), so make
	// a fake one manually. We're going with a small account trie of 3 accounts,
	// two of which also has the same 3-slot storage trie attached.
	helper := newHelper(scheme)

	stRoot := helper.makeStorageTrie(hashData([]byte("acc-1")), []string{"key-1", "key-2", "key-3"}, []string{"val-1", "val-2", "val-3"}, true)   // 0xddefcd9376dd029653ef384bd2f0a126bb755fe84fdcc9e7cf421ba454f2bc67
	helper.addTrieAccount("acc-1", &types.StateAccount{Balance: big.NewInt(1), Root: stRoot, CodeHash: types.EmptyCodeHash.Bytes()})              // 0x9250573b9c18c664139f3b6a7a8081b7d8f8916a8fcc5d94feec6c29f5fd4e9e
	helper.addTrieAccount("acc-2", &types.StateAccount{Balance: big.NewInt(2), Root: types.EmptyRootHash, CodeHash: types.EmptyCodeHash.Bytes()}) // 0x65145f923027566669a1ae5ccac66f945b55ff6eaeb17d2ea8e048b7d381f2d7
	stRoot = helper.makeStorageTrie(hashData([]byte("acc-3")), []string{"key-1", "key-2", "key-3"}, []string{"val-1", "val-2", "val-3"}, true)
	helper.addTrieAccount("acc-3", &types.StateAccount{Balance: big.NewInt(3), Root: stRoot, CodeHash: types.EmptyCodeHash.Bytes()}) // 0x50815097425d000edfc8b3a4a13e175fc2bdcfee8bdfbf2d1ff61041d3c235b2

	root := helper.Commit()

<<<<<<< HEAD
	// Delete a storage trie leaf and ensure the generator chokes
	_ = helper.diskdb.Delete(common.HexToHash("0x18a0f4d79cff4459642dd7604f303886ad9d77c30cf3d7d7cedb3a693ab6d371").Bytes())
=======
	// Delete a node in the storage trie.
	targetPath := []byte{0x4}
	targetHash := common.HexToHash("0x18a0f4d79cff4459642dd7604f303886ad9d77c30cf3d7d7cedb3a693ab6d371")
	rawdb.DeleteTrieNode(helper.diskdb, hashData([]byte("acc-1")), targetPath, targetHash, scheme)
	rawdb.DeleteTrieNode(helper.diskdb, hashData([]byte("acc-3")), targetPath, targetHash, scheme)
>>>>>>> 916d6a44

	snap := generateSnapshot(helper.diskdb, helper.triedb, 16, root)
	select {
	case <-snap.genPending:
		// Snapshot generation succeeded
		t.Errorf("Snapshot generated against corrupt storage trie")

	case <-time.After(time.Second):
		// Not generated fast enough, hopefully blocked inside on missing trie node fail
	}
	// Signal abortion to the generator and wait for it to tear down
	stop := make(chan *generatorStats)
	snap.genAbort <- stop
	<-stop
}

// Tests that snapshot generation when an extra account with storage exists in the snap state.
func TestGenerateWithExtraAccounts(t *testing.T) {
	testGenerateWithExtraAccounts(t, rawdb.HashScheme)
	testGenerateWithExtraAccounts(t, rawdb.PathScheme)
}

func testGenerateWithExtraAccounts(t *testing.T, scheme string) {
	helper := newHelper(scheme)
	{
		// Account one in the trie
		stRoot := helper.makeStorageTrie(hashData([]byte("acc-1")),
			[]string{"key-1", "key-2", "key-3", "key-4", "key-5"},
			[]string{"val-1", "val-2", "val-3", "val-4", "val-5"},
			true,
		)
		acc := &types.StateAccount{Balance: big.NewInt(1), Root: stRoot, CodeHash: types.EmptyCodeHash.Bytes()}
		val, _ := rlp.EncodeToBytes(acc)
		helper.accTrie.MustUpdate([]byte("acc-1"), val) // 0x9250573b9c18c664139f3b6a7a8081b7d8f8916a8fcc5d94feec6c29f5fd4e9e

		// Identical in the snap
		key := hashData([]byte("acc-1"))
		rawdb.WriteAccountSnapshot(helper.diskdb, key, val)
		rawdb.WriteStorageSnapshot(helper.diskdb, key, hashData([]byte("key-1")), []byte("val-1"))
		rawdb.WriteStorageSnapshot(helper.diskdb, key, hashData([]byte("key-2")), []byte("val-2"))
		rawdb.WriteStorageSnapshot(helper.diskdb, key, hashData([]byte("key-3")), []byte("val-3"))
		rawdb.WriteStorageSnapshot(helper.diskdb, key, hashData([]byte("key-4")), []byte("val-4"))
		rawdb.WriteStorageSnapshot(helper.diskdb, key, hashData([]byte("key-5")), []byte("val-5"))
	}
	{
		// Account two exists only in the snapshot
		stRoot := helper.makeStorageTrie(hashData([]byte("acc-2")),
			[]string{"key-1", "key-2", "key-3", "key-4", "key-5"},
			[]string{"val-1", "val-2", "val-3", "val-4", "val-5"},
			true,
		)
		acc := &types.StateAccount{Balance: big.NewInt(1), Root: stRoot, CodeHash: types.EmptyCodeHash.Bytes()}
		val, _ := rlp.EncodeToBytes(acc)
		key := hashData([]byte("acc-2"))
		rawdb.WriteAccountSnapshot(helper.diskdb, key, val)
		rawdb.WriteStorageSnapshot(helper.diskdb, key, hashData([]byte("b-key-1")), []byte("b-val-1"))
		rawdb.WriteStorageSnapshot(helper.diskdb, key, hashData([]byte("b-key-2")), []byte("b-val-2"))
		rawdb.WriteStorageSnapshot(helper.diskdb, key, hashData([]byte("b-key-3")), []byte("b-val-3"))
	}

	root := helper.Commit()

	// To verify the test: If we now inspect the snap db, there should exist extraneous storage items
	if data := rawdb.ReadStorageSnapshot(helper.diskdb, hashData([]byte("acc-2")), hashData([]byte("b-key-1"))); data == nil {
		t.Fatalf("expected snap storage to exist")
	}

	snap := generateSnapshot(helper.diskdb, helper.triedb, 16, root)
	select {
	case <-snap.genPending:
		// Snapshot generation succeeded

	case <-time.After(3 * time.Second):
		t.Errorf("Snapshot generation failed")
	}
	checkSnapRoot(t, snap, root)

	// Signal abortion to the generator and wait for it to tear down
	stop := make(chan *generatorStats)
	snap.genAbort <- stop
	<-stop
	// If we now inspect the snap db, there should exist no extraneous storage items
	if data := rawdb.ReadStorageSnapshot(helper.diskdb, hashData([]byte("acc-2")), hashData([]byte("b-key-1"))); data != nil {
		t.Fatalf("expected slot to be removed, got %v", string(data))
	}
}

func enableLogging() {
	log.Root().SetHandler(log.LvlFilterHandler(log.LvlTrace, log.StreamHandler(os.Stderr, log.TerminalFormat(true))))
}

// Tests that snapshot generation when an extra account with storage exists in the snap state.
func TestGenerateWithManyExtraAccounts(t *testing.T) {
	testGenerateWithManyExtraAccounts(t, rawdb.HashScheme)
	testGenerateWithManyExtraAccounts(t, rawdb.PathScheme)
}

func testGenerateWithManyExtraAccounts(t *testing.T, scheme string) {
	if false {
		enableLogging()
	}
<<<<<<< HEAD

	helper := newHelper()
=======
	helper := newHelper(scheme)
>>>>>>> 916d6a44
	{
		// Account one in the trie
		stRoot := helper.makeStorageTrie(hashData([]byte("acc-1")),
			[]string{"key-1", "key-2", "key-3"},
			[]string{"val-1", "val-2", "val-3"},
			true,
		)
		acc := &types.StateAccount{Balance: big.NewInt(1), Root: stRoot, CodeHash: types.EmptyCodeHash.Bytes()}
		val, _ := rlp.EncodeToBytes(acc)
		helper.accTrie.MustUpdate([]byte("acc-1"), val) // 0x9250573b9c18c664139f3b6a7a8081b7d8f8916a8fcc5d94feec6c29f5fd4e9e

		// Identical in the snap
		key := hashData([]byte("acc-1"))
		rawdb.WriteAccountSnapshot(helper.diskdb, key, val)
		rawdb.WriteStorageSnapshot(helper.diskdb, key, hashData([]byte("key-1")), []byte("val-1"))
		rawdb.WriteStorageSnapshot(helper.diskdb, key, hashData([]byte("key-2")), []byte("val-2"))
		rawdb.WriteStorageSnapshot(helper.diskdb, key, hashData([]byte("key-3")), []byte("val-3"))
	}
	{
		// 100 accounts exist only in snapshot
		for i := 0; i < 1000; i++ {
			acc := &types.StateAccount{Balance: big.NewInt(int64(i)), Root: types.EmptyRootHash, CodeHash: types.EmptyCodeHash.Bytes()}
			val, _ := rlp.EncodeToBytes(acc)
			key := hashData([]byte(fmt.Sprintf("acc-%d", i)))
			rawdb.WriteAccountSnapshot(helper.diskdb, key, val)
		}
	}

	root, snap := helper.CommitAndGenerate()
	select {
	case <-snap.genPending:
		// Snapshot generation succeeded

	case <-time.After(3 * time.Second):
		t.Errorf("Snapshot generation failed")
	}
	checkSnapRoot(t, snap, root)
	// Signal abortion to the generator and wait for it to tear down
	stop := make(chan *generatorStats)
	snap.genAbort <- stop
	<-stop
}

// Tests this case
// maxAccountRange 3
// snapshot-accounts: 01, 02, 03, 04, 05, 06, 07
// trie-accounts:             03,             07
//
// We iterate three snapshot storage slots (max = 3) from the database. They are 0x01, 0x02, 0x03.
// The trie has a lot of deletions.
// So in trie, we iterate 2 entries 0x03, 0x07. We create the 0x07 in the database and abort the procedure, because the trie is exhausted.
// But in the database, we still have the stale storage slots 0x04, 0x05. They are not iterated yet, but the procedure is finished.
func TestGenerateWithExtraBeforeAndAfter(t *testing.T) {
	testGenerateWithExtraBeforeAndAfter(t, rawdb.HashScheme)
	testGenerateWithExtraBeforeAndAfter(t, rawdb.PathScheme)
}

func testGenerateWithExtraBeforeAndAfter(t *testing.T, scheme string) {
	accountCheckRange = 3

	if false {
		enableLogging()
	}
<<<<<<< HEAD

	helper := newHelper()
=======
	helper := newHelper(scheme)
>>>>>>> 916d6a44
	{
		acc := &types.StateAccount{Balance: big.NewInt(1), Root: types.EmptyRootHash, CodeHash: types.EmptyCodeHash.Bytes()}
		val, _ := rlp.EncodeToBytes(acc)
		helper.accTrie.MustUpdate(common.HexToHash("0x03").Bytes(), val)
		helper.accTrie.MustUpdate(common.HexToHash("0x07").Bytes(), val)

		rawdb.WriteAccountSnapshot(helper.diskdb, common.HexToHash("0x01"), val)
		rawdb.WriteAccountSnapshot(helper.diskdb, common.HexToHash("0x02"), val)
		rawdb.WriteAccountSnapshot(helper.diskdb, common.HexToHash("0x03"), val)
		rawdb.WriteAccountSnapshot(helper.diskdb, common.HexToHash("0x04"), val)
		rawdb.WriteAccountSnapshot(helper.diskdb, common.HexToHash("0x05"), val)
		rawdb.WriteAccountSnapshot(helper.diskdb, common.HexToHash("0x06"), val)
		rawdb.WriteAccountSnapshot(helper.diskdb, common.HexToHash("0x07"), val)
	}

	root, snap := helper.CommitAndGenerate()
	select {
	case <-snap.genPending:
		// Snapshot generation succeeded

	case <-time.After(3 * time.Second):
		t.Errorf("Snapshot generation failed")
	}
	checkSnapRoot(t, snap, root)
	// Signal abortion to the generator and wait for it to tear down
	stop := make(chan *generatorStats)
	snap.genAbort <- stop
	<-stop
}

// TestGenerateWithMalformedSnapdata tests what happes if we have some junk
// in the snapshot database, which cannot be parsed back to an account
func TestGenerateWithMalformedSnapdata(t *testing.T) {
	testGenerateWithMalformedSnapdata(t, rawdb.HashScheme)
	testGenerateWithMalformedSnapdata(t, rawdb.PathScheme)
}

func testGenerateWithMalformedSnapdata(t *testing.T, scheme string) {
	accountCheckRange = 3

	if false {
		enableLogging()
	}
<<<<<<< HEAD

	helper := newHelper()
=======
	helper := newHelper(scheme)
>>>>>>> 916d6a44
	{
		acc := &types.StateAccount{Balance: big.NewInt(1), Root: types.EmptyRootHash, CodeHash: types.EmptyCodeHash.Bytes()}
		val, _ := rlp.EncodeToBytes(acc)
		helper.accTrie.MustUpdate(common.HexToHash("0x03").Bytes(), val)

		junk := make([]byte, 100)
		copy(junk, []byte{0xde, 0xad})
		rawdb.WriteAccountSnapshot(helper.diskdb, common.HexToHash("0x02"), junk)
		rawdb.WriteAccountSnapshot(helper.diskdb, common.HexToHash("0x03"), junk)
		rawdb.WriteAccountSnapshot(helper.diskdb, common.HexToHash("0x04"), junk)
		rawdb.WriteAccountSnapshot(helper.diskdb, common.HexToHash("0x05"), junk)
	}

	root, snap := helper.CommitAndGenerate()
	select {
	case <-snap.genPending:
		// Snapshot generation succeeded

	case <-time.After(3 * time.Second):
		t.Errorf("Snapshot generation failed")
	}
	checkSnapRoot(t, snap, root)
	// Signal abortion to the generator and wait for it to tear down
	stop := make(chan *generatorStats)
	snap.genAbort <- stop
	<-stop
	// If we now inspect the snap db, there should exist no extraneous storage items
	if data := rawdb.ReadStorageSnapshot(helper.diskdb, hashData([]byte("acc-2")), hashData([]byte("b-key-1"))); data != nil {
		t.Fatalf("expected slot to be removed, got %v", string(data))
	}
}

func TestGenerateFromEmptySnap(t *testing.T) {
	testGenerateFromEmptySnap(t, rawdb.HashScheme)
	testGenerateFromEmptySnap(t, rawdb.PathScheme)
}

func testGenerateFromEmptySnap(t *testing.T, scheme string) {
	//enableLogging()
	accountCheckRange = 10
	storageCheckRange = 20
	helper := newHelper(scheme)
	// Add 1K accounts to the trie
	for i := 0; i < 400; i++ {
		stRoot := helper.makeStorageTrie(hashData([]byte(fmt.Sprintf("acc-%d", i))), []string{"key-1", "key-2", "key-3"}, []string{"val-1", "val-2", "val-3"}, true)
		helper.addTrieAccount(fmt.Sprintf("acc-%d", i),
			&types.StateAccount{Balance: big.NewInt(1), Root: stRoot, CodeHash: types.EmptyCodeHash.Bytes()})
	}

	root, snap := helper.CommitAndGenerate()
	t.Logf("Root: %#x\n", root) // Root: 0x6f7af6d2e1a1bf2b84a3beb3f8b64388465fbc1e274ca5d5d3fc787ca78f59e4

	select {
	case <-snap.genPending:
		// Snapshot generation succeeded

	case <-time.After(3 * time.Second):
		t.Errorf("Snapshot generation failed")
	}
	checkSnapRoot(t, snap, root)
	// Signal abortion to the generator and wait for it to tear down
	stop := make(chan *generatorStats)
	snap.genAbort <- stop
	<-stop
}

// Tests that snapshot generation with existent flat state, where the flat state
// storage is correct, but incomplete.
// The incomplete part is on the second range
// snap: [ 0x01, 0x02, 0x03, 0x04] , [ 0x05, 0x06, 0x07, {missing}] (with storageCheck = 4)
// trie:  0x01, 0x02, 0x03, 0x04,  0x05, 0x06, 0x07, 0x08
// This hits a case where the snap verification passes, but there are more elements in the trie
// which we must also add.
func TestGenerateWithIncompleteStorage(t *testing.T) {
	testGenerateWithIncompleteStorage(t, rawdb.HashScheme)
	testGenerateWithIncompleteStorage(t, rawdb.PathScheme)
}

func testGenerateWithIncompleteStorage(t *testing.T, scheme string) {
	storageCheckRange = 4
	helper := newHelper(scheme)
	stKeys := []string{"1", "2", "3", "4", "5", "6", "7", "8"}
	stVals := []string{"v1", "v2", "v3", "v4", "v5", "v6", "v7", "v8"}
	// We add 8 accounts, each one is missing exactly one of the storage slots. This means
	// we don't have to order the keys and figure out exactly which hash-key winds up
	// on the sensitive spots at the boundaries
	for i := 0; i < 8; i++ {
		accKey := fmt.Sprintf("acc-%d", i)
		stRoot := helper.makeStorageTrie(hashData([]byte(accKey)), stKeys, stVals, true)
		helper.addAccount(accKey, &types.StateAccount{Balance: big.NewInt(int64(i)), Root: stRoot, CodeHash: types.EmptyCodeHash.Bytes()})
		var moddedKeys []string

		var moddedVals []string

		for ii := 0; ii < 8; ii++ {
			if ii != i {
				moddedKeys = append(moddedKeys, stKeys[ii])
				moddedVals = append(moddedVals, stVals[ii])
			}
		}
		helper.addSnapStorage(accKey, moddedKeys, moddedVals)
	}

	root, snap := helper.CommitAndGenerate()
	t.Logf("Root: %#x\n", root) // Root: 0xca73f6f05ba4ca3024ef340ef3dfca8fdabc1b677ff13f5a9571fd49c16e67ff

	select {
	case <-snap.genPending:
		// Snapshot generation succeeded

	case <-time.After(3 * time.Second):
		t.Errorf("Snapshot generation failed")
	}
	checkSnapRoot(t, snap, root)
	// Signal abortion to the generator and wait for it to tear down
	stop := make(chan *generatorStats)
	snap.genAbort <- stop
	<-stop
}

func incKey(key []byte) []byte {
	for i := len(key) - 1; i >= 0; i-- {
		key[i]++
		if key[i] != 0x0 {
			break
		}
	}

	return key
}

func decKey(key []byte) []byte {
	for i := len(key) - 1; i >= 0; i-- {
		key[i]--
		if key[i] != 0xff {
			break
		}
	}

	return key
}

func populateDangling(disk ethdb.KeyValueStore) {
	populate := func(accountHash common.Hash, keys []string, vals []string) {
		for i, key := range keys {
			rawdb.WriteStorageSnapshot(disk, accountHash, hashData([]byte(key)), []byte(vals[i]))
		}
	}
	// Dangling storages of the "first" account
	populate(common.Hash{}, []string{"key-1", "key-2", "key-3"}, []string{"val-1", "val-2", "val-3"})

	// Dangling storages of the "last" account
	populate(common.HexToHash("ffffffffffffffffffffffffffffffffffffffffffffffffffffffffffffffff"), []string{"key-1", "key-2", "key-3"}, []string{"val-1", "val-2", "val-3"})

	// Dangling storages around the account 1
	hash := decKey(hashData([]byte("acc-1")).Bytes())
	populate(common.BytesToHash(hash), []string{"key-1", "key-2", "key-3"}, []string{"val-1", "val-2", "val-3"})
	hash = incKey(hashData([]byte("acc-1")).Bytes())
	populate(common.BytesToHash(hash), []string{"key-1", "key-2", "key-3"}, []string{"val-1", "val-2", "val-3"})

	// Dangling storages around the account 2
	hash = decKey(hashData([]byte("acc-2")).Bytes())
	populate(common.BytesToHash(hash), []string{"key-1", "key-2", "key-3"}, []string{"val-1", "val-2", "val-3"})
	hash = incKey(hashData([]byte("acc-2")).Bytes())
	populate(common.BytesToHash(hash), []string{"key-1", "key-2", "key-3"}, []string{"val-1", "val-2", "val-3"})

	// Dangling storages around the account 3
	hash = decKey(hashData([]byte("acc-3")).Bytes())
	populate(common.BytesToHash(hash), []string{"key-1", "key-2", "key-3"}, []string{"val-1", "val-2", "val-3"})
	hash = incKey(hashData([]byte("acc-3")).Bytes())
	populate(common.BytesToHash(hash), []string{"key-1", "key-2", "key-3"}, []string{"val-1", "val-2", "val-3"})

	// Dangling storages of the random account
	populate(randomHash(), []string{"key-1", "key-2", "key-3"}, []string{"val-1", "val-2", "val-3"})
	populate(randomHash(), []string{"key-1", "key-2", "key-3"}, []string{"val-1", "val-2", "val-3"})
	populate(randomHash(), []string{"key-1", "key-2", "key-3"}, []string{"val-1", "val-2", "val-3"})
}

// Tests that snapshot generation with dangling storages. Dangling storage means
// the storage data is existent while the corresponding account data is missing.
//
// This test will populate some dangling storages to see if they can be cleaned up.
func TestGenerateCompleteSnapshotWithDanglingStorage(t *testing.T) {
<<<<<<< HEAD
	t.Parallel()

	var helper = newHelper()
=======
	testGenerateCompleteSnapshotWithDanglingStorage(t, rawdb.HashScheme)
	testGenerateCompleteSnapshotWithDanglingStorage(t, rawdb.PathScheme)
}

func testGenerateCompleteSnapshotWithDanglingStorage(t *testing.T, scheme string) {
	var helper = newHelper(scheme)
>>>>>>> 916d6a44

	stRoot := helper.makeStorageTrie(hashData([]byte("acc-1")), []string{"key-1", "key-2", "key-3"}, []string{"val-1", "val-2", "val-3"}, true)
	helper.addAccount("acc-1", &types.StateAccount{Balance: big.NewInt(1), Root: stRoot, CodeHash: types.EmptyCodeHash.Bytes()})
	helper.addAccount("acc-2", &types.StateAccount{Balance: big.NewInt(1), Root: types.EmptyRootHash, CodeHash: types.EmptyCodeHash.Bytes()})

	helper.makeStorageTrie(hashData([]byte("acc-3")), []string{"key-1", "key-2", "key-3"}, []string{"val-1", "val-2", "val-3"}, true)
	helper.addAccount("acc-3", &types.StateAccount{Balance: big.NewInt(1), Root: stRoot, CodeHash: types.EmptyCodeHash.Bytes()})

	helper.addSnapStorage("acc-1", []string{"key-1", "key-2", "key-3"}, []string{"val-1", "val-2", "val-3"})
	helper.addSnapStorage("acc-3", []string{"key-1", "key-2", "key-3"}, []string{"val-1", "val-2", "val-3"})

	populateDangling(helper.diskdb)

	root, snap := helper.CommitAndGenerate()
	select {
	case <-snap.genPending:
		// Snapshot generation succeeded

	case <-time.After(3 * time.Second):
		t.Errorf("Snapshot generation failed")
	}
	checkSnapRoot(t, snap, root)

	// Signal abortion to the generator and wait for it to tear down
	stop := make(chan *generatorStats)
	snap.genAbort <- stop
	<-stop
}

// Tests that snapshot generation with dangling storages. Dangling storage means
// the storage data is existent while the corresponding account data is missing.
//
// This test will populate some dangling storages to see if they can be cleaned up.
func TestGenerateBrokenSnapshotWithDanglingStorage(t *testing.T) {
<<<<<<< HEAD
	t.Parallel()

	var helper = newHelper()
=======
	testGenerateBrokenSnapshotWithDanglingStorage(t, rawdb.HashScheme)
	testGenerateBrokenSnapshotWithDanglingStorage(t, rawdb.PathScheme)
}

func testGenerateBrokenSnapshotWithDanglingStorage(t *testing.T, scheme string) {
	var helper = newHelper(scheme)
>>>>>>> 916d6a44

	stRoot := helper.makeStorageTrie(hashData([]byte("acc-1")), []string{"key-1", "key-2", "key-3"}, []string{"val-1", "val-2", "val-3"}, true)
	helper.addTrieAccount("acc-1", &types.StateAccount{Balance: big.NewInt(1), Root: stRoot, CodeHash: types.EmptyCodeHash.Bytes()})
	helper.addTrieAccount("acc-2", &types.StateAccount{Balance: big.NewInt(2), Root: types.EmptyRootHash, CodeHash: types.EmptyCodeHash.Bytes()})

	helper.makeStorageTrie(hashData([]byte("acc-3")), []string{"key-1", "key-2", "key-3"}, []string{"val-1", "val-2", "val-3"}, true)
	helper.addTrieAccount("acc-3", &types.StateAccount{Balance: big.NewInt(3), Root: stRoot, CodeHash: types.EmptyCodeHash.Bytes()})

	populateDangling(helper.diskdb)

	root, snap := helper.CommitAndGenerate()
	select {
	case <-snap.genPending:
		// Snapshot generation succeeded

	case <-time.After(3 * time.Second):
		t.Errorf("Snapshot generation failed")
	}
	checkSnapRoot(t, snap, root)

	// Signal abortion to the generator and wait for it to tear down
	stop := make(chan *generatorStats)
	snap.genAbort <- stop
	<-stop
}<|MERGE_RESOLUTION|>--- conflicted
+++ resolved
@@ -432,17 +432,11 @@
 
 	root := helper.Commit() // Root: 0xa04693ea110a31037fb5ee814308a6f1d76bdab0b11676bdf4541d2de55ba978
 
-<<<<<<< HEAD
-	// Delete an account trie leaf and ensure the generator chokes
-	_ = helper.triedb.Commit(root, false)
-	_ = helper.diskdb.Delete(common.HexToHash("0x65145f923027566669a1ae5ccac66f945b55ff6eaeb17d2ea8e048b7d381f2d7").Bytes())
-=======
 	// Delete an account trie node and ensure the generator chokes
 	targetPath := []byte{0xc}
 	targetHash := common.HexToHash("0x65145f923027566669a1ae5ccac66f945b55ff6eaeb17d2ea8e048b7d381f2d7")
 
 	rawdb.DeleteTrieNode(helper.diskdb, common.Hash{}, targetPath, targetHash, scheme)
->>>>>>> 916d6a44
 
 	snap := generateSnapshot(helper.diskdb, helper.triedb, 16, root)
 	select {
@@ -524,16 +518,11 @@
 
 	root := helper.Commit()
 
-<<<<<<< HEAD
-	// Delete a storage trie leaf and ensure the generator chokes
-	_ = helper.diskdb.Delete(common.HexToHash("0x18a0f4d79cff4459642dd7604f303886ad9d77c30cf3d7d7cedb3a693ab6d371").Bytes())
-=======
 	// Delete a node in the storage trie.
 	targetPath := []byte{0x4}
 	targetHash := common.HexToHash("0x18a0f4d79cff4459642dd7604f303886ad9d77c30cf3d7d7cedb3a693ab6d371")
 	rawdb.DeleteTrieNode(helper.diskdb, hashData([]byte("acc-1")), targetPath, targetHash, scheme)
 	rawdb.DeleteTrieNode(helper.diskdb, hashData([]byte("acc-3")), targetPath, targetHash, scheme)
->>>>>>> 916d6a44
 
 	snap := generateSnapshot(helper.diskdb, helper.triedb, 16, root)
 	select {
@@ -635,12 +624,7 @@
 	if false {
 		enableLogging()
 	}
-<<<<<<< HEAD
-
-	helper := newHelper()
-=======
 	helper := newHelper(scheme)
->>>>>>> 916d6a44
 	{
 		// Account one in the trie
 		stRoot := helper.makeStorageTrie(hashData([]byte("acc-1")),
@@ -704,12 +688,7 @@
 	if false {
 		enableLogging()
 	}
-<<<<<<< HEAD
-
-	helper := newHelper()
-=======
 	helper := newHelper(scheme)
->>>>>>> 916d6a44
 	{
 		acc := &types.StateAccount{Balance: big.NewInt(1), Root: types.EmptyRootHash, CodeHash: types.EmptyCodeHash.Bytes()}
 		val, _ := rlp.EncodeToBytes(acc)
@@ -753,12 +732,7 @@
 	if false {
 		enableLogging()
 	}
-<<<<<<< HEAD
-
-	helper := newHelper()
-=======
 	helper := newHelper(scheme)
->>>>>>> 916d6a44
 	{
 		acc := &types.StateAccount{Balance: big.NewInt(1), Root: types.EmptyRootHash, CodeHash: types.EmptyCodeHash.Bytes()}
 		val, _ := rlp.EncodeToBytes(acc)
@@ -942,18 +916,12 @@
 //
 // This test will populate some dangling storages to see if they can be cleaned up.
 func TestGenerateCompleteSnapshotWithDanglingStorage(t *testing.T) {
-<<<<<<< HEAD
-	t.Parallel()
-
-	var helper = newHelper()
-=======
 	testGenerateCompleteSnapshotWithDanglingStorage(t, rawdb.HashScheme)
 	testGenerateCompleteSnapshotWithDanglingStorage(t, rawdb.PathScheme)
 }
 
 func testGenerateCompleteSnapshotWithDanglingStorage(t *testing.T, scheme string) {
 	var helper = newHelper(scheme)
->>>>>>> 916d6a44
 
 	stRoot := helper.makeStorageTrie(hashData([]byte("acc-1")), []string{"key-1", "key-2", "key-3"}, []string{"val-1", "val-2", "val-3"}, true)
 	helper.addAccount("acc-1", &types.StateAccount{Balance: big.NewInt(1), Root: stRoot, CodeHash: types.EmptyCodeHash.Bytes()})
@@ -988,18 +956,12 @@
 //
 // This test will populate some dangling storages to see if they can be cleaned up.
 func TestGenerateBrokenSnapshotWithDanglingStorage(t *testing.T) {
-<<<<<<< HEAD
-	t.Parallel()
-
-	var helper = newHelper()
-=======
 	testGenerateBrokenSnapshotWithDanglingStorage(t, rawdb.HashScheme)
 	testGenerateBrokenSnapshotWithDanglingStorage(t, rawdb.PathScheme)
 }
 
 func testGenerateBrokenSnapshotWithDanglingStorage(t *testing.T, scheme string) {
 	var helper = newHelper(scheme)
->>>>>>> 916d6a44
 
 	stRoot := helper.makeStorageTrie(hashData([]byte("acc-1")), []string{"key-1", "key-2", "key-3"}, []string{"val-1", "val-2", "val-3"}, true)
 	helper.addTrieAccount("acc-1", &types.StateAccount{Balance: big.NewInt(1), Root: stRoot, CodeHash: types.EmptyCodeHash.Bytes()})
