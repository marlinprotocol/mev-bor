--- conflicted
+++ resolved
@@ -287,12 +287,7 @@
 	if len(data) == 0 { // can be both nil and []byte{}
 		return nil, nil
 	}
-<<<<<<< HEAD
-
-	account := new(Account)
-=======
 	account := new(types.SlimAccount)
->>>>>>> bed84606
 	if err := rlp.DecodeBytes(data, account); err != nil {
 		panic(err)
 	}
@@ -313,11 +308,6 @@
 	}
 	// Check the bloom filter first whether there's even a point in reaching into
 	// all the maps in all the layers below
-<<<<<<< HEAD
-	dl.lock.RLock()
-
-=======
->>>>>>> bed84606
 	hit := dl.diffed.Contains(accountBloomHasher(hash))
 	if !hit {
 		hit = dl.diffed.Contains(destructBloomHasher(hash))
@@ -388,15 +378,11 @@
 	// Check the bloom filter first whether there's even a point in reaching into
 	// all the maps in all the layers below
 	dl.lock.RLock()
-<<<<<<< HEAD
-
-=======
 	// Check staleness before reaching further.
 	if dl.Stale() {
 		dl.lock.RUnlock()
 		return nil, ErrSnapshotStale
 	}
->>>>>>> bed84606
 	hit := dl.diffed.Contains(storageBloomHasher{accountHash, storageHash})
 	if !hit {
 		hit = dl.diffed.Contains(destructBloomHasher(accountHash))
@@ -558,12 +544,7 @@
 			dl.accountList = append(dl.accountList, hash)
 		}
 	}
-<<<<<<< HEAD
-
-	sort.Sort(hashes(dl.accountList))
-=======
 	slices.SortFunc(dl.accountList, common.Hash.Cmp)
->>>>>>> bed84606
 	dl.memory += uint64(len(dl.accountList) * common.HashLength)
 
 	return dl.accountList
@@ -604,12 +585,7 @@
 	for k := range storageMap {
 		storageList = append(storageList, k)
 	}
-<<<<<<< HEAD
-
-	sort.Sort(hashes(storageList))
-=======
 	slices.SortFunc(storageList, common.Hash.Cmp)
->>>>>>> bed84606
 	dl.storageList[accountHash] = storageList
 	dl.memory += uint64(len(dl.storageList)*common.HashLength + common.HashLength)
 
