// Copyright 2015 The go-ethereum Authors
// This file is part of the go-ethereum library.
//
// The go-ethereum library is free software: you can redistribute it and/or modify
// it under the terms of the GNU Lesser General Public License as published by
// the Free Software Foundation, either version 3 of the License, or
// (at your option) any later version.
//
// The go-ethereum library is distributed in the hope that it will be useful,
// but WITHOUT ANY WARRANTY; without even the implied warranty of
// MERCHANTABILITY or FITNESS FOR A PARTICULAR PURPOSE. See the
// GNU Lesser General Public License for more details.
//
// You should have received a copy of the GNU Lesser General Public License
// along with the go-ethereum library. If not, see <http://www.gnu.org/licenses/>.

package runtime

import (
	"math"
	"math/big"

	"github.com/ethereum/go-ethereum/common"
	"github.com/ethereum/go-ethereum/core/rawdb"
	"github.com/ethereum/go-ethereum/core/state"
	"github.com/ethereum/go-ethereum/core/vm"
	"github.com/ethereum/go-ethereum/crypto"
	"github.com/ethereum/go-ethereum/params"
)

// Config is a basic type specifying certain configuration flags for running
// the EVM.
type Config struct {
	ChainConfig *params.ChainConfig
	Difficulty  *big.Int
	Origin      common.Address
	Coinbase    common.Address
	BlockNumber *big.Int
	Time        uint64
	GasLimit    uint64
	GasPrice    *big.Int
	Value       *big.Int
	Debug       bool
	EVMConfig   vm.Config
	BaseFee     *big.Int

	State     *state.StateDB
	GetHashFn func(n uint64) common.Hash
}

// sets defaults on the config
func setDefaults(cfg *Config) {
	if cfg.ChainConfig == nil {
		cfg.ChainConfig = &params.ChainConfig{
			ChainID:             big.NewInt(1),
			HomesteadBlock:      new(big.Int),
			DAOForkBlock:        new(big.Int),
			DAOForkSupport:      false,
			EIP150Block:         new(big.Int),
			EIP155Block:         new(big.Int),
			EIP158Block:         new(big.Int),
			ByzantiumBlock:      new(big.Int),
			ConstantinopleBlock: new(big.Int),
			PetersburgBlock:     new(big.Int),
			IstanbulBlock:       new(big.Int),
			MuirGlacierBlock:    new(big.Int),
			BerlinBlock:         new(big.Int),
			LondonBlock:         new(big.Int),
		}
	}

	if cfg.Difficulty == nil {
		cfg.Difficulty = new(big.Int)
	}
	if cfg.GasLimit == 0 {
		cfg.GasLimit = math.MaxUint64
	}
	if cfg.GasPrice == nil {
		cfg.GasPrice = new(big.Int)
	}
	if cfg.Value == nil {
		cfg.Value = new(big.Int)
	}
	if cfg.BlockNumber == nil {
		cfg.BlockNumber = new(big.Int)
	}
	if cfg.GetHashFn == nil {
		cfg.GetHashFn = func(n uint64) common.Hash {
			return common.BytesToHash(crypto.Keccak256([]byte(new(big.Int).SetUint64(n).String())))
		}
	}
	if cfg.BaseFee == nil {
		cfg.BaseFee = big.NewInt(params.InitialBaseFee)
	}
}

// Execute executes the code using the input as call data during the execution.
// It returns the EVM's return value, the new state and an error if it failed.
//
// Execute sets up an in-memory, temporary, environment for the execution of
// the given code. It makes sure that it's restored to its original state afterwards.
func Execute(code, input []byte, cfg *Config) ([]byte, *state.StateDB, error) {
	if cfg == nil {
		cfg = new(Config)
	}
	setDefaults(cfg)

	if cfg.State == nil {
		cfg.State, _ = state.New(common.Hash{}, state.NewDatabase(rawdb.NewMemoryDatabase()), nil)
	}
	var (
		address = common.BytesToAddress([]byte("contract"))
		vmenv   = NewEnv(cfg)
		sender  = vm.AccountRef(cfg.Origin)
		rules   = cfg.ChainConfig.Rules(vmenv.Context.BlockNumber, vmenv.Context.Random != nil, vmenv.Context.Time)
	)
<<<<<<< HEAD
	if rules := cfg.ChainConfig.Rules(vmenv.Context.BlockNumber, vmenv.Context.Random != nil); rules.IsBerlin {
		cfg.State.PrepareAccessList(cfg.Origin, &address, vm.ActivePrecompiles(rules), nil)
	}
=======
	// Execute the preparatory steps for state transition which includes:
	// - prepare accessList(post-berlin)
	// - reset transient storage(eip 1153)
	cfg.State.Prepare(rules, cfg.Origin, cfg.Coinbase, &address, vm.ActivePrecompiles(rules), nil)
>>>>>>> ea9e62ca
	cfg.State.CreateAccount(address)
	// set the receiver's (the executing contract) code for execution.
	cfg.State.SetCode(address, code)
	// Call the code with the given configuration.
	ret, _, err := vmenv.Call(
		sender,
		common.BytesToAddress([]byte("contract")),
		input,
		cfg.GasLimit,
		cfg.Value,
		nil,
	)
	return ret, cfg.State, err
}

// Create executes the code using the EVM create method
func Create(input []byte, cfg *Config) ([]byte, common.Address, uint64, error) {
	if cfg == nil {
		cfg = new(Config)
	}
	setDefaults(cfg)

	if cfg.State == nil {
		cfg.State, _ = state.New(common.Hash{}, state.NewDatabase(rawdb.NewMemoryDatabase()), nil)
	}
	var (
		vmenv  = NewEnv(cfg)
		sender = vm.AccountRef(cfg.Origin)
		rules  = cfg.ChainConfig.Rules(vmenv.Context.BlockNumber, vmenv.Context.Random != nil, vmenv.Context.Time)
	)
<<<<<<< HEAD
	if rules := cfg.ChainConfig.Rules(vmenv.Context.BlockNumber, vmenv.Context.Random != nil); rules.IsBerlin {
		cfg.State.PrepareAccessList(cfg.Origin, nil, vm.ActivePrecompiles(rules), nil)
	}
=======
	// Execute the preparatory steps for state transition which includes:
	// - prepare accessList(post-berlin)
	// - reset transient storage(eip 1153)
	cfg.State.Prepare(rules, cfg.Origin, cfg.Coinbase, nil, vm.ActivePrecompiles(rules), nil)
>>>>>>> ea9e62ca
	// Call the code with the given configuration.
	code, address, leftOverGas, err := vmenv.Create(
		sender,
		input,
		cfg.GasLimit,
		cfg.Value,
	)
	return code, address, leftOverGas, err
}

// Call executes the code given by the contract's address. It will return the
// EVM's return value or an error if it failed.
//
// Call, unlike Execute, requires a config and also requires the State field to
// be set.
func Call(address common.Address, input []byte, cfg *Config) ([]byte, uint64, error) {
	setDefaults(cfg)

	var (
		vmenv   = NewEnv(cfg)
		sender  = cfg.State.GetOrNewStateObject(cfg.Origin)
		statedb = cfg.State
		rules   = cfg.ChainConfig.Rules(vmenv.Context.BlockNumber, vmenv.Context.Random != nil, vmenv.Context.Time)
	)
	// Execute the preparatory steps for state transition which includes:
	// - prepare accessList(post-berlin)
	// - reset transient storage(eip 1153)
	statedb.Prepare(rules, cfg.Origin, cfg.Coinbase, &address, vm.ActivePrecompiles(rules), nil)

<<<<<<< HEAD
	if rules := cfg.ChainConfig.Rules(vmenv.Context.BlockNumber, vmenv.Context.Random != nil); rules.IsBerlin {
		statedb.PrepareAccessList(cfg.Origin, &address, vm.ActivePrecompiles(rules), nil)
	}
=======
>>>>>>> ea9e62ca
	// Call the code with the given configuration.
	ret, leftOverGas, err := vmenv.Call(
		sender,
		address,
		input,
		cfg.GasLimit,
		cfg.Value,
		nil,
	)
	return ret, leftOverGas, err
}<|MERGE_RESOLUTION|>--- conflicted
+++ resolved
@@ -114,16 +114,10 @@
 		sender  = vm.AccountRef(cfg.Origin)
 		rules   = cfg.ChainConfig.Rules(vmenv.Context.BlockNumber, vmenv.Context.Random != nil, vmenv.Context.Time)
 	)
-<<<<<<< HEAD
-	if rules := cfg.ChainConfig.Rules(vmenv.Context.BlockNumber, vmenv.Context.Random != nil); rules.IsBerlin {
-		cfg.State.PrepareAccessList(cfg.Origin, &address, vm.ActivePrecompiles(rules), nil)
-	}
-=======
 	// Execute the preparatory steps for state transition which includes:
 	// - prepare accessList(post-berlin)
 	// - reset transient storage(eip 1153)
 	cfg.State.Prepare(rules, cfg.Origin, cfg.Coinbase, &address, vm.ActivePrecompiles(rules), nil)
->>>>>>> ea9e62ca
 	cfg.State.CreateAccount(address)
 	// set the receiver's (the executing contract) code for execution.
 	cfg.State.SetCode(address, code)
@@ -154,16 +148,10 @@
 		sender = vm.AccountRef(cfg.Origin)
 		rules  = cfg.ChainConfig.Rules(vmenv.Context.BlockNumber, vmenv.Context.Random != nil, vmenv.Context.Time)
 	)
-<<<<<<< HEAD
-	if rules := cfg.ChainConfig.Rules(vmenv.Context.BlockNumber, vmenv.Context.Random != nil); rules.IsBerlin {
-		cfg.State.PrepareAccessList(cfg.Origin, nil, vm.ActivePrecompiles(rules), nil)
-	}
-=======
 	// Execute the preparatory steps for state transition which includes:
 	// - prepare accessList(post-berlin)
 	// - reset transient storage(eip 1153)
 	cfg.State.Prepare(rules, cfg.Origin, cfg.Coinbase, nil, vm.ActivePrecompiles(rules), nil)
->>>>>>> ea9e62ca
 	// Call the code with the given configuration.
 	code, address, leftOverGas, err := vmenv.Create(
 		sender,
@@ -193,12 +181,6 @@
 	// - reset transient storage(eip 1153)
 	statedb.Prepare(rules, cfg.Origin, cfg.Coinbase, &address, vm.ActivePrecompiles(rules), nil)
 
-<<<<<<< HEAD
-	if rules := cfg.ChainConfig.Rules(vmenv.Context.BlockNumber, vmenv.Context.Random != nil); rules.IsBerlin {
-		statedb.PrepareAccessList(cfg.Origin, &address, vm.ActivePrecompiles(rules), nil)
-	}
-=======
->>>>>>> ea9e62ca
 	// Call the code with the given configuration.
 	ret, leftOverGas, err := vmenv.Call(
 		sender,
