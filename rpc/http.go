--- conflicted
+++ resolved
@@ -54,11 +54,7 @@
 // and some methods don't work. The panic() stubs here exist to ensure
 // this special treatment is correct.
 
-<<<<<<< HEAD
-func (hc *httpConn) writeJSON(context.Context, interface{}) error {
-=======
 func (hc *httpConn) writeJSON(context.Context, interface{}, bool) error {
->>>>>>> ea9e62ca
 	panic("writeJSON called on httpConn")
 }
 
@@ -118,21 +114,15 @@
 // DefaultHTTPTimeouts represents the default timeout values used if further
 // configuration is not provided.
 var DefaultHTTPTimeouts = HTTPTimeouts{
-<<<<<<< HEAD
 	ReadTimeout:  10 * time.Second,
+	ReadHeaderTimeout: 30 * time.Second,
 	WriteTimeout: 30 * time.Second,
 	IdleTimeout:  120 * time.Second,
-=======
-	ReadTimeout:       30 * time.Second,
-	ReadHeaderTimeout: 30 * time.Second,
-	WriteTimeout:      30 * time.Second,
-	IdleTimeout:       120 * time.Second,
 }
 
 // DialHTTP creates a new RPC client that connects to an RPC server over HTTP.
 func DialHTTP(endpoint string) (*Client, error) {
 	return DialHTTPWithClient(endpoint, new(http.Client))
->>>>>>> ea9e62ca
 }
 
 // DialHTTPWithClient creates a new RPC client that connects to an RPC server over HTTP
@@ -175,6 +165,7 @@
 
 	return func(ctx context.Context) (ServerCodec, error) {
 		return hc, nil
+}
 	}
 }
 
@@ -224,11 +215,7 @@
 		return nil, err
 	}
 	req.ContentLength = int64(len(body))
-<<<<<<< HEAD
-	req.GetBody = func() (io.ReadCloser, error) { return ioutil.NopCloser(bytes.NewReader(body)), nil }
-=======
 	req.GetBody = func() (io.ReadCloser, error) { return io.NopCloser(bytes.NewReader(body)), nil }
->>>>>>> ea9e62ca
 
 	// set headers
 	hc.mu.Lock()
