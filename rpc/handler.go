--- conflicted
+++ resolved
@@ -75,27 +75,10 @@
 	notifiers []*Notifier
 }
 
-<<<<<<< HEAD
-func newHandler(connCtx context.Context, conn jsonWriter, idgen func() ID, reg *serviceRegistry, pool *SafePool) *handler {
-=======
-func newHandler(connCtx context.Context, conn jsonWriter, idgen func() ID, reg *serviceRegistry, batchRequestLimit, batchResponseMaxSize int) *handler {
->>>>>>> bed84606
+func newHandler(connCtx context.Context, conn jsonWriter, idgen func() ID, reg *serviceRegistry, pool *SafePool, batchRequestLimit, batchResponseMaxSize int) *handler {
 	rootCtx, cancelRoot := context.WithCancel(connCtx)
 
 	h := &handler{
-<<<<<<< HEAD
-		reg:            reg,
-		idgen:          idgen,
-		conn:           conn,
-		respWait:       make(map[string]*requestOp),
-		clientSubs:     make(map[string]*ClientSubscription),
-		rootCtx:        rootCtx,
-		cancelRoot:     cancelRoot,
-		allowSubscribe: true,
-		serverSubs:     make(map[ID]*Subscription),
-		log:            log.Root(),
-		executionPool:  pool,
-=======
 		reg:                  reg,
 		idgen:                idgen,
 		conn:                 conn,
@@ -108,7 +91,7 @@
 		log:                  log.Root(),
 		batchRequestLimit:    batchRequestLimit,
 		batchResponseMaxSize: batchResponseMaxSize,
->>>>>>> bed84606
+		executionPool:        pool,
 	}
 	if conn.remoteAddr() != "" {
 		h.log = h.log.New("conn", conn.remoteAddr())
@@ -215,19 +198,9 @@
 	// Handle non-call messages first.
 	// Here we need to find the requestOp that sent the request batch.
 	calls := make([]*jsonrpcMessage, 0, len(msgs))
-<<<<<<< HEAD
-
-	for _, msg := range msgs {
-		if handled := h.handleImmediate(msg); !handled {
-			calls = append(calls, msg)
-		}
-	}
-
-=======
 	h.handleResponses(msgs, func(msg *jsonrpcMessage) {
 		calls = append(calls, msg)
 	})
->>>>>>> bed84606
 	if len(calls) == 0 {
 		return
 	}
@@ -282,14 +255,8 @@
 			timer.Stop()
 		}
 
-<<<<<<< HEAD
-		callBuffer.write(cp.ctx, h.conn)
-		h.addSubscriptions(cp.notifiers)
-
-=======
 		h.addSubscriptions(cp.notifiers)
 		callBuffer.write(cp.ctx, h.conn)
->>>>>>> bed84606
 		for _, n := range cp.notifiers {
 			n.activate()
 		}
@@ -307,50 +274,6 @@
 			break
 		}
 	}
-<<<<<<< HEAD
-
-	h.startCallProc(func(cp *callProc) {
-		var (
-			responded sync.Once
-			timer     *time.Timer
-			cancel    context.CancelFunc
-		)
-
-		cp.ctx, cancel = context.WithCancel(cp.ctx)
-		defer cancel()
-
-		// Cancel the request context after timeout and send an error response. Since the
-		// running method might not return immediately on timeout, we must wait for the
-		// timeout concurrently with processing the request.
-		if timeout, ok := ContextRequestTimeout(cp.ctx); ok {
-			timer = time.AfterFunc(timeout, func() {
-				cancel()
-				responded.Do(func() {
-					resp := msg.errorResponse(&internalServerError{errcodeTimeout, errMsgTimeout})
-					_ = h.conn.writeJSON(cp.ctx, resp, true)
-				})
-			})
-		}
-
-		answer := h.handleCallMsg(cp, msg)
-
-		if timer != nil {
-			timer.Stop()
-		}
-
-		h.addSubscriptions(cp.notifiers)
-
-		if answer != nil {
-			responded.Do(func() {
-				_ = h.conn.writeJSON(cp.ctx, answer, false)
-			})
-		}
-
-		for _, n := range cp.notifiers {
-			_ = n.activate()
-		}
-	})
-=======
 	h.conn.writeJSON(cp.ctx, []*jsonrpcMessage{resp}, true)
 }
 
@@ -399,7 +322,6 @@
 	for _, n := range cp.notifiers {
 		n.activate()
 	}
->>>>>>> bed84606
 }
 
 // close cancels all requests except for inflightReq and waits for
@@ -490,28 +412,6 @@
 	})
 }
 
-<<<<<<< HEAD
-// handleImmediate executes non-call messages. It returns false if the message is a
-// call or requires a reply.
-func (h *handler) handleImmediate(msg *jsonrpcMessage) bool {
-	start := time.Now()
-
-	switch {
-	case msg.isNotification():
-		if strings.HasSuffix(msg.Method, notificationMethodSuffix) {
-			h.handleSubscriptionResult(msg)
-			return true
-		}
-
-		return false
-	case msg.isResponse():
-		h.handleResponse(msg)
-		h.log.Trace("Handled RPC response", "reqid", idForLog{msg.ID}, "duration", time.Since(start))
-
-		return true
-	default:
-		return false
-=======
 // handleResponse processes method call responses.
 func (h *handler) handleResponses(batch []*jsonrpcMessage, handleCall func(*jsonrpcMessage)) {
 	var resolvedops []*requestOp
@@ -566,7 +466,6 @@
 
 	for _, op := range resolvedops {
 		h.removeRequestOp(op)
->>>>>>> bed84606
 	}
 }
 
@@ -583,44 +482,6 @@
 	}
 }
 
-<<<<<<< HEAD
-// handleResponse processes method call responses.
-func (h *handler) handleResponse(msg *jsonrpcMessage) {
-	op := h.respWait[string(msg.ID)]
-	if op == nil {
-		h.log.Debug("Unsolicited RPC response", "reqid", idForLog{msg.ID})
-		return
-	}
-
-	delete(h.respWait, string(msg.ID))
-	// For normal responses, just forward the reply to Call/BatchCall.
-	if op.sub == nil {
-		op.resp <- msg
-		return
-	}
-	// For subscription responses, start the subscription if the server
-	// indicates success. EthSubscribe gets unblocked in either case through
-	// the op.resp channel.
-	defer close(op.resp)
-
-	if msg.Error != nil {
-		op.err = msg.Error
-		return
-	}
-
-	if op.err = json.Unmarshal(msg.Result, &op.sub.subid); op.err == nil {
-		h.executionPool.Submit(context.Background(), func() error {
-			op.sub.run()
-			h.executionPool.processed.Add(1)
-			return nil
-		})
-
-		h.clientSubs[op.sub.subid] = op.sub
-	}
-}
-
-=======
->>>>>>> bed84606
 // handleCallMsg executes a call message and returns the answer.
 func (h *handler) handleCallMsg(ctx *callProc, msg *jsonrpcMessage) *jsonrpcMessage {
 	start := time.Now()
