// Copyright 2022 The go-ethereum Authors
// This file is part of the go-ethereum library.
//
// The go-ethereum library is free software: you can redistribute it and/or modify
// it under the terms of the GNU Lesser General Public License as published by
// the Free Software Foundation, either version 3 of the License, or
// (at your option) any later version.
//
// The go-ethereum library is distributed in the hope that it will be useful,
// but WITHOUT ANY WARRANTY; without even the implied warranty of
// MERCHANTABILITY or FITNESS FOR A PARTICULAR PURPOSE. See the
// GNU Lesser General Public License for more details.
//
// You should have received a copy of the GNU Lesser General Public License
// along with the go-ethereum library. If not, see <http://www.gnu.org/licenses/>.

package pathdb

import (
	"bytes"
	"errors"
	"fmt"
	"math/big"
	"math/rand"
	"testing"

	"github.com/ethereum/go-ethereum/common"
	"github.com/ethereum/go-ethereum/core/rawdb"
	"github.com/ethereum/go-ethereum/core/types"
	"github.com/ethereum/go-ethereum/crypto"
	"github.com/ethereum/go-ethereum/rlp"
	"github.com/ethereum/go-ethereum/trie/testutil"
	"github.com/ethereum/go-ethereum/trie/trienode"
	"github.com/ethereum/go-ethereum/trie/triestate"
)

func updateTrie(addrHash common.Hash, root common.Hash, dirties, cleans map[common.Hash][]byte) (common.Hash, *trienode.NodeSet) {
	h, err := newTestHasher(addrHash, root, cleans)
	if err != nil {
		panic(fmt.Errorf("failed to create hasher, err: %w", err))
	}
	for key, val := range dirties {
		if len(val) == 0 {
			h.Delete(key.Bytes())
		} else {
			h.Update(key.Bytes(), val)
		}
	}
	root, nodes, _ := h.Commit(false)
	return root, nodes
}

func generateAccount(storageRoot common.Hash) types.StateAccount {
	return types.StateAccount{
		Nonce:    uint64(rand.Intn(100)),
		Balance:  big.NewInt(rand.Int63()),
		CodeHash: testutil.RandBytes(32),
		Root:     storageRoot,
	}
}

const (
	createAccountOp int = iota
	modifyAccountOp
	deleteAccountOp
	opLen
)

type genctx struct {
	accounts      map[common.Hash][]byte
	storages      map[common.Hash]map[common.Hash][]byte
	accountOrigin map[common.Address][]byte
	storageOrigin map[common.Address]map[common.Hash][]byte
	nodes         *trienode.MergedNodeSet
}

func newCtx() *genctx {
	return &genctx{
		accounts:      make(map[common.Hash][]byte),
		storages:      make(map[common.Hash]map[common.Hash][]byte),
		accountOrigin: make(map[common.Address][]byte),
		storageOrigin: make(map[common.Address]map[common.Hash][]byte),
		nodes:         trienode.NewMergedNodeSet(),
	}
}

type tester struct {
	db        *Database
	roots     []common.Hash
	preimages map[common.Hash]common.Address
	accounts  map[common.Hash][]byte
	storages  map[common.Hash]map[common.Hash][]byte

	// state snapshots
	snapAccounts map[common.Hash]map[common.Hash][]byte
	snapStorages map[common.Hash]map[common.Hash]map[common.Hash][]byte
}

<<<<<<< HEAD
func newTester(t *testing.T) *tester {
	t.Helper()
=======
func newTester(t *testing.T, historyLimit uint64) *tester {
>>>>>>> 916d6a44
	var (
		disk, _ = rawdb.NewDatabaseWithFreezer(rawdb.NewMemoryDatabase(), t.TempDir(), "", false)
		db      = New(disk, &Config{
			StateHistory:   historyLimit,
			CleanCacheSize: 256 * 1024,
			DirtyCacheSize: 256 * 1024,
		})
		obj = &tester{
			db:           db,
			preimages:    make(map[common.Hash]common.Address),
			accounts:     make(map[common.Hash][]byte),
			storages:     make(map[common.Hash]map[common.Hash][]byte),
			snapAccounts: make(map[common.Hash]map[common.Hash][]byte),
			snapStorages: make(map[common.Hash]map[common.Hash]map[common.Hash][]byte),
		}
	)
	for i := 0; i < 2*128; i++ {
		var parent = types.EmptyRootHash
		if len(obj.roots) != 0 {
			parent = obj.roots[len(obj.roots)-1]
		}
		root, nodes, states := obj.generate(parent)
		if err := db.Update(root, parent, uint64(i), nodes, states); err != nil {
			panic(fmt.Errorf("failed to update state changes, err: %w", err))
		}
		obj.roots = append(obj.roots, root)
	}
	return obj
}

func (t *tester) release() {
	t.db.Close()
	t.db.diskdb.Close()
}

func (t *tester) randAccount() (common.Address, []byte) {
	for addrHash, account := range t.accounts {
		return t.preimages[addrHash], account
	}
	return common.Address{}, nil
}

func (t *tester) generateStorage(ctx *genctx, addr common.Address) common.Hash {
	var (
		addrHash = crypto.Keccak256Hash(addr.Bytes())
		storage  = make(map[common.Hash][]byte)
		origin   = make(map[common.Hash][]byte)
	)
	for i := 0; i < 10; i++ {
		v, _ := rlp.EncodeToBytes(common.TrimLeftZeroes(testutil.RandBytes(32)))
		hash := testutil.RandomHash()

		storage[hash] = v
		origin[hash] = nil
	}
	root, set := updateTrie(addrHash, types.EmptyRootHash, storage, nil)

	ctx.storages[addrHash] = storage
	ctx.storageOrigin[addr] = origin
	ctx.nodes.Merge(set)
	return root
}

func (t *tester) mutateStorage(ctx *genctx, addr common.Address, root common.Hash) common.Hash {
	var (
		addrHash = crypto.Keccak256Hash(addr.Bytes())
		storage  = make(map[common.Hash][]byte)
		origin   = make(map[common.Hash][]byte)
	)
	for hash, val := range t.storages[addrHash] {
		origin[hash] = val
		storage[hash] = nil

		if len(origin) == 3 {
			break
		}
	}
	for i := 0; i < 3; i++ {
		v, _ := rlp.EncodeToBytes(common.TrimLeftZeroes(testutil.RandBytes(32)))
		hash := testutil.RandomHash()

		storage[hash] = v
		origin[hash] = nil
	}
	root, set := updateTrie(crypto.Keccak256Hash(addr.Bytes()), root, storage, t.storages[addrHash])

	ctx.storages[addrHash] = storage
	ctx.storageOrigin[addr] = origin
	ctx.nodes.Merge(set)
	return root
}

func (t *tester) clearStorage(ctx *genctx, addr common.Address, root common.Hash) common.Hash {
	var (
		addrHash = crypto.Keccak256Hash(addr.Bytes())
		storage  = make(map[common.Hash][]byte)
		origin   = make(map[common.Hash][]byte)
	)
	for hash, val := range t.storages[addrHash] {
		origin[hash] = val
		storage[hash] = nil
	}
	root, set := updateTrie(addrHash, root, storage, t.storages[addrHash])
	if root != types.EmptyRootHash {
		panic("failed to clear storage trie")
	}
	ctx.storages[addrHash] = storage
	ctx.storageOrigin[addr] = origin
	ctx.nodes.Merge(set)
	return root
}

func (t *tester) generate(parent common.Hash) (common.Hash, *trienode.MergedNodeSet, *triestate.Set) {
	var (
		ctx     = newCtx()
		dirties = make(map[common.Hash]struct{})
	)
	for i := 0; i < 20; i++ {
		switch rand.Intn(opLen) {
		case createAccountOp:
			// account creation
			addr := testutil.RandomAddress()
			addrHash := crypto.Keccak256Hash(addr.Bytes())
			if _, ok := t.accounts[addrHash]; ok {
				continue
			}
			if _, ok := dirties[addrHash]; ok {
				continue
			}
			dirties[addrHash] = struct{}{}

			root := t.generateStorage(ctx, addr)
			ctx.accounts[addrHash] = types.SlimAccountRLP(generateAccount(root))
			ctx.accountOrigin[addr] = nil
			t.preimages[addrHash] = addr

		case modifyAccountOp:
			// account mutation
			addr, account := t.randAccount()
			if addr == (common.Address{}) {
				continue
			}
			addrHash := crypto.Keccak256Hash(addr.Bytes())
			if _, ok := dirties[addrHash]; ok {
				continue
			}
			dirties[addrHash] = struct{}{}

			acct, _ := types.FullAccount(account)
			stRoot := t.mutateStorage(ctx, addr, acct.Root)
			newAccount := types.SlimAccountRLP(generateAccount(stRoot))

			ctx.accounts[addrHash] = newAccount
			ctx.accountOrigin[addr] = account

		case deleteAccountOp:
			// account deletion
			addr, account := t.randAccount()
			if addr == (common.Address{}) {
				continue
			}
			addrHash := crypto.Keccak256Hash(addr.Bytes())
			if _, ok := dirties[addrHash]; ok {
				continue
			}
			dirties[addrHash] = struct{}{}

			acct, _ := types.FullAccount(account)
			if acct.Root != types.EmptyRootHash {
				t.clearStorage(ctx, addr, acct.Root)
			}
			ctx.accounts[addrHash] = nil
			ctx.accountOrigin[addr] = account
		}
	}
	root, set := updateTrie(common.Hash{}, parent, ctx.accounts, t.accounts)
	ctx.nodes.Merge(set)

	// Save state snapshot before commit
	t.snapAccounts[parent] = copyAccounts(t.accounts)
	t.snapStorages[parent] = copyStorages(t.storages)

	// Commit all changes to live state set
	for addrHash, account := range ctx.accounts {
		if len(account) == 0 {
			delete(t.accounts, addrHash)
		} else {
			t.accounts[addrHash] = account
		}
	}
	for addrHash, slots := range ctx.storages {
		if _, ok := t.storages[addrHash]; !ok {
			t.storages[addrHash] = make(map[common.Hash][]byte)
		}
		for sHash, slot := range slots {
			if len(slot) == 0 {
				delete(t.storages[addrHash], sHash)
			} else {
				t.storages[addrHash][sHash] = slot
			}
		}
	}
	return root, ctx.nodes, triestate.New(ctx.accountOrigin, ctx.storageOrigin, nil)
}

// lastRoot returns the latest root hash, or empty if nothing is cached.
func (t *tester) lastHash() common.Hash {
	if len(t.roots) == 0 {
		return common.Hash{}
	}
	return t.roots[len(t.roots)-1]
}

func (t *tester) verifyState(root common.Hash) error {
	reader, err := t.db.Reader(root)
	if err != nil {
		return err
	}
	_, err = reader.Node(common.Hash{}, nil, root)
	if err != nil {
		return errors.New("root node is not available")
	}
	for addrHash, account := range t.snapAccounts[root] {
		blob, err := reader.Node(common.Hash{}, addrHash.Bytes(), crypto.Keccak256Hash(account))
		if err != nil || !bytes.Equal(blob, account) {
			return fmt.Errorf("account is mismatched: %w", err)
		}
	}
	for addrHash, slots := range t.snapStorages[root] {
		for hash, slot := range slots {
			blob, err := reader.Node(addrHash, hash.Bytes(), crypto.Keccak256Hash(slot))
			if err != nil || !bytes.Equal(blob, slot) {
				return fmt.Errorf("slot is mismatched: %w", err)
			}
		}
	}
	return nil
}

func (t *tester) verifyHistory() error {
	bottom := t.bottomIndex()
	for i, root := range t.roots {
		// The state history related to the state above disk layer should not exist.
		if i > bottom {
			_, err := readHistory(t.db.freezer, uint64(i+1))
			if err == nil {
				return errors.New("unexpected state history")
			}
			continue
		}
		// The state history related to the state below or equal to the disk layer
		// should exist.
		obj, err := readHistory(t.db.freezer, uint64(i+1))
		if err != nil {
			return err
		}
		parent := types.EmptyRootHash
		if i != 0 {
			parent = t.roots[i-1]
		}
		if obj.meta.parent != parent {
			return fmt.Errorf("unexpected parent, want: %x, got: %x", parent, obj.meta.parent)
		}
		if obj.meta.root != root {
			return fmt.Errorf("unexpected root, want: %x, got: %x", root, obj.meta.root)
		}
	}
	return nil
}

// bottomIndex returns the index of current disk layer.
func (t *tester) bottomIndex() int {
	bottom := t.db.tree.bottom()
	for i := 0; i < len(t.roots); i++ {
		if t.roots[i] == bottom.rootHash() {
			return i
		}
	}
	return -1
}

func TestDatabaseRollback(t *testing.T) {
	// Verify state histories
	tester := newTester(t, 0)
	defer tester.release()

	if err := tester.verifyHistory(); err != nil {
		t.Fatalf("Invalid state history, err: %v", err)
	}
	// Revert database from top to bottom
	for i := tester.bottomIndex(); i >= 0; i-- {
		root := tester.roots[i]
		parent := types.EmptyRootHash
		if i > 0 {
			parent = tester.roots[i-1]
		}
		loader := newHashLoader(tester.snapAccounts[root], tester.snapStorages[root])
		if err := tester.db.Recover(parent, loader); err != nil {
			t.Fatalf("Failed to revert db, err: %v", err)
		}
		tester.verifyState(parent)
	}
	if tester.db.tree.len() != 1 {
		t.Fatal("Only disk layer is expected")
	}
}

func TestDatabaseRecoverable(t *testing.T) {
	var (
		tester = newTester(t, 0)
		index  = tester.bottomIndex()
	)
	defer tester.release()

	var cases = []struct {
		root   common.Hash
		expect bool
	}{
		// Unknown state should be unrecoverable
		{common.Hash{0x1}, false},

		// Initial state should be recoverable
		{types.EmptyRootHash, true},

		// Initial state should be recoverable
		{common.Hash{}, true},

		// Layers below current disk layer are recoverable
		{tester.roots[index-1], true},

		// Disklayer itself is not recoverable, since it's
		// available for accessing.
		{tester.roots[index], false},

		// Layers above current disk layer are not recoverable
		// since they are available for accessing.
		{tester.roots[index+1], false},
	}
	for i, c := range cases {
		result := tester.db.Recoverable(c.root)
		if result != c.expect {
			t.Fatalf("case: %d, unexpected result, want %t, got %t", i, c.expect, result)
		}
	}
}

func TestDisable(t *testing.T) {
	tester := newTester(t, 0)
	defer tester.release()

	_, stored := rawdb.ReadAccountTrieNode(tester.db.diskdb, nil)
	if err := tester.db.Disable(); err != nil {
		t.Fatal("Failed to deactivate database")
	}
	if err := tester.db.Enable(types.EmptyRootHash); err == nil {
		t.Fatalf("Invalid activation should be rejected")
	}
	if err := tester.db.Enable(stored); err != nil {
		t.Fatal("Failed to activate database")
	}

	// Ensure journal is deleted from disk
	if blob := rawdb.ReadTrieJournal(tester.db.diskdb); len(blob) != 0 {
		t.Fatal("Failed to clean journal")
	}
	// Ensure all trie histories are removed
	n, err := tester.db.freezer.Ancients()
	if err != nil {
		t.Fatal("Failed to clean state history")
	}
	if n != 0 {
		t.Fatal("Failed to clean state history")
	}
	// Verify layer tree structure, single disk layer is expected
	if tester.db.tree.len() != 1 {
		t.Fatalf("Extra layer kept %d", tester.db.tree.len())
	}
	if tester.db.tree.bottom().rootHash() != stored {
		t.Fatalf("Root hash is not matched exp %x got %x", stored, tester.db.tree.bottom().rootHash())
	}
}

func TestCommit(t *testing.T) {
	tester := newTester(t, 0)
	defer tester.release()

	if err := tester.db.Commit(tester.lastHash(), false); err != nil {
		t.Fatalf("Failed to cap database, err: %v", err)
	}
	// Verify layer tree structure, single disk layer is expected
	if tester.db.tree.len() != 1 {
		t.Fatal("Layer tree structure is invalid")
	}
	if tester.db.tree.bottom().rootHash() != tester.lastHash() {
		t.Fatal("Layer tree structure is invalid")
	}
	// Verify states
	if err := tester.verifyState(tester.lastHash()); err != nil {
		t.Fatalf("State is invalid, err: %v", err)
	}
	// Verify state histories
	if err := tester.verifyHistory(); err != nil {
		t.Fatalf("State history is invalid, err: %v", err)
	}
}

func TestJournal(t *testing.T) {
	tester := newTester(t, 0)
	defer tester.release()

	if err := tester.db.Journal(tester.lastHash()); err != nil {
		t.Errorf("Failed to journal, err: %v", err)
	}
	tester.db.Close()
	tester.db = New(tester.db.diskdb, nil)

	// Verify states including disk layer and all diff on top.
	for i := 0; i < len(tester.roots); i++ {
		if i >= tester.bottomIndex() {
			if err := tester.verifyState(tester.roots[i]); err != nil {
				t.Fatalf("Invalid state, err: %v", err)
			}
			continue
		}
		if err := tester.verifyState(tester.roots[i]); err == nil {
			t.Fatal("Unexpected state")
		}
	}
}

func TestCorruptedJournal(t *testing.T) {
	tester := newTester(t, 0)
	defer tester.release()

	if err := tester.db.Journal(tester.lastHash()); err != nil {
		t.Errorf("Failed to journal, err: %v", err)
	}
	tester.db.Close()
	_, root := rawdb.ReadAccountTrieNode(tester.db.diskdb, nil)

	// Mutate the journal in disk, it should be regarded as invalid
	blob := rawdb.ReadTrieJournal(tester.db.diskdb)
	blob[0] = 1
	rawdb.WriteTrieJournal(tester.db.diskdb, blob)

	// Verify states, all not-yet-written states should be discarded
	tester.db = New(tester.db.diskdb, nil)
	for i := 0; i < len(tester.roots); i++ {
		if tester.roots[i] == root {
			if err := tester.verifyState(root); err != nil {
				t.Fatalf("Disk state is corrupted, err: %v", err)
			}
			continue
		}
		if err := tester.verifyState(tester.roots[i]); err == nil {
			t.Fatal("Unexpected state")
		}
	}
}

// TestTailTruncateHistory function is designed to test a specific edge case where,
// when history objects are removed from the end, it should trigger a state flush
// if the ID of the new tail object is even higher than the persisted state ID.
//
// For example, let's say the ID of the persistent state is 10, and the current
// history objects range from ID(5) to ID(15). As we accumulate six more objects,
// the history will expand to cover ID(11) to ID(21). ID(11) then becomes the
// oldest history object, and its ID is even higher than the stored state.
//
// In this scenario, it is mandatory to update the persistent state before
// truncating the tail histories. This ensures that the ID of the persistent state
// always falls within the range of [oldest-history-id, latest-history-id].
func TestTailTruncateHistory(t *testing.T) {
	tester := newTester(t, 10)
	defer tester.release()

	tester.db.Close()
	tester.db = New(tester.db.diskdb, &Config{StateHistory: 10})

	head, err := tester.db.freezer.Ancients()
	if err != nil {
		t.Fatalf("Failed to obtain freezer head")
	}
	stored := rawdb.ReadPersistentStateID(tester.db.diskdb)
	if head != stored {
		t.Fatalf("Failed to truncate excess history object above, stored: %d, head: %d", stored, head)
	}
}

// copyAccounts returns a deep-copied account set of the provided one.
func copyAccounts(set map[common.Hash][]byte) map[common.Hash][]byte {
	copied := make(map[common.Hash][]byte, len(set))
	for key, val := range set {
		copied[key] = common.CopyBytes(val)
	}
	return copied
}

// copyStorages returns a deep-copied storage set of the provided one.
func copyStorages(set map[common.Hash]map[common.Hash][]byte) map[common.Hash]map[common.Hash][]byte {
	copied := make(map[common.Hash]map[common.Hash][]byte, len(set))
	for addrHash, subset := range set {
		copied[addrHash] = make(map[common.Hash][]byte, len(subset))
		for key, val := range subset {
			copied[addrHash][key] = common.CopyBytes(val)
		}
	}
	return copied
}<|MERGE_RESOLUTION|>--- conflicted
+++ resolved
@@ -96,12 +96,7 @@
 	snapStorages map[common.Hash]map[common.Hash]map[common.Hash][]byte
 }
 
-<<<<<<< HEAD
-func newTester(t *testing.T) *tester {
-	t.Helper()
-=======
 func newTester(t *testing.T, historyLimit uint64) *tester {
->>>>>>> 916d6a44
 	var (
 		disk, _ = rawdb.NewDatabaseWithFreezer(rawdb.NewMemoryDatabase(), t.TempDir(), "", false)
 		db      = New(disk, &Config{
