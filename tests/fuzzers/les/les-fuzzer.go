// Copyright 2021 The go-ethereum Authors
// This file is part of the go-ethereum library.
//
// The go-ethereum library is free software: you can redistribute it and/or modify
// it under the terms of the GNU Lesser General Public License as published by
// the Free Software Foundation, either version 3 of the License, or
// (at your option) any later version.
//
// The go-ethereum library is distributed in the hope that it will be useful,
// but WITHOUT ANY WARRANTY; without even the implied warranty of
// MERCHANTABILITY or FITNESS FOR A PARTICULAR PURPOSE. See the
// GNU Lesser General Public License for more details.
//
// You should have received a copy of the GNU Lesser General Public License
// along with the go-ethereum library. If not, see <http://www.gnu.org/licenses/>.

package les

import (
	"bytes"
	"encoding/binary"
	"io"
	"math/big"

	"github.com/ethereum/go-ethereum/common"
	"github.com/ethereum/go-ethereum/consensus/ethash"
	"github.com/ethereum/go-ethereum/core"
	"github.com/ethereum/go-ethereum/core/rawdb"
	"github.com/ethereum/go-ethereum/core/txpool"
	"github.com/ethereum/go-ethereum/core/types"
	"github.com/ethereum/go-ethereum/core/vm"
	"github.com/ethereum/go-ethereum/crypto"
	l "github.com/ethereum/go-ethereum/les"
	"github.com/ethereum/go-ethereum/params"
	"github.com/ethereum/go-ethereum/rlp"
	"github.com/ethereum/go-ethereum/trie"
)

var (
	bankKey, _ = crypto.HexToECDSA("b71c71a67e1177ad4e901695e1b4b9ee17ae16c6668d313eac2f96dbcda3f291")
	bankAddr   = crypto.PubkeyToAddress(bankKey.PublicKey)
	bankFunds  = new(big.Int).Mul(big.NewInt(100), big.NewInt(params.Ether))

	testChainLen     = 256
	testContractCode = common.Hex2Bytes("606060405260cc8060106000396000f360606040526000357c01000000000000000000000000000000000000000000000000000000009004806360cd2685146041578063c16431b914606b57603f565b005b6055600480803590602001909190505060a9565b6040518082815260200191505060405180910390f35b60886004808035906020019091908035906020019091905050608a565b005b80600060005083606481101560025790900160005b50819055505b5050565b6000600060005082606481101560025790900160005b5054905060c7565b91905056")

	chain      *core.BlockChain
	addrHashes []common.Hash
	txHashes   []common.Hash

	chtTrie   *trie.Trie
	bloomTrie *trie.Trie
	chtKeys   [][]byte
	bloomKeys [][]byte
)

func makechain() (bc *core.BlockChain, addrHashes, txHashes []common.Hash) {
	gspec := &core.Genesis{
		Config:   params.TestChainConfig,
		Alloc:    core.GenesisAlloc{bankAddr: {Balance: bankFunds}},
		GasLimit: 100000000,
	}
	signer := types.HomesteadSigner{}
	_, blocks, _ := core.GenerateChainWithGenesis(gspec, ethash.NewFaker(), testChainLen,
		func(i int, gen *core.BlockGen) {
			var (
				tx   *types.Transaction
				addr common.Address
			)
			nonce := uint64(i)
			if i%4 == 0 {
				tx, _ = types.SignTx(types.NewContractCreation(nonce, big.NewInt(0), 200000, big.NewInt(0), testContractCode), signer, bankKey)
				addr = crypto.CreateAddress(bankAddr, nonce)
			} else {
				addr = common.BigToAddress(big.NewInt(int64(i)))
				tx, _ = types.SignTx(types.NewTransaction(nonce, addr, big.NewInt(10000), params.TxGas, big.NewInt(params.GWei), nil), signer, bankKey)
			}
			gen.AddTx(tx)
			addrHashes = append(addrHashes, crypto.Keccak256Hash(addr[:]))
			txHashes = append(txHashes, tx.Hash())
		})
<<<<<<< HEAD
	bc, _ = core.NewBlockChain(db, nil, gspec.Config, ethash.NewFaker(), vm.Config{}, nil, nil, nil)
=======
	bc, _ = core.NewBlockChain(rawdb.NewMemoryDatabase(), nil, gspec, nil, ethash.NewFaker(), vm.Config{}, nil, nil)
>>>>>>> ea9e62ca
	if _, err := bc.InsertChain(blocks); err != nil {
		panic(err)
	}
	return
}

func makeTries() (chtTrie *trie.Trie, bloomTrie *trie.Trie, chtKeys, bloomKeys [][]byte) {
	chtTrie = trie.NewEmpty(trie.NewDatabase(rawdb.NewMemoryDatabase()))
	bloomTrie = trie.NewEmpty(trie.NewDatabase(rawdb.NewMemoryDatabase()))
	for i := 0; i < testChainLen; i++ {
		// The element in CHT is <big-endian block number> -> <block hash>
		key := make([]byte, 8)
		binary.BigEndian.PutUint64(key, uint64(i+1))
		chtTrie.MustUpdate(key, []byte{0x1, 0xf})
		chtKeys = append(chtKeys, key)

		// The element in Bloom trie is <2 byte bit index> + <big-endian block number> -> bloom
		key2 := make([]byte, 10)
		binary.BigEndian.PutUint64(key2[2:], uint64(i+1))
		bloomTrie.MustUpdate(key2, []byte{0x2, 0xe})
		bloomKeys = append(bloomKeys, key2)
	}
	return
}

func init() {
	chain, addrHashes, txHashes = makechain()
	chtTrie, bloomTrie, chtKeys, bloomKeys = makeTries()
}

type fuzzer struct {
	chain *core.BlockChain
	pool  *txpool.TxPool

	chainLen  int
	addr, txs []common.Hash
	nonce     uint64

	chtKeys   [][]byte
	bloomKeys [][]byte
	chtTrie   *trie.Trie
	bloomTrie *trie.Trie

	input     io.Reader
	exhausted bool
}

func newFuzzer(input []byte) *fuzzer {
	return &fuzzer{
		chain:     chain,
		chainLen:  testChainLen,
		addr:      addrHashes,
		txs:       txHashes,
		chtTrie:   chtTrie,
		bloomTrie: bloomTrie,
		chtKeys:   chtKeys,
		bloomKeys: bloomKeys,
		nonce:     uint64(len(txHashes)),
		pool:      txpool.NewTxPool(txpool.DefaultConfig, params.TestChainConfig, chain),
		input:     bytes.NewReader(input),
	}
}

func (f *fuzzer) read(size int) []byte {
	out := make([]byte, size)
	if _, err := f.input.Read(out); err != nil {
		f.exhausted = true
	}
	return out
}

func (f *fuzzer) randomByte() byte {
	d := f.read(1)
	return d[0]
}

func (f *fuzzer) randomBool() bool {
	d := f.read(1)
	return d[0]&1 == 1
}

func (f *fuzzer) randomInt(max int) int {
	if max == 0 {
		return 0
	}
	if max <= 256 {
		return int(f.randomByte()) % max
	}
	var a uint16
	if err := binary.Read(f.input, binary.LittleEndian, &a); err != nil {
		f.exhausted = true
	}
	return int(a % uint16(max))
}

func (f *fuzzer) randomX(max int) uint64 {
	var a uint16
	if err := binary.Read(f.input, binary.LittleEndian, &a); err != nil {
		f.exhausted = true
	}
	if a < 0x8000 {
		return uint64(a%uint16(max+1)) - 1
	}
	return (uint64(1)<<(a%64+1) - 1) & (uint64(a) * 343897772345826595)
}

func (f *fuzzer) randomBlockHash() common.Hash {
	h := f.chain.GetCanonicalHash(uint64(f.randomInt(3 * f.chainLen)))
	if h != (common.Hash{}) {
		return h
	}
	return common.BytesToHash(f.read(common.HashLength))
}

func (f *fuzzer) randomAddrHash() []byte {
	i := f.randomInt(3 * len(f.addr))
	if i < len(f.addr) {
		return f.addr[i].Bytes()
	}
	return f.read(common.HashLength)
}

func (f *fuzzer) randomCHTTrieKey() []byte {
	i := f.randomInt(3 * len(f.chtKeys))
	if i < len(f.chtKeys) {
		return f.chtKeys[i]
	}
	return f.read(8)
}

func (f *fuzzer) randomBloomTrieKey() []byte {
	i := f.randomInt(3 * len(f.bloomKeys))
	if i < len(f.bloomKeys) {
		return f.bloomKeys[i]
	}
	return f.read(10)
}

func (f *fuzzer) randomTxHash() common.Hash {
	i := f.randomInt(3 * len(f.txs))
	if i < len(f.txs) {
		return f.txs[i]
	}
	return common.BytesToHash(f.read(common.HashLength))
}

func (f *fuzzer) BlockChain() *core.BlockChain {
	return f.chain
}

func (f *fuzzer) TxPool() *txpool.TxPool {
	return f.pool
}

func (f *fuzzer) ArchiveMode() bool {
	return false
}

func (f *fuzzer) AddTxsSync() bool {
	return false
}

func (f *fuzzer) GetHelperTrie(typ uint, index uint64) *trie.Trie {
	if typ == 0 {
		return f.chtTrie
	} else if typ == 1 {
		return f.bloomTrie
	}
	return nil
}

type dummyMsg struct {
	data []byte
}

func (d dummyMsg) Decode(val interface{}) error {
	return rlp.DecodeBytes(d.data, val)
}

func (f *fuzzer) doFuzz(msgCode uint64, packet interface{}) {
	enc, err := rlp.EncodeToBytes(packet)
	if err != nil {
		panic(err)
	}
	version := f.randomInt(3) + 2 // [LES2, LES3, LES4]
	peer, closeFn := l.NewFuzzerPeer(version)
	defer closeFn()
	fn, _, _, err := l.Les3[msgCode].Handle(dummyMsg{enc})
	if err != nil {
		panic(err)
	}
	fn(f, peer, func() bool { return true })
}

func Fuzz(input []byte) int {
	// We expect some large inputs
	if len(input) < 100 {
		return -1
	}
	f := newFuzzer(input)
	if f.exhausted {
		return -1
	}
	for !f.exhausted {
		switch f.randomInt(8) {
		case 0:
			req := &l.GetBlockHeadersPacket{
				Query: l.GetBlockHeadersData{
					Amount:  f.randomX(l.MaxHeaderFetch + 1),
					Skip:    f.randomX(10),
					Reverse: f.randomBool(),
				},
			}
			if f.randomBool() {
				req.Query.Origin.Hash = f.randomBlockHash()
			} else {
				req.Query.Origin.Number = uint64(f.randomInt(f.chainLen * 2))
			}
			f.doFuzz(l.GetBlockHeadersMsg, req)

		case 1:
			req := &l.GetBlockBodiesPacket{Hashes: make([]common.Hash, f.randomInt(l.MaxBodyFetch+1))}
			for i := range req.Hashes {
				req.Hashes[i] = f.randomBlockHash()
			}
			f.doFuzz(l.GetBlockBodiesMsg, req)

		case 2:
			req := &l.GetCodePacket{Reqs: make([]l.CodeReq, f.randomInt(l.MaxCodeFetch+1))}
			for i := range req.Reqs {
				req.Reqs[i] = l.CodeReq{
					BHash:  f.randomBlockHash(),
					AccKey: f.randomAddrHash(),
				}
			}
			f.doFuzz(l.GetCodeMsg, req)

		case 3:
			req := &l.GetReceiptsPacket{Hashes: make([]common.Hash, f.randomInt(l.MaxReceiptFetch+1))}
			for i := range req.Hashes {
				req.Hashes[i] = f.randomBlockHash()
			}
			f.doFuzz(l.GetReceiptsMsg, req)

		case 4:
			req := &l.GetProofsPacket{Reqs: make([]l.ProofReq, f.randomInt(l.MaxProofsFetch+1))}
			for i := range req.Reqs {
				if f.randomBool() {
					req.Reqs[i] = l.ProofReq{
						BHash:     f.randomBlockHash(),
						AccKey:    f.randomAddrHash(),
						Key:       f.randomAddrHash(),
						FromLevel: uint(f.randomX(3)),
					}
				} else {
					req.Reqs[i] = l.ProofReq{
						BHash:     f.randomBlockHash(),
						Key:       f.randomAddrHash(),
						FromLevel: uint(f.randomX(3)),
					}
				}
			}
			f.doFuzz(l.GetProofsV2Msg, req)

		case 5:
			req := &l.GetHelperTrieProofsPacket{Reqs: make([]l.HelperTrieReq, f.randomInt(l.MaxHelperTrieProofsFetch+1))}
			for i := range req.Reqs {
				switch f.randomInt(3) {
				case 0:
					// Canonical hash trie
					req.Reqs[i] = l.HelperTrieReq{
						Type:      0,
						TrieIdx:   f.randomX(3),
						Key:       f.randomCHTTrieKey(),
						FromLevel: uint(f.randomX(3)),
						AuxReq:    uint(2),
					}
				case 1:
					// Bloom trie
					req.Reqs[i] = l.HelperTrieReq{
						Type:      1,
						TrieIdx:   f.randomX(3),
						Key:       f.randomBloomTrieKey(),
						FromLevel: uint(f.randomX(3)),
						AuxReq:    0,
					}
				default:
					// Random trie
					req.Reqs[i] = l.HelperTrieReq{
						Type:      2,
						TrieIdx:   f.randomX(3),
						Key:       f.randomCHTTrieKey(),
						FromLevel: uint(f.randomX(3)),
						AuxReq:    0,
					}
				}
			}
			f.doFuzz(l.GetHelperTrieProofsMsg, req)

		case 6:
			req := &l.SendTxPacket{Txs: make([]*types.Transaction, f.randomInt(l.MaxTxSend+1))}
			signer := types.HomesteadSigner{}
			for i := range req.Txs {
				var nonce uint64
				if f.randomBool() {
					nonce = uint64(f.randomByte())
				} else {
					nonce = f.nonce
					f.nonce += 1
				}
				req.Txs[i], _ = types.SignTx(types.NewTransaction(nonce, common.Address{}, big.NewInt(10000), params.TxGas, big.NewInt(1000000000*int64(f.randomByte())), nil), signer, bankKey)
			}
			f.doFuzz(l.SendTxV2Msg, req)

		case 7:
			req := &l.GetTxStatusPacket{Hashes: make([]common.Hash, f.randomInt(l.MaxTxStatus+1))}
			for i := range req.Hashes {
				req.Hashes[i] = f.randomTxHash()
			}
			f.doFuzz(l.GetTxStatusMsg, req)
		}
	}
	return 0
}<|MERGE_RESOLUTION|>--- conflicted
+++ resolved
@@ -79,11 +79,7 @@
 			addrHashes = append(addrHashes, crypto.Keccak256Hash(addr[:]))
 			txHashes = append(txHashes, tx.Hash())
 		})
-<<<<<<< HEAD
-	bc, _ = core.NewBlockChain(db, nil, gspec.Config, ethash.NewFaker(), vm.Config{}, nil, nil, nil)
-=======
-	bc, _ = core.NewBlockChain(rawdb.NewMemoryDatabase(), nil, gspec, nil, ethash.NewFaker(), vm.Config{}, nil, nil)
->>>>>>> ea9e62ca
+	bc, _ = core.NewBlockChain(rawdb.NewMemoryDatabase(), nil, gspec, nil, ethash.NewFaker(), vm.Config{}, nil, nil, nil)
 	if _, err := bc.InsertChain(blocks); err != nil {
 		panic(err)
 	}
