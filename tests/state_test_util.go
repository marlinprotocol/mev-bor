--- conflicted
+++ resolved
@@ -39,11 +39,7 @@
 	"github.com/ethereum/go-ethereum/ethdb"
 	"github.com/ethereum/go-ethereum/params"
 	"github.com/ethereum/go-ethereum/rlp"
-<<<<<<< HEAD
-=======
 	"github.com/ethereum/go-ethereum/trie"
-	"golang.org/x/crypto/sha3"
->>>>>>> ea9e62ca
 )
 
 // StateTest checks transaction processing without block context.
@@ -251,18 +247,6 @@
 
 	// Prepare the EVM.
 	txContext := core.NewEVMTxContext(msg)
-<<<<<<< HEAD
-	evmContext := core.NewEVMBlockContext(block.Header(), nil, &t.json.Env.Coinbase)
-	evmContext.GetHash = vmTestBlockHash
-	evmContext.BaseFee = baseFee
-	if t.json.Env.Random != nil {
-		rnd := common.BigToHash(t.json.Env.Random)
-		evmContext.Random = &rnd
-		evmContext.Difficulty = big.NewInt(0)
-	}
-
-	evm := vm.NewEVM(evmContext, txContext, statedb, config, vmconfig)
-=======
 	context := core.NewEVMBlockContext(block.Header(), nil, &t.json.Env.Coinbase)
 	context.GetHash = vmTestBlockHash
 	context.BaseFee = baseFee
@@ -276,18 +260,12 @@
 		context.Difficulty = big.NewInt(0)
 	}
 	evm := vm.NewEVM(context, txContext, statedb, config, vmconfig)
->>>>>>> ea9e62ca
 	// Execute the message.
 	snapshot := statedb.Snapshot()
 	gaspool := new(core.GasPool)
 	gaspool.AddGas(block.GasLimit())
-<<<<<<< HEAD
-
-	if _, err := core.ApplyMessage(evm, msg, gaspool, nil); err != nil {
-=======
-	_, err = core.ApplyMessage(evm, msg, gaspool)
+	_, err = core.ApplyMessage(evm, msg, gaspool, nil)
 	if err != nil {
->>>>>>> ea9e62ca
 		statedb.RevertToSnapshot(snapshot)
 	}
 	// Add 0-value mining reward. This only makes a difference in the cases
