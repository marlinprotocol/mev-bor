// Copyright 2016 The go-ethereum Authors
// This file is part of the go-ethereum library.
//
// The go-ethereum library is free software: you can redistribute it and/or modify
// it under the terms of the GNU Lesser General Public License as published by
// the Free Software Foundation, either version 3 of the License, or
// (at your option) any later version.
//
// The go-ethereum library is distributed in the hope that it will be useful,
// but WITHOUT ANY WARRANTY; without even the implied warranty of
// MERCHANTABILITY or FITNESS FOR A PARTICULAR PURPOSE. See the
// GNU Lesser General Public License for more details.
//
// You should have received a copy of the GNU Lesser General Public License
// along with the go-ethereum library. If not, see <http://www.gnu.org/licenses/>.

package params

import (
	"fmt"
)

const (
<<<<<<< HEAD
	VersionMajor = 0        // Major version component of the current release
	VersionMinor = 2        // Minor version component of the current release
	VersionPatch = 9        // Patch version component of the current release
=======
	VersionMajor = 1        // Major version component of the current release
	VersionMinor = 10       // Minor version component of the current release
	VersionPatch = 10       // Patch version component of the current release
>>>>>>> bb74230f
	VersionMeta  = "stable" // Version metadata to append to the version string
)

// Version holds the textual version string.
var Version = func() string {
	return fmt.Sprintf("%d.%d.%d", VersionMajor, VersionMinor, VersionPatch)
}()

// VersionWithMeta holds the textual version string including the metadata.
var VersionWithMeta = func() string {
	v := Version
	if VersionMeta != "" {
		v += "-" + VersionMeta
	}
	return v
}()

// ArchiveVersion holds the textual version string used for Geth archives.
// e.g. "1.8.11-dea1ce05" for stable releases, or
//      "1.8.13-unstable-21c059b6" for unstable releases
func ArchiveVersion(gitCommit string) string {
	vsn := Version
	if VersionMeta != "stable" {
		vsn += "-" + VersionMeta
	}
	if len(gitCommit) >= 8 {
		vsn += "-" + gitCommit[:8]
	}
	return vsn
}

func VersionWithCommit(gitCommit, gitDate string) string {
	vsn := VersionWithMeta
	if len(gitCommit) >= 8 {
		vsn += "-" + gitCommit[:8]
	}
	if (VersionMeta != "stable") && (gitDate != "") {
		vsn += "-" + gitDate
	}
	return vsn
}<|MERGE_RESOLUTION|>--- conflicted
+++ resolved
@@ -21,15 +21,9 @@
 )
 
 const (
-<<<<<<< HEAD
 	VersionMajor = 0        // Major version component of the current release
 	VersionMinor = 2        // Minor version component of the current release
-	VersionPatch = 9        // Patch version component of the current release
-=======
-	VersionMajor = 1        // Major version component of the current release
-	VersionMinor = 10       // Minor version component of the current release
 	VersionPatch = 10       // Patch version component of the current release
->>>>>>> bb74230f
 	VersionMeta  = "stable" // Version metadata to append to the version string
 )
 
