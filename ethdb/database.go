// Copyright 2014 The go-ethereum Authors
// This file is part of the go-ethereum library.
//
// The go-ethereum library is free software: you can redistribute it and/or modify
// it under the terms of the GNU Lesser General Public License as published by
// the Free Software Foundation, either version 3 of the License, or
// (at your option) any later version.
//
// The go-ethereum library is distributed in the hope that it will be useful,
// but WITHOUT ANY WARRANTY; without even the implied warranty of
// MERCHANTABILITY or FITNESS FOR A PARTICULAR PURPOSE. See the
// GNU Lesser General Public License for more details.
//
// You should have received a copy of the GNU Lesser General Public License
// along with the go-ethereum library. If not, see <http://www.gnu.org/licenses/>.

// Package ethdb defines the interfaces for an Ethereum data store.
package ethdb

import "io"

// KeyValueReader wraps the Has and Get method of a backing data store.
type KeyValueReader interface {
	// Has retrieves if a key is present in the key-value data store.
	Has(key []byte) (bool, error)

	// Get retrieves the given key if it's present in the key-value data store.
	Get(key []byte) ([]byte, error)
}

// KeyValueWriter wraps the Put method of a backing data store.
type KeyValueWriter interface {
	// Put inserts the given value into the key-value data store.
	Put(key []byte, value []byte) error

	// Delete removes the key from the key-value data store.
	Delete(key []byte) error
}

// KeyValueStater wraps the Stat method of a backing data store.
type KeyValueStater interface {
	// Stat returns a particular internal stat of the database.
	Stat(property string) (string, error)
}

// Compacter wraps the Compact method of a backing data store.
type Compacter interface {
	// Compact flattens the underlying data store for the given key range. In essence,
	// deleted and overwritten versions are discarded, and the data is rearranged to
	// reduce the cost of operations needed to access them.
	//
	// A nil start is treated as a key before all keys in the data store; a nil limit
	// is treated as a key after all keys in the data store. If both is nil then it
	// will compact entire data store.
	Compact(start []byte, limit []byte) error
}

// KeyValueStore contains all the methods required to allow handling different
// key-value data stores backing the high level database.
type KeyValueStore interface {
	KeyValueReader
	KeyValueWriter
	KeyValueStater
	Batcher
	Iteratee
	Compacter
	Snapshotter
	io.Closer
}

// AncientReaderOp contains the methods required to read from immutable ancient data.
type AncientReaderOp interface {
	// HasAncient returns an indicator whether the specified data exists in the
	// ancient store.
	HasAncient(kind string, number uint64) (bool, error)

	// Ancient retrieves an ancient binary blob from the append-only immutable files.
	Ancient(kind string, number uint64) ([]byte, error)

	// AncientRange retrieves multiple items in sequence, starting from the index 'start'.
	// It will return
	//  - at most 'count' items,
	//  - at least 1 item (even if exceeding the maxBytes), but will otherwise
	//   return as many items as fit into maxBytes.
	AncientRange(kind string, start, count, maxBytes uint64) ([][]byte, error)

	// Ancients returns the ancient item numbers in the ancient store.
	Ancients() (uint64, error)

	// Tail returns the number of first stored item in the freezer.
	// This number can also be interpreted as the total deleted item numbers.
	Tail() (uint64, error)

	// AncientSize returns the ancient size of the specified category.
	AncientSize(kind string) (uint64, error)
}

<<<<<<< HEAD
// AncientBatchReader is the interface for 'batched' or 'atomic' reading.
type AncientBatchReader interface {
	AncientReader

	// ReadAncients runs the given read operation while ensuring that no writes take place
	// on the underlying freezer.
	ReadAncients(fn func(AncientReader) error) (err error)
=======
// AncientReader is the extended ancient reader interface including 'batched' or 'atomic' reading.
type AncientReader interface {
	AncientReaderOp

	// ReadAncients runs the given read operation while ensuring that no writes take place
	// on the underlying freezer.
	ReadAncients(fn func(AncientReaderOp) error) (err error)
>>>>>>> ea9e62ca
}

// AncientWriter contains the methods required to write to immutable ancient data.
type AncientWriter interface {
	// ModifyAncients runs a write operation on the ancient store.
	// If the function returns an error, any changes to the underlying store are reverted.
	// The integer return value is the total size of the written data.
	ModifyAncients(func(AncientWriteOp) error) (int64, error)

	// TruncateHead discards all but the first n ancient data from the ancient store.
	// After the truncation, the latest item can be accessed it item_n-1(start from 0).
	TruncateHead(n uint64) error

	// TruncateTail discards the first n ancient data from the ancient store. The already
	// deleted items are ignored. After the truncation, the earliest item can be accessed
	// is item_n(start from 0). The deleted items may not be removed from the ancient store
	// immediately, but only when the accumulated deleted data reach the threshold then
	// will be removed all together.
	TruncateTail(n uint64) error

	// Sync flushes all in-memory ancient store data to disk.
	Sync() error

	// MigrateTable processes and migrates entries of a given table to a new format.
	// The second argument is a function that takes a raw entry and returns it
	// in the newest format.
	MigrateTable(string, func([]byte) ([]byte, error)) error
}

// AncientWriteOp is given to the function argument of ModifyAncients.
type AncientWriteOp interface {
	// Append adds an RLP-encoded item.
	Append(kind string, number uint64, item interface{}) error

	// AppendRaw adds an item without RLP-encoding it.
	AppendRaw(kind string, number uint64, item []byte) error
}

// AncientStater wraps the Stat method of a backing data store.
type AncientStater interface {
	// AncientDatadir returns the path of root ancient directory. Empty string
	// will be returned if ancient store is not enabled at all. The returned
	// path can be used to construct the path of other freezers.
	AncientDatadir() (string, error)
}

// Reader contains the methods required to read data from both key-value as well as
// immutable ancient data.
type Reader interface {
	KeyValueReader
	AncientBatchReader
}

// Writer contains the methods required to write data to both key-value as well as
// immutable ancient data.
type Writer interface {
	KeyValueWriter
	AncientWriter
}

// Stater contains the methods required to retrieve states from both key-value as well as
// immutable ancient data.
type Stater interface {
	KeyValueStater
	AncientStater
}

// AncientStore contains all the methods required to allow handling different
// ancient data stores backing immutable chain data store.
type AncientStore interface {
	AncientBatchReader
	AncientWriter
	io.Closer
}

// Database contains all the methods required by the high level database to not
// only access the key-value data store but also the chain freezer.
//go:generate mockgen -destination=../eth/filters/IDatabase.go -package=filters . Database
type Database interface {
	Reader
	Writer
	Batcher
	Iteratee
	Stater
	Compacter
	Snapshotter
	io.Closer
}<|MERGE_RESOLUTION|>--- conflicted
+++ resolved
@@ -95,15 +95,6 @@
 	AncientSize(kind string) (uint64, error)
 }
 
-<<<<<<< HEAD
-// AncientBatchReader is the interface for 'batched' or 'atomic' reading.
-type AncientBatchReader interface {
-	AncientReader
-
-	// ReadAncients runs the given read operation while ensuring that no writes take place
-	// on the underlying freezer.
-	ReadAncients(fn func(AncientReader) error) (err error)
-=======
 // AncientReader is the extended ancient reader interface including 'batched' or 'atomic' reading.
 type AncientReader interface {
 	AncientReaderOp
@@ -111,7 +102,6 @@
 	// ReadAncients runs the given read operation while ensuring that no writes take place
 	// on the underlying freezer.
 	ReadAncients(fn func(AncientReaderOp) error) (err error)
->>>>>>> ea9e62ca
 }
 
 // AncientWriter contains the methods required to write to immutable ancient data.
@@ -162,7 +152,7 @@
 // immutable ancient data.
 type Reader interface {
 	KeyValueReader
-	AncientBatchReader
+	AncientReader
 }
 
 // Writer contains the methods required to write data to both key-value as well as
@@ -182,7 +172,7 @@
 // AncientStore contains all the methods required to allow handling different
 // ancient data stores backing immutable chain data store.
 type AncientStore interface {
-	AncientBatchReader
+	AncientReader
 	AncientWriter
 	io.Closer
 }
