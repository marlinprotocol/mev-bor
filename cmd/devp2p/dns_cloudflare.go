// Copyright 2019 The go-ethereum Authors
// This file is part of go-ethereum.
//
// go-ethereum is free software: you can redistribute it and/or modify
// it under the terms of the GNU General Public License as published by
// the Free Software Foundation, either version 3 of the License, or
// (at your option) any later version.
//
// go-ethereum is distributed in the hope that it will be useful,
// but WITHOUT ANY WARRANTY; without even the implied warranty of
// MERCHANTABILITY or FITNESS FOR A PARTICULAR PURPOSE. See the
// GNU General Public License for more details.
//
// You should have received a copy of the GNU General Public License
// along with go-ethereum. If not, see <http://www.gnu.org/licenses/>.

package main

import (
	"context"
	"errors"
	"fmt"
	"strings"

	"github.com/urfave/cli/v2"

	"github.com/cloudflare/cloudflare-go"
	"github.com/ethereum/go-ethereum/log"
	"github.com/ethereum/go-ethereum/p2p/dnsdisc"
)

var (
	cloudflareTokenFlag = &cli.StringFlag{
		Name:    "token",
		Usage:   "CloudFlare API token",
		EnvVars: []string{"CLOUDFLARE_API_TOKEN"},
	}
	cloudflareZoneIDFlag = &cli.StringFlag{
		Name:  "zoneid",
		Usage: "CloudFlare Zone ID (optional)",
	}
)

type cloudflareClient struct {
	*cloudflare.API
	zoneID string
}

// newCloudflareClient sets up a CloudFlare API client from command line flags.
func newCloudflareClient(ctx *cli.Context) *cloudflareClient {
	token := ctx.String(cloudflareTokenFlag.Name)
	if token == "" {
		exit(errors.New("need cloudflare API token to proceed"))
	}

	api, err := cloudflare.NewWithAPIToken(token)
	if err != nil {
		exit(fmt.Errorf("can't create Cloudflare client: %v", err))
	}

	return &cloudflareClient{
		API:    api,
		zoneID: ctx.String(cloudflareZoneIDFlag.Name),
	}
}

// deploy uploads the given tree to CloudFlare DNS.
func (c *cloudflareClient) deploy(name string, t *dnsdisc.Tree) error {
	if err := c.checkZone(name); err != nil {
		return err
	}

	records := t.ToTXT(name)

	return c.uploadRecords(name, records)
}

// checkZone verifies permissions on the CloudFlare DNS Zone for name.
func (c *cloudflareClient) checkZone(name string) error {
	if c.zoneID == "" {
		log.Info(fmt.Sprintf("Finding CloudFlare zone ID for %s", name))

		id, err := c.ZoneIDByName(name)
		if err != nil {
			return err
		}

		c.zoneID = id
	}

	log.Info(fmt.Sprintf("Checking Permissions on zone %s", c.zoneID))

	zone, err := c.ZoneDetails(context.Background(), c.zoneID)
	if err != nil {
		return err
	}

	if !strings.HasSuffix(name, "."+zone.Name) {
		return fmt.Errorf("CloudFlare zone name %q does not match name %q to be deployed", zone.Name, name)
	}

	needPerms := map[string]bool{"#zone:edit": false, "#zone:read": false}
	for _, perm := range zone.Permissions {
		if _, ok := needPerms[perm]; ok {
			needPerms[perm] = true
		}
	}

	for _, ok := range needPerms {
		if !ok {
			return fmt.Errorf("wrong permissions on zone %s: %v", c.zoneID, needPerms)
		}
	}

	return nil
}

// uploadRecords updates the TXT records at a particular subdomain. All non-root records
// will have a TTL of "infinity" and all existing records not in the new map will be
// nuked!
func (c *cloudflareClient) uploadRecords(name string, records map[string]string) error {
	// Convert all names to lowercase.
	lrecords := make(map[string]string, len(records))
	for name, r := range records {
		lrecords[strings.ToLower(name)] = r
	}

	records = lrecords

	log.Info(fmt.Sprintf("Retrieving existing TXT records on %s", name))
<<<<<<< HEAD

	entries, err := c.DNSRecords(context.Background(), c.zoneID, cloudflare.DNSRecord{Type: "TXT"})
=======
	entries, _, err := c.ListDNSRecords(context.Background(), cloudflare.ZoneIdentifier(c.zoneID), cloudflare.ListDNSRecordsParams{Type: "TXT"})
>>>>>>> 916d6a44
	if err != nil {
		return err
	}

	existing := make(map[string]cloudflare.DNSRecord)

	for _, entry := range entries {
		if !strings.HasSuffix(entry.Name, name) {
			continue
		}

		existing[strings.ToLower(entry.Name)] = entry
	}

	// Iterate over the new records and inject anything missing.
	log.Info("Updating DNS entries")

	created := 0
	updated := 0
	skipped := 0

	for path, val := range records {
		old, exists := existing[path]
		if !exists {
			// Entry is unknown, push a new one to Cloudflare.
			log.Debug(fmt.Sprintf("Creating %s = %q", path, val))

			created++

			ttl := rootTTL
			if path != name {
				ttl = treeNodeTTLCloudflare // Max TTL permitted by Cloudflare
			}
<<<<<<< HEAD

			record := cloudflare.DNSRecord{Type: "TXT", Name: path, Content: val, TTL: ttl}
			_, err = c.CreateDNSRecord(context.Background(), c.zoneID, record)
=======
			record := cloudflare.CreateDNSRecordParams{Type: "TXT", Name: path, Content: val, TTL: ttl}
			_, err = c.CreateDNSRecord(context.Background(), cloudflare.ZoneIdentifier(c.zoneID), record)
>>>>>>> 916d6a44
		} else if old.Content != val {
			// Entry already exists, only change its content.
			log.Info(fmt.Sprintf("Updating %s from %q to %q", path, old.Content, val))

			updated++

			record := cloudflare.UpdateDNSRecordParams{
				Type:     old.Type,
				Name:     old.Name,
				Content:  val,
				Data:     old.Data,
				ID:       old.ID,
				Priority: old.Priority,
				TTL:      old.TTL,
				Proxied:  old.Proxied,
				Tags:     old.Tags,
			}
			_, err = c.UpdateDNSRecord(context.Background(), cloudflare.ZoneIdentifier(c.zoneID), record)
		} else {
			skipped++

			log.Debug(fmt.Sprintf("Skipping %s = %q", path, val))
		}

		if err != nil {
			return fmt.Errorf("failed to publish %s: %v", path, err)
		}
	}

	log.Info("Updated DNS entries", "new", created, "updated", updated, "untouched", skipped)
	// Iterate over the old records and delete anything stale.
	deleted := 0

	log.Info("Deleting stale DNS entries")

	for path, entry := range existing {
		if _, ok := records[path]; ok {
			continue
		}
		// Stale entry, nuke it.
		log.Debug(fmt.Sprintf("Deleting %s = %q", path, entry.Content))

		deleted++
<<<<<<< HEAD

		if err := c.DeleteDNSRecord(context.Background(), c.zoneID, entry.ID); err != nil {
=======
		if err := c.DeleteDNSRecord(context.Background(), cloudflare.ZoneIdentifier(c.zoneID), entry.ID); err != nil {
>>>>>>> 916d6a44
			return fmt.Errorf("failed to delete %s: %v", path, err)
		}
	}

	log.Info("Deleted stale DNS entries", "count", deleted)

	return nil
}<|MERGE_RESOLUTION|>--- conflicted
+++ resolved
@@ -128,12 +128,7 @@
 	records = lrecords
 
 	log.Info(fmt.Sprintf("Retrieving existing TXT records on %s", name))
-<<<<<<< HEAD
-
-	entries, err := c.DNSRecords(context.Background(), c.zoneID, cloudflare.DNSRecord{Type: "TXT"})
-=======
 	entries, _, err := c.ListDNSRecords(context.Background(), cloudflare.ZoneIdentifier(c.zoneID), cloudflare.ListDNSRecordsParams{Type: "TXT"})
->>>>>>> 916d6a44
 	if err != nil {
 		return err
 	}
@@ -167,14 +162,8 @@
 			if path != name {
 				ttl = treeNodeTTLCloudflare // Max TTL permitted by Cloudflare
 			}
-<<<<<<< HEAD
-
-			record := cloudflare.DNSRecord{Type: "TXT", Name: path, Content: val, TTL: ttl}
-			_, err = c.CreateDNSRecord(context.Background(), c.zoneID, record)
-=======
 			record := cloudflare.CreateDNSRecordParams{Type: "TXT", Name: path, Content: val, TTL: ttl}
 			_, err = c.CreateDNSRecord(context.Background(), cloudflare.ZoneIdentifier(c.zoneID), record)
->>>>>>> 916d6a44
 		} else if old.Content != val {
 			// Entry already exists, only change its content.
 			log.Info(fmt.Sprintf("Updating %s from %q to %q", path, old.Content, val))
@@ -218,12 +207,7 @@
 		log.Debug(fmt.Sprintf("Deleting %s = %q", path, entry.Content))
 
 		deleted++
-<<<<<<< HEAD
-
-		if err := c.DeleteDNSRecord(context.Background(), c.zoneID, entry.ID); err != nil {
-=======
 		if err := c.DeleteDNSRecord(context.Background(), cloudflare.ZoneIdentifier(c.zoneID), entry.ID); err != nil {
->>>>>>> 916d6a44
 			return fmt.Errorf("failed to delete %s: %v", path, err)
 		}
 	}
