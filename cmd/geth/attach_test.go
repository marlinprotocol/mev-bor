// Copyright 2022 The go-ethereum Authors
// This file is part of the go-ethereum library.
//
// The go-ethereum library is free software: you can redistribute it and/or modify
// it under the terms of the GNU Lesser General Public License as published by
// the Free Software Foundation, either version 3 of the License, or
// (at your option) any later version.
//
// The go-ethereum library is distributed in the hope that it will be useful,
// but WITHOUT ANY WARRANTY; without even the implied warranty of
// MERCHANTABILITY or FITNESS FOR A PARTICULAR PURPOSE. See the
// GNU Lesser General Public License for more details.
//
// You should have received a copy of the GNU Lesser General Public License
// along with the go-ethereum library. If not, see <http://www.gnu.org/licenses/>.

package main

import (
	"fmt"
	"net"
	"net/http"
	"sync/atomic"
	"testing"
)

type testHandler struct {
	body func(http.ResponseWriter, *http.Request)
}

func (t *testHandler) ServeHTTP(out http.ResponseWriter, in *http.Request) {
	t.body(out, in)
}

// TestAttachWithHeaders tests that 'geth attach' with custom headers works, i.e
// that custom headers are forwarded to the target.
func TestAttachWithHeaders(t *testing.T) {
	t.Parallel()

	ln, err := net.Listen("tcp", "localhost:0")

	if err != nil {
		t.Fatal(err)
	}

	// This way to do it fails due to flag ordering:
	// testReceiveHeaders(t, ln, "-H", "first: one", "-H", "second: two", "attach", fmt.Sprintf("http://localhost:%d", port))
	// This is fixed in a follow-up PR.
	port := ln.Addr().(*net.TCPAddr).Port
	testReceiveHeaders(t, ln, "attach", "-H", "first: one", "-H", "second: two", fmt.Sprintf("http://localhost:%d", port))
}

// TestAttachWithHeaders tests that 'geth db --remotedb' with custom headers works, i.e
// that custom headers are forwarded to the target.
func TestRemoteDbWithHeaders(t *testing.T) {
	t.Parallel()

	ln, err := net.Listen("tcp", "localhost:0")

	if err != nil {
		t.Fatal(err)
	}

	port := ln.Addr().(*net.TCPAddr).Port
	testReceiveHeaders(t, ln, "db", "metadata", "--remotedb", fmt.Sprintf("http://localhost:%d", port), "-H", "first: one", "-H", "second: two")
}

func testReceiveHeaders(t *testing.T, ln net.Listener, gethArgs ...string) {
<<<<<<< HEAD
	t.Helper()

	var ok uint32

=======
	var ok atomic.Uint32
>>>>>>> bed84606
	server := &http.Server{
		Addr: "localhost:0",
		Handler: &testHandler{func(w http.ResponseWriter, r *http.Request) {
			// We expect two headers
			if have, want := r.Header.Get("first"), "one"; have != want {
				t.Fatalf("missing header, have %v want %v", have, want)
			}
			if have, want := r.Header.Get("second"), "two"; have != want {
				t.Fatalf("missing header, have %v want %v", have, want)
			}
			ok.Store(1)
		}}}
	//nolint:errcheck
	go server.Serve(ln)

	defer server.Close()
	runGeth(t, gethArgs...).WaitExit()
<<<<<<< HEAD

	if atomic.LoadUint32(&ok) != 1 {
=======
	if ok.Load() != 1 {
>>>>>>> bed84606
		t.Fatal("Test fail, expected invocation to succeed")
	}
}<|MERGE_RESOLUTION|>--- conflicted
+++ resolved
@@ -66,14 +66,7 @@
 }
 
 func testReceiveHeaders(t *testing.T, ln net.Listener, gethArgs ...string) {
-<<<<<<< HEAD
-	t.Helper()
-
-	var ok uint32
-
-=======
 	var ok atomic.Uint32
->>>>>>> bed84606
 	server := &http.Server{
 		Addr: "localhost:0",
 		Handler: &testHandler{func(w http.ResponseWriter, r *http.Request) {
@@ -91,12 +84,7 @@
 
 	defer server.Close()
 	runGeth(t, gethArgs...).WaitExit()
-<<<<<<< HEAD
-
-	if atomic.LoadUint32(&ok) != 1 {
-=======
 	if ok.Load() != 1 {
->>>>>>> bed84606
 		t.Fatal("Test fail, expected invocation to succeed")
 	}
 }