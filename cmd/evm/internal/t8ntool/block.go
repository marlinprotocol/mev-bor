// Copyright 2021 The go-ethereum Authors
// This file is part of go-ethereum.
//
// go-ethereum is free software: you can redistribute it and/or modify
// it under the terms of the GNU General Public License as published by
// the Free Software Foundation, either version 3 of the License, or
// (at your option) any later version.
//
// go-ethereum is distributed in the hope that it will be useful,
// but WITHOUT ANY WARRANTY; without even the implied warranty of
// MERCHANTABILITY or FITNESS FOR A PARTICULAR PURPOSE. See the
// GNU General Public License for more details.
//
// You should have received a copy of the GNU General Public License
// along with go-ethereum. If not, see <http://www.gnu.org/licenses/>.

package t8ntool

import (
	"crypto/ecdsa"
	"encoding/json"
	"errors"
	"fmt"
	"math/big"
	"os"

	"github.com/urfave/cli/v2"

	"github.com/ethereum/go-ethereum/common"
	"github.com/ethereum/go-ethereum/common/hexutil"
	"github.com/ethereum/go-ethereum/common/math"
	"github.com/ethereum/go-ethereum/consensus/clique"
	"github.com/ethereum/go-ethereum/core/types"
	"github.com/ethereum/go-ethereum/crypto"
	"github.com/ethereum/go-ethereum/log"
	"github.com/ethereum/go-ethereum/rlp"
)

//go:generate go run github.com/fjl/gencodec -type header -field-override headerMarshaling -out gen_header.go
type header struct {
	ParentHash            common.Hash       `json:"parentHash"`
	OmmerHash             *common.Hash      `json:"sha3Uncles"`
	Coinbase              *common.Address   `json:"miner"`
	Root                  common.Hash       `json:"stateRoot"        gencodec:"required"`
	TxHash                *common.Hash      `json:"transactionsRoot"`
	ReceiptHash           *common.Hash      `json:"receiptsRoot"`
	Bloom                 types.Bloom       `json:"logsBloom"`
	Difficulty            *big.Int          `json:"difficulty"`
	Number                *big.Int          `json:"number"           gencodec:"required"`
	GasLimit              uint64            `json:"gasLimit"         gencodec:"required"`
	GasUsed               uint64            `json:"gasUsed"`
	Time                  uint64            `json:"timestamp"        gencodec:"required"`
	Extra                 []byte            `json:"extraData"`
	MixDigest             common.Hash       `json:"mixHash"`
	Nonce                 *types.BlockNonce `json:"nonce"`
	BaseFee               *big.Int          `json:"baseFeePerGas" rlp:"optional"`
	WithdrawalsHash       *common.Hash      `json:"withdrawalsRoot" rlp:"optional"`
	BlobGasUsed           *uint64           `json:"blobGasUsed"   rlp:"optional"`
	ExcessBlobGas         *uint64           `json:"excessBlobGas"   rlp:"optional"`
	ParentBeaconBlockRoot *common.Hash      `json:"parentBeaconBlockRoot" rlp:"optional"`
}

type headerMarshaling struct {
	Difficulty    *math.HexOrDecimal256
	Number        *math.HexOrDecimal256
	GasLimit      math.HexOrDecimal64
	GasUsed       math.HexOrDecimal64
	Time          math.HexOrDecimal64
	Extra         hexutil.Bytes
	BaseFee       *math.HexOrDecimal256
	BlobGasUsed   *math.HexOrDecimal64
	ExcessBlobGas *math.HexOrDecimal64
}

type bbInput struct {
	Header      *header             `json:"header,omitempty"`
	OmmersRlp   []string            `json:"ommers,omitempty"`
	TxRlp       string              `json:"txs,omitempty"`
	Withdrawals []*types.Withdrawal `json:"withdrawals,omitempty"`
	Clique      *cliqueInput        `json:"clique,omitempty"`

	Ethash bool                 `json:"-"`
	Txs    []*types.Transaction `json:"-"`
	Ommers []*types.Header      `json:"-"`
}

type cliqueInput struct {
	Key       *ecdsa.PrivateKey
	Voted     *common.Address
	Authorize *bool
	Vanity    common.Hash
}

// UnmarshalJSON implements json.Unmarshaler interface.
func (c *cliqueInput) UnmarshalJSON(input []byte) error {
	var x struct {
		Key       *common.Hash    `json:"secretKey"`
		Voted     *common.Address `json:"voted"`
		Authorize *bool           `json:"authorize"`
		Vanity    common.Hash     `json:"vanity"`
	}

	if err := json.Unmarshal(input, &x); err != nil {
		return err
	}

	if x.Key == nil {
		return errors.New("missing required field 'secretKey' for cliqueInput")
	}

	if ecdsaKey, err := crypto.ToECDSA(x.Key[:]); err != nil {
		return err
	} else {
		c.Key = ecdsaKey
	}

	c.Voted = x.Voted
	c.Authorize = x.Authorize
	c.Vanity = x.Vanity

	return nil
}

// ToBlock converts i into a *types.Block
func (i *bbInput) ToBlock() *types.Block {
	header := &types.Header{
		ParentHash:       i.Header.ParentHash,
		UncleHash:        types.EmptyUncleHash,
		Coinbase:         common.Address{},
		Root:             i.Header.Root,
		TxHash:           types.EmptyTxsHash,
		ReceiptHash:      types.EmptyReceiptsHash,
		Bloom:            i.Header.Bloom,
		Difficulty:       common.Big0,
		Number:           i.Header.Number,
		GasLimit:         i.Header.GasLimit,
		GasUsed:          i.Header.GasUsed,
		Time:             i.Header.Time,
		Extra:            i.Header.Extra,
		MixDigest:        i.Header.MixDigest,
		BaseFee:          i.Header.BaseFee,
		WithdrawalsHash:  i.Header.WithdrawalsHash,
		BlobGasUsed:      i.Header.BlobGasUsed,
		ExcessBlobGas:    i.Header.ExcessBlobGas,
		ParentBeaconRoot: i.Header.ParentBeaconBlockRoot,
	}

	// Fill optional values.
	if i.Header.OmmerHash != nil {
		header.UncleHash = *i.Header.OmmerHash
	} else if len(i.Ommers) != 0 {
		// Calculate the ommer hash if none is provided and there are ommers to hash
		header.UncleHash = types.CalcUncleHash(i.Ommers)
	}

	if i.Header.Coinbase != nil {
		header.Coinbase = *i.Header.Coinbase
	}

	if i.Header.TxHash != nil {
		header.TxHash = *i.Header.TxHash
	}

	if i.Header.ReceiptHash != nil {
		header.ReceiptHash = *i.Header.ReceiptHash
	}

	if i.Header.Nonce != nil {
		header.Nonce = *i.Header.Nonce
	}
<<<<<<< HEAD

	if header.Difficulty != nil {
=======
	if i.Header.Difficulty != nil {
>>>>>>> 916d6a44
		header.Difficulty = i.Header.Difficulty
	}

	return types.NewBlockWithHeader(header).WithBody(i.Txs, i.Ommers).WithWithdrawals(i.Withdrawals)
}

// SealBlock seals the given block using the configured engine.
func (i *bbInput) SealBlock(block *types.Block) (*types.Block, error) {
	switch {
	case i.Clique != nil:
		return i.sealClique(block)
	default:
		return block, nil
	}
}

// sealClique seals the given block using clique.
func (i *bbInput) sealClique(block *types.Block) (*types.Block, error) {
	// If any clique value overwrites an explicit header value, fail
	// to avoid silently building a block with unexpected values.
	if i.Header.Extra != nil {
		return nil, NewError(ErrorConfig, errors.New("sealing with clique will overwrite provided extra data"))
	}

	header := block.Header()

	if i.Clique.Voted != nil {
		if i.Header.Coinbase != nil {
			return nil, NewError(ErrorConfig, errors.New("sealing with clique and voting will overwrite provided coinbase"))
		}

		header.Coinbase = *i.Clique.Voted
	}

	if i.Clique.Authorize != nil {
		if i.Header.Nonce != nil {
			return nil, NewError(ErrorConfig, errors.New("sealing with clique and voting will overwrite provided nonce"))
		}

		if *i.Clique.Authorize {
			header.Nonce = [8]byte{}
		} else {
			header.Nonce = [8]byte{0xff, 0xff, 0xff, 0xff, 0xff, 0xff, 0xff, 0xff}
		}
	}
	// Extra is fixed 32 byte vanity and 65 byte signature
	header.Extra = make([]byte, 32+65)
	copy(header.Extra[0:32], i.Clique.Vanity.Bytes()[:])

	// Sign the seal hash and fill in the rest of the extra data
	h := clique.SealHash(header)

	sighash, err := crypto.Sign(h[:], i.Clique.Key)
	if err != nil {
		return nil, err
	}

	copy(header.Extra[32:], sighash)
	block = block.WithSeal(header)

	return block, nil
}

// BuildBlock constructs a block from the given inputs.
func BuildBlock(ctx *cli.Context) error {
	// Configure the go-ethereum logger
	glogger := log.NewGlogHandler(log.StreamHandler(os.Stderr, log.TerminalFormat(false)))
	glogger.Verbosity(log.Lvl(ctx.Int(VerbosityFlag.Name)))
	log.Root().SetHandler(glogger)

	baseDir, err := createBasedir(ctx)
	if err != nil {
		return NewError(ErrorIO, fmt.Errorf("failed creating output basedir: %v", err))
	}

	inputData, err := readInput(ctx)
	if err != nil {
		return err
	}

	block := inputData.ToBlock()

	block, err = inputData.SealBlock(block)
	if err != nil {
		return err
	}

	return dispatchBlock(ctx, baseDir, block)
}

func readInput(ctx *cli.Context) (*bbInput, error) {
	var (
		headerStr      = ctx.String(InputHeaderFlag.Name)
		ommersStr      = ctx.String(InputOmmersFlag.Name)
		withdrawalsStr = ctx.String(InputWithdrawalsFlag.Name)
		txsStr         = ctx.String(InputTxsRlpFlag.Name)
		cliqueStr      = ctx.String(SealCliqueFlag.Name)
		inputData      = &bbInput{}
	)
	if headerStr == stdinSelector || ommersStr == stdinSelector || txsStr == stdinSelector || cliqueStr == stdinSelector {
		decoder := json.NewDecoder(os.Stdin)
		if err := decoder.Decode(inputData); err != nil {
			return nil, NewError(ErrorJson, fmt.Errorf("failed unmarshaling stdin: %v", err))
		}
	}

	if cliqueStr != stdinSelector && cliqueStr != "" {
		var clique cliqueInput
		if err := readFile(cliqueStr, "clique", &clique); err != nil {
			return nil, err
		}

		inputData.Clique = &clique
	}

	if headerStr != stdinSelector {
		var env header
		if err := readFile(headerStr, "header", &env); err != nil {
			return nil, err
		}

		inputData.Header = &env
	}

	if ommersStr != stdinSelector && ommersStr != "" {
		var ommers []string
		if err := readFile(ommersStr, "ommers", &ommers); err != nil {
			return nil, err
		}

		inputData.OmmersRlp = ommers
	}

	if withdrawalsStr != stdinSelector && withdrawalsStr != "" {
		var withdrawals []*types.Withdrawal
		if err := readFile(withdrawalsStr, "withdrawals", &withdrawals); err != nil {
			return nil, err
		}

		inputData.Withdrawals = withdrawals
	}

	if txsStr != stdinSelector {
		var txs string
		if err := readFile(txsStr, "txs", &txs); err != nil {
			return nil, err
		}

		inputData.TxRlp = txs
	}
	// Deserialize rlp txs and ommers
	var (
		ommers = []*types.Header{}
		txs    = []*types.Transaction{}
	)

	if inputData.TxRlp != "" {
		if err := rlp.DecodeBytes(common.FromHex(inputData.TxRlp), &txs); err != nil {
			return nil, NewError(ErrorRlp, fmt.Errorf("unable to decode transaction from rlp data: %v", err))
		}

		inputData.Txs = txs
	}

	for _, str := range inputData.OmmersRlp {
		type extblock struct {
			Header *types.Header
			Txs    []*types.Transaction
			Ommers []*types.Header
		}

		var ommer *extblock
		if err := rlp.DecodeBytes(common.FromHex(str), &ommer); err != nil {
			return nil, NewError(ErrorRlp, fmt.Errorf("unable to decode ommer from rlp data: %v", err))
		}

		ommers = append(ommers, ommer.Header)
	}

	inputData.Ommers = ommers

	return inputData, nil
}

// dispatchBlock writes the output data to either stderr or stdout, or to the specified
// files
func dispatchBlock(ctx *cli.Context, baseDir string, block *types.Block) error {
	raw, _ := rlp.EncodeToBytes(block)

	type blockInfo struct {
		Rlp  hexutil.Bytes `json:"rlp"`
		Hash common.Hash   `json:"hash"`
	}

	enc := blockInfo{
		Rlp:  raw,
		Hash: block.Hash(),
	}

	b, err := json.MarshalIndent(enc, "", "  ")
	if err != nil {
		return NewError(ErrorJson, fmt.Errorf("failed marshalling output: %v", err))
	}

	switch dest := ctx.String(OutputBlockFlag.Name); dest {
	case "stdout":
		os.Stdout.Write(b)
		os.Stdout.WriteString("\n")
	case "stderr":
		os.Stderr.Write(b)
		os.Stderr.WriteString("\n")
	default:
		if err := saveFile(baseDir, dest, enc); err != nil {
			return err
		}
	}

	return nil
}<|MERGE_RESOLUTION|>--- conflicted
+++ resolved
@@ -168,12 +168,7 @@
 	if i.Header.Nonce != nil {
 		header.Nonce = *i.Header.Nonce
 	}
-<<<<<<< HEAD
-
-	if header.Difficulty != nil {
-=======
 	if i.Header.Difficulty != nil {
->>>>>>> 916d6a44
 		header.Difficulty = i.Header.Difficulty
 	}
 
