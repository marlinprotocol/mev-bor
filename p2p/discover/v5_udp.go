// Copyright 2020 The go-ethereum Authors
// This file is part of the go-ethereum library.
//
// The go-ethereum library is free software: you can redistribute it and/or modify
// it under the terms of the GNU Lesser General Public License as published by
// the Free Software Foundation, either version 3 of the License, or
// (at your option) any later version.
//
// The go-ethereum library is distributed in the hope that it will be useful,
// but WITHOUT ANY WARRANTY; without even the implied warranty of
// MERCHANTABILITY or FITNESS FOR A PARTICULAR PURPOSE. See the
// GNU Lesser General Public License for more details.
//
// You should have received a copy of the GNU Lesser General Public License
// along with the go-ethereum library. If not, see <http://www.gnu.org/licenses/>.

package discover

import (
	"bytes"
	"context"
	"crypto/ecdsa"
	crand "crypto/rand"
	"errors"
	"fmt"
	"io"
	"net"
	"sync"
	"time"

	"github.com/ethereum/go-ethereum/common/mclock"
	"github.com/ethereum/go-ethereum/log"
	"github.com/ethereum/go-ethereum/p2p/discover/v5wire"
	"github.com/ethereum/go-ethereum/p2p/enode"
	"github.com/ethereum/go-ethereum/p2p/enr"
	"github.com/ethereum/go-ethereum/p2p/netutil"
)

const (
	lookupRequestLimit      = 3  // max requests against a single node during lookup
	findnodeResultLimit     = 16 // applies in FINDNODE handler
	totalNodesResponseLimit = 5  // applies in waitForNodes

	respTimeoutV5 = 700 * time.Millisecond
)

// codecV5 is implemented by v5wire.Codec (and testCodec).
//
// The UDPv5 transport is split into two objects: the codec object deals with
// encoding/decoding and with the handshake; the UDPv5 object handles higher-level concerns.
type codecV5 interface {
	// Encode encodes a packet.
	Encode(enode.ID, string, v5wire.Packet, *v5wire.Whoareyou) ([]byte, v5wire.Nonce, error)

	// Decode decodes a packet. It returns a *v5wire.Unknown packet if decryption fails.
	// The *enode.Node return value is non-nil when the input contains a handshake response.
	Decode([]byte, string) (enode.ID, *enode.Node, v5wire.Packet, error)
}

// UDPv5 is the implementation of protocol version 5.
type UDPv5 struct {
	// static fields
	conn         UDPConn
	tab          *Table
	netrestrict  *netutil.Netlist
	priv         *ecdsa.PrivateKey
	localNode    *enode.LocalNode
	db           *enode.DB
	log          log.Logger
	clock        mclock.Clock
	validSchemes enr.IdentityScheme

	// misc buffers used during message handling
	logcontext []interface{}

	// talkreq handler registry
	talk *talkSystem

	// channels into dispatch
	packetInCh    chan ReadPacket
	readNextCh    chan struct{}
	callCh        chan *callV5
	callDoneCh    chan *callV5
	respTimeoutCh chan *callTimeout
	sendCh        chan sendRequest
	unhandled     chan<- ReadPacket

	// state of dispatch
	codec            codecV5
	activeCallByNode map[enode.ID]*callV5
	activeCallByAuth map[v5wire.Nonce]*callV5
	callQueue        map[enode.ID][]*callV5

	// shutdown stuff
	closeOnce      sync.Once
	closeCtx       context.Context
	cancelCloseCtx context.CancelFunc
	wg             sync.WaitGroup
}

type sendRequest struct {
	destID   enode.ID
	destAddr *net.UDPAddr
	msg      v5wire.Packet
}

// callV5 represents a remote procedure call against another node.
type callV5 struct {
	id   enode.ID
	addr *net.UDPAddr
	node *enode.Node // This is required to perform handshakes.

	packet       v5wire.Packet
	responseType byte // expected packet type of response
	reqid        []byte
	ch           chan v5wire.Packet // responses sent here
	err          chan error         // errors sent here

	// Valid for active calls only:
	nonce          v5wire.Nonce      // nonce of request packet
	handshakeCount int               // # times we attempted handshake for this call
	challenge      *v5wire.Whoareyou // last sent handshake challenge
	timeout        mclock.Timer
}

// callTimeout is the response timeout event of a call.
type callTimeout struct {
	c     *callV5
	timer mclock.Timer
}

// ListenV5 listens on the given connection.
func ListenV5(conn UDPConn, ln *enode.LocalNode, cfg Config) (*UDPv5, error) {
	t, err := newUDPv5(conn, ln, cfg)
	if err != nil {
		return nil, err
	}

	go t.tab.loop()
	t.wg.Add(2)

	go t.readLoop()
	go t.dispatch()

	return t, nil
}

// newUDPv5 creates a UDPv5 transport, but doesn't start any goroutines.
func newUDPv5(conn UDPConn, ln *enode.LocalNode, cfg Config) (*UDPv5, error) {
	closeCtx, cancelCloseCtx := context.WithCancel(context.Background())
	cfg = cfg.withDefaults()
	t := &UDPv5{
		// static fields
		conn:         newMeteredConn(conn),
		localNode:    ln,
		db:           ln.Database(),
		netrestrict:  cfg.NetRestrict,
		priv:         cfg.PrivateKey,
		log:          cfg.Log,
		validSchemes: cfg.ValidSchemes,
		clock:        cfg.Clock,
		// channels into dispatch
		packetInCh:    make(chan ReadPacket, 1),
		readNextCh:    make(chan struct{}, 1),
		callCh:        make(chan *callV5),
		callDoneCh:    make(chan *callV5),
		sendCh:        make(chan sendRequest),
		respTimeoutCh: make(chan *callTimeout),
		unhandled:     cfg.Unhandled,
		// state of dispatch
		codec:            v5wire.NewCodec(ln, cfg.PrivateKey, cfg.Clock, cfg.V5ProtocolID),
		activeCallByNode: make(map[enode.ID]*callV5),
		activeCallByAuth: make(map[v5wire.Nonce]*callV5),
		callQueue:        make(map[enode.ID][]*callV5),
		// shutdown
		closeCtx:       closeCtx,
		cancelCloseCtx: cancelCloseCtx,
	}
<<<<<<< HEAD

	tab, err := newTable(t, t.db, cfg.Bootnodes, cfg.Log)
=======
	t.talk = newTalkSystem(t)
	tab, err := newMeteredTable(t, t.db, cfg)
>>>>>>> bed84606
	if err != nil {
		return nil, err
	}

	t.tab = tab

	return t, nil
}

// Self returns the local node record.
func (t *UDPv5) Self() *enode.Node {
	return t.localNode.Node()
}

// Close shuts down packet processing.
func (t *UDPv5) Close() {
	t.closeOnce.Do(func() {
		t.cancelCloseCtx()
		t.conn.Close()
		t.talk.wait()
		t.wg.Wait()
		t.tab.close()
	})
}

// Ping sends a ping message to the given node.
func (t *UDPv5) Ping(n *enode.Node) error {
	_, err := t.ping(n)
	return err
}

// Resolve searches for a specific node with the given ID and tries to get the most recent
// version of the node record for it. It returns n if the node could not be resolved.
func (t *UDPv5) Resolve(n *enode.Node) *enode.Node {
	if intable := t.tab.getNode(n.ID()); intable != nil && intable.Seq() > n.Seq() {
		n = intable
	}
	// Try asking directly. This works if the node is still responding on the endpoint we have.
	if resp, err := t.RequestENR(n); err == nil {
		return resp
	}
	// Otherwise do a network lookup.
	result := t.Lookup(n.ID())
	for _, rn := range result {
		if rn.ID() == n.ID() && rn.Seq() > n.Seq() {
			return rn
		}
	}

	return n
}

// AllNodes returns all the nodes stored in the local table.
func (t *UDPv5) AllNodes() []*enode.Node {
	t.tab.mutex.Lock()
	defer t.tab.mutex.Unlock()

	nodes := make([]*enode.Node, 0)

	for _, b := range &t.tab.buckets {
		for _, n := range b.entries {
			nodes = append(nodes, unwrapNode(n))
		}
	}

	return nodes
}

// LocalNode returns the current local node running the
// protocol.
func (t *UDPv5) LocalNode() *enode.LocalNode {
	return t.localNode
}

// RegisterTalkHandler adds a handler for 'talk requests'. The handler function is called
// whenever a request for the given protocol is received and should return the response
// data or nil.
func (t *UDPv5) RegisterTalkHandler(protocol string, handler TalkRequestHandler) {
	t.talk.register(protocol, handler)
}

// TalkRequest sends a talk request to a node and waits for a response.
func (t *UDPv5) TalkRequest(n *enode.Node, protocol string, request []byte) ([]byte, error) {
	req := &v5wire.TalkRequest{Protocol: protocol, Message: request}
<<<<<<< HEAD

	resp := t.call(n, v5wire.TalkResponseMsg, req)
=======
	resp := t.callToNode(n, v5wire.TalkResponseMsg, req)
	defer t.callDone(resp)
	select {
	case respMsg := <-resp.ch:
		return respMsg.(*v5wire.TalkResponse).Message, nil
	case err := <-resp.err:
		return nil, err
	}
}

// TalkRequestToID sends a talk request to a node and waits for a response.
func (t *UDPv5) TalkRequestToID(id enode.ID, addr *net.UDPAddr, protocol string, request []byte) ([]byte, error) {
	req := &v5wire.TalkRequest{Protocol: protocol, Message: request}
	resp := t.callToID(id, addr, v5wire.TalkResponseMsg, req)
>>>>>>> bed84606
	defer t.callDone(resp)
	select {
	case respMsg := <-resp.ch:
		return respMsg.(*v5wire.TalkResponse).Message, nil
	case err := <-resp.err:
		return nil, err
	}
}

// RandomNodes returns an iterator that finds random nodes in the DHT.
func (t *UDPv5) RandomNodes() enode.Iterator {
	if t.tab.len() == 0 {
		// All nodes were dropped, refresh. The very first query will hit this
		// case and run the bootstrapping logic.
		<-t.tab.refresh()
	}

	return newLookupIterator(t.closeCtx, t.newRandomLookup)
}

// Lookup performs a recursive lookup for the given target.
// It returns the closest nodes to target.
func (t *UDPv5) Lookup(target enode.ID) []*enode.Node {
	return t.newLookup(t.closeCtx, target).run()
}

// lookupRandom looks up a random target.
// This is needed to satisfy the transport interface.
func (t *UDPv5) lookupRandom() []*enode.Node {
	return t.newRandomLookup(t.closeCtx).run()
}

// lookupSelf looks up our own node ID.
// This is needed to satisfy the transport interface.
func (t *UDPv5) lookupSelf() []*enode.Node {
	return t.newLookup(t.closeCtx, t.Self().ID()).run()
}

func (t *UDPv5) newRandomLookup(ctx context.Context) *lookup {
	var target enode.ID

	crand.Read(target[:])

	return t.newLookup(ctx, target)
}

func (t *UDPv5) newLookup(ctx context.Context, target enode.ID) *lookup {
	return newLookup(ctx, t.tab, target, func(n *node) ([]*node, error) {
		return t.lookupWorker(n, target)
	})
}

// lookupWorker performs FINDNODE calls against a single node during lookup.
func (t *UDPv5) lookupWorker(destNode *node, target enode.ID) ([]*node, error) {
	var (
		dists = lookupDistances(target, destNode.ID())
		nodes = nodesByDistance{target: target}
		err   error
	)

	var r []*enode.Node
	r, err = t.findnode(unwrapNode(destNode), dists)

	if errors.Is(err, errClosed) {
		return nil, err
	}

	for _, n := range r {
		if n.ID() != t.Self().ID() {
			nodes.push(wrapNode(n), findnodeResultLimit)
		}
	}

	return nodes.entries, err
}

// lookupDistances computes the distance parameter for FINDNODE calls to dest.
// It chooses distances adjacent to logdist(target, dest), e.g. for a target
// with logdist(target, dest) = 255 the result is [255, 256, 254].
func lookupDistances(target, dest enode.ID) (dists []uint) {
	td := enode.LogDist(target, dest)
	dists = append(dists, uint(td))

	for i := 1; len(dists) < lookupRequestLimit; i++ {
		if td+i <= 256 {
			dists = append(dists, uint(td+i))
		}

		if td-i > 0 {
			dists = append(dists, uint(td-i))
		}
	}

	return dists
}

// ping calls PING on a node and waits for a PONG response.
func (t *UDPv5) ping(n *enode.Node) (uint64, error) {
	req := &v5wire.Ping{ENRSeq: t.localNode.Node().Seq()}
	resp := t.callToNode(n, v5wire.PongMsg, req)
	defer t.callDone(resp)

	select {
	case pong := <-resp.ch:
		return pong.(*v5wire.Pong).ENRSeq, nil
	case err := <-resp.err:
		return 0, err
	}
}

// RequestENR requests n's record.
func (t *UDPv5) RequestENR(n *enode.Node) (*enode.Node, error) {
	nodes, err := t.findnode(n, []uint{0})
	if err != nil {
		return nil, err
	}

	if len(nodes) != 1 {
		return nil, fmt.Errorf("%d nodes in response for distance zero", len(nodes))
	}

	return nodes[0], nil
}

// findnode calls FINDNODE on a node and waits for responses.
func (t *UDPv5) findnode(n *enode.Node, distances []uint) ([]*enode.Node, error) {
	resp := t.callToNode(n, v5wire.NodesMsg, &v5wire.Findnode{Distances: distances})
	return t.waitForNodes(resp, distances)
}

// waitForNodes waits for NODES responses to the given call.
func (t *UDPv5) waitForNodes(c *callV5, distances []uint) ([]*enode.Node, error) {
	defer t.callDone(c)

	var (
		nodes           []*enode.Node
		seen            = make(map[enode.ID]struct{})
		received, total = 0, -1
	)

	for {
		select {
		case responseP := <-c.ch:
			response := responseP.(*v5wire.Nodes)
			for _, record := range response.Nodes {
				node, err := t.verifyResponseNode(c, record, distances, seen)
				if err != nil {
					t.log.Debug("Invalid record in "+response.Name(), "id", c.node.ID(), "err", err)
					continue
				}

				nodes = append(nodes, node)
			}

			if total == -1 {
				total = min(int(response.RespCount), totalNodesResponseLimit)
			}

			if received++; received == total {
				return nodes, nil
			}
		case err := <-c.err:
			return nodes, err
		}
	}
}

// verifyResponseNode checks validity of a record in a NODES response.
func (t *UDPv5) verifyResponseNode(c *callV5, r *enr.Record, distances []uint, seen map[enode.ID]struct{}) (*enode.Node, error) {
	node, err := enode.New(t.validSchemes, r)
	if err != nil {
		return nil, err
	}
<<<<<<< HEAD

	if err := netutil.CheckRelayIP(c.node.IP(), node.IP()); err != nil {
=======
	if err := netutil.CheckRelayIP(c.addr.IP, node.IP()); err != nil {
>>>>>>> bed84606
		return nil, err
	}

	if t.netrestrict != nil && !t.netrestrict.Contains(node.IP()) {
		return nil, errors.New("not contained in netrestrict list")
	}
<<<<<<< HEAD

	if c.node.UDP() <= 1024 {
=======
	if node.UDP() <= 1024 {
>>>>>>> bed84606
		return nil, errLowPort
	}

	if distances != nil {
		nd := enode.LogDist(c.id, node.ID())
		if !containsUint(uint(nd), distances) {
			return nil, errors.New("does not match any requested distance")
		}
	}

	if _, ok := seen[node.ID()]; ok {
		return nil, fmt.Errorf("duplicate record")
	}

	seen[node.ID()] = struct{}{}

	return node, nil
}

func containsUint(x uint, xs []uint) bool {
	for _, v := range xs {
		if x == v {
			return true
		}
	}

	return false
}

// callToNode sends the given call and sets up a handler for response packets (of message
// type responseType). Responses are dispatched to the call's response channel.
func (t *UDPv5) callToNode(n *enode.Node, responseType byte, req v5wire.Packet) *callV5 {
	addr := &net.UDPAddr{IP: n.IP(), Port: n.UDP()}
	c := &callV5{id: n.ID(), addr: addr, node: n}
	t.initCall(c, responseType, req)
	return c
}

// callToID is like callToNode, but for cases where the node record is not available.
func (t *UDPv5) callToID(id enode.ID, addr *net.UDPAddr, responseType byte, req v5wire.Packet) *callV5 {
	c := &callV5{id: id, addr: addr}
	t.initCall(c, responseType, req)
	return c
}

func (t *UDPv5) initCall(c *callV5, responseType byte, packet v5wire.Packet) {
	c.packet = packet
	c.responseType = responseType
	c.reqid = make([]byte, 8)
	c.ch = make(chan v5wire.Packet, 1)
	c.err = make(chan error, 1)
	// Assign request ID.
	crand.Read(c.reqid)
	packet.SetRequestID(c.reqid)
	// Send call to dispatch.
	select {
	case t.callCh <- c:
	case <-t.closeCtx.Done():
		c.err <- errClosed
	}
<<<<<<< HEAD

	return c
=======
>>>>>>> bed84606
}

// callDone tells dispatch that the active call is done.
func (t *UDPv5) callDone(c *callV5) {
	// This needs a loop because further responses may be incoming until the
	// send to callDoneCh has completed. Such responses need to be discarded
	// in order to avoid blocking the dispatch loop.
	for {
		select {
		case <-c.ch:
			// late response, discard.
		case <-c.err:
			// late error, discard.
		case t.callDoneCh <- c:
			return
		case <-t.closeCtx.Done():
			return
		}
	}
}

// dispatch runs in its own goroutine, handles incoming packets and deals with calls.
//
// For any destination node there is at most one 'active call', stored in the t.activeCall*
// maps. A call is made active when it is sent. The active call can be answered by a
// matching response, in which case c.ch receives the response; or by timing out, in which case
// c.err receives the error. When the function that created the call signals the active
// call is done through callDone, the next call from the call queue is started.
//
// Calls may also be answered by a WHOAREYOU packet referencing the call packet's authTag.
// When that happens the call is simply re-sent to complete the handshake. We allow one
// handshake attempt per call.
func (t *UDPv5) dispatch() {
	defer t.wg.Done()

	// Arm first read.
	t.readNextCh <- struct{}{}

	for {
		select {
		case c := <-t.callCh:
			t.callQueue[c.id] = append(t.callQueue[c.id], c)
			t.sendNextCall(c.id)

		case ct := <-t.respTimeoutCh:
			active := t.activeCallByNode[ct.c.id]
			if ct.c == active && ct.timer == active.timeout {
				ct.c.err <- errTimeout
			}

		case c := <-t.callDoneCh:
<<<<<<< HEAD
			id := c.node.ID()

			active := t.activeCallByNode[id]
=======
			active := t.activeCallByNode[c.id]
>>>>>>> bed84606
			if active != c {
				panic("BUG: callDone for inactive call")
			}

			c.timeout.Stop()
			delete(t.activeCallByAuth, c.nonce)
			delete(t.activeCallByNode, c.id)
			t.sendNextCall(c.id)

		case r := <-t.sendCh:
			t.send(r.destID, r.destAddr, r.msg, nil)

		case p := <-t.packetInCh:
			t.handlePacket(p.Data, p.Addr)
			// Arm next read.
			t.readNextCh <- struct{}{}

		case <-t.closeCtx.Done():
			close(t.readNextCh)

			for id, queue := range t.callQueue {
				for _, c := range queue {
					c.err <- errClosed
				}

				delete(t.callQueue, id)
			}

			for id, c := range t.activeCallByNode {
				c.err <- errClosed

				delete(t.activeCallByNode, id)
				delete(t.activeCallByAuth, c.nonce)
			}

			return
		}
	}
}

// startResponseTimeout sets the response timer for a call.
func (t *UDPv5) startResponseTimeout(c *callV5) {
	if c.timeout != nil {
		c.timeout.Stop()
	}

	var (
		timer mclock.Timer
		done  = make(chan struct{})
	)

	timer = t.clock.AfterFunc(respTimeoutV5, func() {
		<-done
		select {
		case t.respTimeoutCh <- &callTimeout{c, timer}:
		case <-t.closeCtx.Done():
		}
	})
	c.timeout = timer

	close(done)
}

// sendNextCall sends the next call in the call queue if there is no active call.
func (t *UDPv5) sendNextCall(id enode.ID) {
	queue := t.callQueue[id]
	if len(queue) == 0 || t.activeCallByNode[id] != nil {
		return
	}

	t.activeCallByNode[id] = queue[0]
	t.sendCall(t.activeCallByNode[id])

	if len(queue) == 1 {
		delete(t.callQueue, id)
	} else {
		copy(queue, queue[1:])
		t.callQueue[id] = queue[:len(queue)-1]
	}
}

// sendCall encodes and sends a request packet to the call's recipient node.
// This performs a handshake if needed.
func (t *UDPv5) sendCall(c *callV5) {
	// The call might have a nonce from a previous handshake attempt. Remove the entry for
	// the old nonce because we're about to generate a new nonce for this call.
	if c.nonce != (v5wire.Nonce{}) {
		delete(t.activeCallByAuth, c.nonce)
	}

	newNonce, _ := t.send(c.id, c.addr, c.packet, c.challenge)
	c.nonce = newNonce
	t.activeCallByAuth[newNonce] = c
	t.startResponseTimeout(c)
}

// sendResponse sends a response packet to the given node.
// This doesn't trigger a handshake even if no keys are available.
func (t *UDPv5) sendResponse(toID enode.ID, toAddr *net.UDPAddr, packet v5wire.Packet) error {
	_, err := t.send(toID, toAddr, packet, nil)
	return err
}

func (t *UDPv5) sendFromAnotherThread(toID enode.ID, toAddr *net.UDPAddr, packet v5wire.Packet) {
	select {
	case t.sendCh <- sendRequest{toID, toAddr, packet}:
	case <-t.closeCtx.Done():
	}
}

// send sends a packet to the given node.
func (t *UDPv5) send(toID enode.ID, toAddr *net.UDPAddr, packet v5wire.Packet, c *v5wire.Whoareyou) (v5wire.Nonce, error) {
	addr := toAddr.String()
	t.logcontext = append(t.logcontext[:0], "id", toID, "addr", addr)
	t.logcontext = packet.AppendLogInfo(t.logcontext)

	enc, nonce, err := t.codec.Encode(toID, addr, packet, c)
	if err != nil {
		t.logcontext = append(t.logcontext, "err", err)
		t.log.Warn(">> "+packet.Name(), t.logcontext...)

		return nonce, err
	}

	_, err = t.conn.WriteToUDP(enc, toAddr)
	t.log.Trace(">> "+packet.Name(), t.logcontext...)

	return nonce, err
}

// readLoop runs in its own goroutine and reads packets from the network.
func (t *UDPv5) readLoop() {
	defer t.wg.Done()

	buf := make([]byte, maxPacketSize)
	for range t.readNextCh {
		nbytes, from, err := t.conn.ReadFromUDP(buf)
		if netutil.IsTemporaryError(err) {
			// Ignore temporary read errors.
			t.log.Debug("Temporary UDP read error", "err", err)
			continue
		} else if err != nil {
			// Shut down the loop for permanent errors.
			if !errors.Is(err, io.EOF) {
				t.log.Debug("UDP read error", "err", err)
			}

			return
		}

		t.dispatchReadPacket(from, buf[:nbytes])
	}
}

// dispatchReadPacket sends a packet into the dispatch loop.
func (t *UDPv5) dispatchReadPacket(from *net.UDPAddr, content []byte) bool {
	select {
	case t.packetInCh <- ReadPacket{content, from}:
		return true
	case <-t.closeCtx.Done():
		return false
	}
}

// handlePacket decodes and processes an incoming packet from the network.
func (t *UDPv5) handlePacket(rawpacket []byte, fromAddr *net.UDPAddr) error {
	addr := fromAddr.String()

	fromID, fromNode, packet, err := t.codec.Decode(rawpacket, addr)
	if err != nil {
		if t.unhandled != nil && v5wire.IsInvalidHeader(err) {
			// The packet seems unrelated to discv5, send it to the next protocol.
			// t.log.Trace("Unhandled discv5 packet", "id", fromID, "addr", addr, "err", err)
			up := ReadPacket{Data: make([]byte, len(rawpacket)), Addr: fromAddr}
			copy(up.Data, rawpacket)
			t.unhandled <- up

			return nil
		}

		t.log.Debug("Bad discv5 packet", "id", fromID, "addr", addr, "err", err)

		return err
	}

	if fromNode != nil {
		// Handshake succeeded, add to table.
		t.tab.addSeenNode(wrapNode(fromNode))
	}

	if packet.Kind() != v5wire.WhoareyouPacket {
		// WHOAREYOU logged separately to report errors.
		t.logcontext = append(t.logcontext[:0], "id", fromID, "addr", addr)
		t.logcontext = packet.AppendLogInfo(t.logcontext)
		t.log.Trace("<< "+packet.Name(), t.logcontext...)
	}

	t.handle(packet, fromID, fromAddr)

	return nil
}

// handleCallResponse dispatches a response packet to the call waiting for it.
func (t *UDPv5) handleCallResponse(fromID enode.ID, fromAddr *net.UDPAddr, p v5wire.Packet) bool {
	ac := t.activeCallByNode[fromID]
	if ac == nil || !bytes.Equal(p.RequestID(), ac.reqid) {
		t.log.Debug(fmt.Sprintf("Unsolicited/late %s response", p.Name()), "id", fromID, "addr", fromAddr)
		return false
	}
<<<<<<< HEAD

	if !fromAddr.IP.Equal(ac.node.IP()) || fromAddr.Port != ac.node.UDP() {
=======
	if !fromAddr.IP.Equal(ac.addr.IP) || fromAddr.Port != ac.addr.Port {
>>>>>>> bed84606
		t.log.Debug(fmt.Sprintf("%s from wrong endpoint", p.Name()), "id", fromID, "addr", fromAddr)
		return false
	}

	if p.Kind() != ac.responseType {
		t.log.Debug(fmt.Sprintf("Wrong discv5 response type %s", p.Name()), "id", fromID, "addr", fromAddr)
		return false
	}

	t.startResponseTimeout(ac)
	ac.ch <- p

	return true
}

// getNode looks for a node record in table and database.
func (t *UDPv5) getNode(id enode.ID) *enode.Node {
	if n := t.tab.getNode(id); n != nil {
		return n
	}

	if n := t.localNode.Database().Node(id); n != nil {
		return n
	}

	return nil
}

// handle processes incoming packets according to their message type.
func (t *UDPv5) handle(p v5wire.Packet, fromID enode.ID, fromAddr *net.UDPAddr) {
	switch p := p.(type) {
	case *v5wire.Unknown:
		t.handleUnknown(p, fromID, fromAddr)
	case *v5wire.Whoareyou:
		t.handleWhoareyou(p, fromID, fromAddr)
	case *v5wire.Ping:
		t.handlePing(p, fromID, fromAddr)
	case *v5wire.Pong:
		if t.handleCallResponse(fromID, fromAddr, p) {
			t.localNode.UDPEndpointStatement(fromAddr, &net.UDPAddr{IP: p.ToIP, Port: int(p.ToPort)})
		}
	case *v5wire.Findnode:
		t.handleFindnode(p, fromID, fromAddr)
	case *v5wire.Nodes:
		t.handleCallResponse(fromID, fromAddr, p)
	case *v5wire.TalkRequest:
		t.talk.handleRequest(fromID, fromAddr, p)
	case *v5wire.TalkResponse:
		t.handleCallResponse(fromID, fromAddr, p)
	}
}

// handleUnknown initiates a handshake by responding with WHOAREYOU.
func (t *UDPv5) handleUnknown(p *v5wire.Unknown, fromID enode.ID, fromAddr *net.UDPAddr) {
	challenge := &v5wire.Whoareyou{Nonce: p.Nonce}
	crand.Read(challenge.IDNonce[:])

	if n := t.getNode(fromID); n != nil {
		challenge.Node = n
		challenge.RecordSeq = n.Seq()
	}

	t.sendResponse(fromID, fromAddr, challenge)
}

var (
	errChallengeNoCall = errors.New("no matching call")
	errChallengeTwice  = errors.New("second handshake")
)

// handleWhoareyou resends the active call as a handshake packet.
func (t *UDPv5) handleWhoareyou(p *v5wire.Whoareyou, fromID enode.ID, fromAddr *net.UDPAddr) {
	c, err := t.matchWithCall(fromID, p.Nonce)
	if err != nil {
		t.log.Debug("Invalid "+p.Name(), "addr", fromAddr, "err", err)
		return
	}

	if c.node == nil {
		// Can't perform handshake because we don't have the ENR.
		t.log.Debug("Can't handle "+p.Name(), "addr", fromAddr, "err", "call has no ENR")
		c.err <- errors.New("remote wants handshake, but call has no ENR")
		return
	}
	// Resend the call that was answered by WHOAREYOU.
	t.log.Trace("<< "+p.Name(), "id", c.node.ID(), "addr", fromAddr)

	c.handshakeCount++
	c.challenge = p
	p.Node = c.node
	t.sendCall(c)
}

// matchWithCall checks whether a handshake attempt matches the active call.
func (t *UDPv5) matchWithCall(fromID enode.ID, nonce v5wire.Nonce) (*callV5, error) {
	c := t.activeCallByAuth[nonce]
	if c == nil {
		return nil, errChallengeNoCall
	}

	if c.handshakeCount > 0 {
		return nil, errChallengeTwice
	}

	return c, nil
}

// handlePing sends a PONG response.
func (t *UDPv5) handlePing(p *v5wire.Ping, fromID enode.ID, fromAddr *net.UDPAddr) {
	remoteIP := fromAddr.IP
	// Handle IPv4 mapped IPv6 addresses in the
	// event the local node is binded to an
	// ipv6 interface.
	if remoteIP.To4() != nil {
		remoteIP = remoteIP.To4()
	}

	t.sendResponse(fromID, fromAddr, &v5wire.Pong{
		ReqID:  p.ReqID,
		ToIP:   remoteIP,
		ToPort: uint16(fromAddr.Port),
		ENRSeq: t.localNode.Node().Seq(),
	})
}

// handleFindnode returns nodes to the requester.
func (t *UDPv5) handleFindnode(p *v5wire.Findnode, fromID enode.ID, fromAddr *net.UDPAddr) {
	nodes := t.collectTableNodes(fromAddr.IP, p.Distances, findnodeResultLimit)
	for _, resp := range packNodes(p.ReqID, nodes) {
		t.sendResponse(fromID, fromAddr, resp)
	}
}

// collectTableNodes creates a FINDNODE result set for the given distances.
func (t *UDPv5) collectTableNodes(rip net.IP, distances []uint, limit int) []*enode.Node {
	var nodes []*enode.Node

	var processed = make(map[uint]struct{})
	for _, dist := range distances {
		// Reject duplicate / invalid distances.
		_, seen := processed[dist]
		if seen || dist > 256 {
			continue
		}

		// Get the nodes.
		var bn []*enode.Node
		if dist == 0 {
			bn = []*enode.Node{t.Self()}
		} else if dist <= 256 {
			t.tab.mutex.Lock()
			bn = unwrapNodes(t.tab.bucketAtDistance(int(dist)).entries)
			t.tab.mutex.Unlock()
		}

		processed[dist] = struct{}{}

		// Apply some pre-checks to avoid sending invalid nodes.
		for _, n := range bn {
			// TODO livenessChecks > 1
			if netutil.CheckRelayIP(rip, n.IP()) != nil {
				continue
			}

			nodes = append(nodes, n)
			if len(nodes) >= limit {
				return nodes
			}
		}
	}

	return nodes
}

// packNodes creates NODES response packets for the given node list.
func packNodes(reqid []byte, nodes []*enode.Node) []*v5wire.Nodes {
	if len(nodes) == 0 {
		return []*v5wire.Nodes{{ReqID: reqid, RespCount: 1}}
	}

	// This limit represents the available space for nodes in output packets. Maximum
	// packet size is 1280, and out of this ~80 bytes will be taken up by the packet
	// frame. So limiting to 1000 bytes here leaves 200 bytes for other fields of the
	// NODES message, which is a lot.
	const sizeLimit = 1000

	var resp []*v5wire.Nodes

	for len(nodes) > 0 {
		p := &v5wire.Nodes{ReqID: reqid}
		size := uint64(0)

		for len(nodes) > 0 {
			r := nodes[0].Record()
			if size += r.Size(); size > sizeLimit {
				break
			}

			p.Nodes = append(p.Nodes, r)
			nodes = nodes[1:]
		}

		resp = append(resp, p)
	}

	for _, msg := range resp {
		msg.RespCount = uint8(len(resp))
	}

	return resp
<<<<<<< HEAD
}

// handleTalkRequest runs the talk request handler of the requested protocol.
func (t *UDPv5) handleTalkRequest(fromID enode.ID, fromAddr *net.UDPAddr, p *v5wire.TalkRequest) {
	t.trlock.Lock()
	handler := t.trhandlers[p.Protocol]
	t.trlock.Unlock()

	var response []byte
	if handler != nil {
		response = handler(fromID, fromAddr, p.Message)
	}

	resp := &v5wire.TalkResponse{ReqID: p.ReqID, Message: response}
	t.sendResponse(fromID, fromAddr, resp)
=======
>>>>>>> bed84606
}<|MERGE_RESOLUTION|>--- conflicted
+++ resolved
@@ -176,13 +176,8 @@
 		closeCtx:       closeCtx,
 		cancelCloseCtx: cancelCloseCtx,
 	}
-<<<<<<< HEAD
-
-	tab, err := newTable(t, t.db, cfg.Bootnodes, cfg.Log)
-=======
 	t.talk = newTalkSystem(t)
 	tab, err := newMeteredTable(t, t.db, cfg)
->>>>>>> bed84606
 	if err != nil {
 		return nil, err
 	}
@@ -267,10 +262,6 @@
 // TalkRequest sends a talk request to a node and waits for a response.
 func (t *UDPv5) TalkRequest(n *enode.Node, protocol string, request []byte) ([]byte, error) {
 	req := &v5wire.TalkRequest{Protocol: protocol, Message: request}
-<<<<<<< HEAD
-
-	resp := t.call(n, v5wire.TalkResponseMsg, req)
-=======
 	resp := t.callToNode(n, v5wire.TalkResponseMsg, req)
 	defer t.callDone(resp)
 	select {
@@ -285,7 +276,6 @@
 func (t *UDPv5) TalkRequestToID(id enode.ID, addr *net.UDPAddr, protocol string, request []byte) ([]byte, error) {
 	req := &v5wire.TalkRequest{Protocol: protocol, Message: request}
 	resp := t.callToID(id, addr, v5wire.TalkResponseMsg, req)
->>>>>>> bed84606
 	defer t.callDone(resp)
 	select {
 	case respMsg := <-resp.ch:
@@ -459,24 +449,14 @@
 	if err != nil {
 		return nil, err
 	}
-<<<<<<< HEAD
-
-	if err := netutil.CheckRelayIP(c.node.IP(), node.IP()); err != nil {
-=======
 	if err := netutil.CheckRelayIP(c.addr.IP, node.IP()); err != nil {
->>>>>>> bed84606
 		return nil, err
 	}
 
 	if t.netrestrict != nil && !t.netrestrict.Contains(node.IP()) {
 		return nil, errors.New("not contained in netrestrict list")
 	}
-<<<<<<< HEAD
-
-	if c.node.UDP() <= 1024 {
-=======
 	if node.UDP() <= 1024 {
->>>>>>> bed84606
 		return nil, errLowPort
 	}
 
@@ -537,11 +517,6 @@
 	case <-t.closeCtx.Done():
 		c.err <- errClosed
 	}
-<<<<<<< HEAD
-
-	return c
-=======
->>>>>>> bed84606
 }
 
 // callDone tells dispatch that the active call is done.
@@ -593,13 +568,7 @@
 			}
 
 		case c := <-t.callDoneCh:
-<<<<<<< HEAD
-			id := c.node.ID()
-
-			active := t.activeCallByNode[id]
-=======
 			active := t.activeCallByNode[c.id]
->>>>>>> bed84606
 			if active != c {
 				panic("BUG: callDone for inactive call")
 			}
@@ -809,12 +778,7 @@
 		t.log.Debug(fmt.Sprintf("Unsolicited/late %s response", p.Name()), "id", fromID, "addr", fromAddr)
 		return false
 	}
-<<<<<<< HEAD
-
-	if !fromAddr.IP.Equal(ac.node.IP()) || fromAddr.Port != ac.node.UDP() {
-=======
 	if !fromAddr.IP.Equal(ac.addr.IP) || fromAddr.Port != ac.addr.Port {
->>>>>>> bed84606
 		t.log.Debug(fmt.Sprintf("%s from wrong endpoint", p.Name()), "id", fromID, "addr", fromAddr)
 		return false
 	}
@@ -1025,22 +989,4 @@
 	}
 
 	return resp
-<<<<<<< HEAD
-}
-
-// handleTalkRequest runs the talk request handler of the requested protocol.
-func (t *UDPv5) handleTalkRequest(fromID enode.ID, fromAddr *net.UDPAddr, p *v5wire.TalkRequest) {
-	t.trlock.Lock()
-	handler := t.trhandlers[p.Protocol]
-	t.trlock.Unlock()
-
-	var response []byte
-	if handler != nil {
-		response = handler(fromID, fromAddr, p.Message)
-	}
-
-	resp := &v5wire.TalkResponse{ReqID: p.ReqID, Message: response}
-	t.sendResponse(fromID, fromAddr, resp)
-=======
->>>>>>> bed84606
 }