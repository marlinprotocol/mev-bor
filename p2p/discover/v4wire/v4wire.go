--- conflicted
+++ resolved
@@ -102,11 +102,7 @@
 	}
 )
 
-<<<<<<< HEAD
-// This number is the maximum number of neighbor nodes in a Neighbors packet.
-=======
 // MaxNeighbors is the maximum number of neighbor nodes in a Neighbors packet.
->>>>>>> ea9e62ca
 const MaxNeighbors = 12
 
 // This code computes the MaxNeighbors constant value.
