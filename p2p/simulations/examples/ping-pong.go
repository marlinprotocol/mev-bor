--- conflicted
+++ resolved
@@ -168,12 +168,7 @@
 			}
 
 			log.Info("received message", "msg.code", msg.Code, "msg.payload", string(payload))
-<<<<<<< HEAD
-			atomic.AddInt64(&p.received, 1)
-
-=======
 			p.received.Add(1)
->>>>>>> bed84606
 			if msg.Code == pingMsgCode {
 				log.Info("sending pong")
 
