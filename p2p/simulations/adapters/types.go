--- conflicted
+++ resolved
@@ -106,12 +106,9 @@
 	// within running services (e.g. "bootnode", "lightnode" or any custom values)
 	// These values need to be checked and acted upon by node Services
 	Properties []string
-<<<<<<< HEAD
-=======
 
 	// ExternalSigner specifies an external URI for a clef-type signer
 	ExternalSigner string
->>>>>>> cc05b050
 
 	// Enode
 	node *enode.Node
@@ -142,11 +139,7 @@
 	ID              string   `json:"id"`
 	PrivateKey      string   `json:"private_key"`
 	Name            string   `json:"name"`
-<<<<<<< HEAD
-	Services        []string `json:"services"`
-=======
 	Lifecycles      []string `json:"lifecycles"`
->>>>>>> cc05b050
 	Properties      []string `json:"properties"`
 	EnableMsgEvents bool     `json:"enable_msg_events"`
 	Port            uint16   `json:"port"`
@@ -160,11 +153,7 @@
 	confJSON := nodeConfigJSON{
 		ID:              n.ID.String(),
 		Name:            n.Name,
-<<<<<<< HEAD
-		Services:        n.Lifecycles,
-=======
 		Lifecycles:      n.Lifecycles,
->>>>>>> cc05b050
 		Properties:      n.Properties,
 		Port:            n.Port,
 		EnableMsgEvents: n.EnableMsgEvents,
@@ -204,11 +193,7 @@
 	}
 
 	n.Name = confJSON.Name
-<<<<<<< HEAD
-	n.Lifecycles = confJSON.Services
-=======
 	n.Lifecycles = confJSON.Lifecycles
->>>>>>> cc05b050
 	n.Properties = confJSON.Properties
 	n.Port = confJSON.Port
 	n.EnableMsgEvents = confJSON.EnableMsgEvents
