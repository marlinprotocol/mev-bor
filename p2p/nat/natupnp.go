--- conflicted
+++ resolved
@@ -88,12 +88,7 @@
 func (n *upnp) AddMapping(protocol string, extport, intport int, desc string, lifetime time.Duration) (uint16, error) {
 	ip, err := n.internalAddress()
 	if err != nil {
-<<<<<<< HEAD
-		//nolint:nilerr
-		return nil // TODO: Shouldn't we return the error?
-=======
 		return 0, nil // TODO: Shouldn't we return the error?
->>>>>>> bed84606
 	}
 
 	protocol = strings.ToUpper(protocol)
